--- conflicted
+++ resolved
@@ -1,108 +1,94 @@
-# libSBOLj: SBOL Java library
-
-[libSBOLj](https://github.com/SynBioDex/libSBOLj) provides the core Java interfaces and their implementation for 
-the [Synthetic Biology Open Language (SBOL)](http://www.sbolstandard.org/sbolstandard/specification). The library provides an API to 
-work with SBOL objects, the functionality to read and write SBOL documents as XML files, and a validator to check the 
-correctness of SBOL models. 
-
-## Getting the libSBOLj source
-
-<<<<<<< HEAD
-The easiest way to get the libSBOLj source is to Clone the github repository:
-=======
-1. Create a GitHub account. [link](https://github.com/)
->>>>>>> bb9795af
-
-2. Download and set up Git. [link](https://help.github.com/articles/set-up-git)
-
-<<<<<<< HEAD
-## Building libSBOLj
-
-The libSBOLj library is built using maven:
-
-    maven install
-
-This will recursively build the libSBOLj project and sub-projects.
-=======
-3. Fork the libSBOLj repository and clone it to your machine. [link](https://help.github.com/articles/fork-a-repo)
-
-4. Download and set up Maven. [link](http://maven.apache.org/download.cgi)
-
-5. Change to your libSBOLj directory via the command line and execute the following command:
-
-    mvn package
-
-This will create the libSBOLj JAR file and place it into a sub-directory named target. [link](http://maven.apache.org/guides/getting-started/index.html)
->>>>>>> bb9795af
-
-## Using libSBOLj
-
-
-### libSBOLj command line
-
-libSBOLj comes with a command-line interface (CLI) that can be used to validate SBOL files. After you build the 
-libSBOLj-0.7.0-SNAPSHOT.jar as described above, you can use it to validate files as follows:
-
-    java -jar libSBOLj-0.7.0-SNAPSHOT.jar target/test-classes/test/data/BBa_I0462.xml
-    
-If validation is successful, the program will print the contents of the SBOL document. Use --quit option if you want to
-suppress this output. 
-
-If validation fails with an error, there will be a message printed about the validation error. To see an example, try
-the following command: 
-    
-    java -jar libSBOLj-0.7.0-SNAPSHOT.jar target/test-classes/test/data/invalid01_missing_displayId.xml
-    
-### libSBOLj API (note the commands for this section are out of date)    
-
-The programs provided under [examples/src](https://github.com/SynBioDex/libSBOLj/tree/master/examples/src/org/sbolstandard/core/examples) 
-directory show various examples of using libSBOLj library. You can compile these examples by running:
-
-    ant examples
-
-This will create libSBOLj-examples.jar in the same directory and an example program can be run as follows: 
-    
-    java -cp libSBOLj-examples.jar org.sbolstandard.core.examples.Example01_Basics
-
-More detailed information about libSBOLj API can be found in the javadocs. To generate the libSBOLj javadocs run:
-
-    ant javadoc
-    
-The javadoc output will be written to "javadocs" directory. 
-    
-## Serialization in libSBOLj
-
-libSBOLj provides support for reading and writing libSBOLj documents in XML syntax. The structure of the documents is defined in two XML schema (XSD) files that can be found in the [resources](https://github.com/SynBioDex/libSBOLj/tree/master/src/main/resources) directory.
-
-A very simple SBOL document looks like this in XML:
-    
-    <?xml version="1.0" encoding="UTF-8" standalone="yes"?>
-    <rdf:RDF xmlns="http://sbols.org/v1#" xmlns:rdf="http://www.w3.org/1999/02/22-rdf-syntax-ns#">
-        <DnaComponent rdf:about="http://example.com/MyDnaComponent">
-            <displayId>MyDnaComponent</displayId>
-            <name>myDNA</name>
-            <description>This is a very simple example</description>
-        </DnaComponent>
-    </rdf:RDF>
-    
-A more complete example can be found in [examples/data](https://github.com/SynBioDex/libSBOLj/tree/master/examples/data)
-directory.     
-
-Note that, the XML serialization of SBOL documents have been designed to be compatible with 
-[Resource Description Format (RDF)](http://www.w3.org/RDF/). Any valid SBOL XML file can be parsed by a standard RDF
-tool that supports [RDF/XML syntax](http://www.w3.org/TR/REC-rdf-syntax/). But different RDF serializations will not be
-valid if they do not match the constraints defined in the SBOL XML schema and cannot be read by libSBOLj. 
-        
-libSBOLj provides also a more readable, human-friendly output format that aligns more closely with the SBOL object 
-model defined in the specification. The above example would look as follows in this syntax:
-     
-    SBOLDocument [
-       DnaComponent [
-          uri: http://example.com/MyDnaComponent
-          displayId: MyDnaComponent
-          description: This is a very simple example
-       ]
-    ]  
-    
-This format is only intended for presentation purposes and not to exchange libSBOLj structures and the library does not 
-provide any means to read this syntax.    
+# libSBOLj: SBOL Java library
+
+[libSBOLj](https://github.com/SynBioDex/libSBOLj) provides the core Java interfaces and their implementation for 
+the [Synthetic Biology Open Language (SBOL)](http://www.sbolstandard.org/sbolstandard/specification). The library provides an API to 
+work with SBOL objects, the functionality to read and write SBOL documents as XML files, and a validator to check the 
+correctness of SBOL models. 
+
+## Getting the libSBOLj source
+
+1. Create a GitHub account. [link](https://github.com/)
+
+2. Download and set up Git. [link](https://help.github.com/articles/set-up-git)
+
+3. Fork the libSBOLj repository and clone it to your machine. [link](https://help.github.com/articles/fork-a-repo)
+
+4. Download and set up Maven. [link](http://maven.apache.org/download.cgi)
+
+5. Change to your libSBOLj directory via the command line and execute the following command:
+
+    mvn package
+
+This will create the libSBOLj JAR file and place it into a sub-directory named target. [link](http://maven.apache.org/guides/getting-started/index.html)
+
+## Using libSBOLj
+
+
+### libSBOLj command line
+
+libSBOLj comes with a command-line interface (CLI) that can be used to validate SBOL files. After you build the 
+libSBOLj-0.7.0-SNAPSHOT.jar as described above, you can use it to validate files as follows:
+
+    java -jar libSBOLj-0.7.0-SNAPSHOT.jar target/test-classes/test/data/BBa_I0462.xml
+    
+If validation is successful, the program will print the contents of the SBOL document. Use --quit option if you want to
+suppress this output. 
+
+If validation fails with an error, there will be a message printed about the validation error. To see an example, try
+the following command: 
+    
+    java -jar libSBOLj-0.7.0-SNAPSHOT.jar target/test-classes/test/data/invalid01_missing_displayId.xml
+    
+### libSBOLj API (note the commands for this section are out of date)    
+
+The programs provided under [examples/src](https://github.com/SynBioDex/libSBOLj/tree/master/examples/src/org/sbolstandard/core/examples) 
+directory show various examples of using libSBOLj library. You can compile these examples by running:
+
+    ant examples
+
+This will create libSBOLj-examples.jar in the same directory and an example program can be run as follows: 
+    
+    java -cp libSBOLj-examples.jar org.sbolstandard.core.examples.Example01_Basics
+
+More detailed information about libSBOLj API can be found in the javadocs. To generate the libSBOLj javadocs run:
+
+    ant javadoc
+    
+The javadoc output will be written to "javadocs" directory. 
+    
+## Serialization in libSBOLj
+
+libSBOLj provides support for reading and writing libSBOLj documents in XML syntax. The structure of the documents is defined in two XML schema (XSD) files that can be found in the [resources](https://github.com/SynBioDex/libSBOLj/tree/master/src/main/resources) directory.
+
+A very simple SBOL document looks like this in XML:
+    
+    <?xml version="1.0" encoding="UTF-8" standalone="yes"?>
+    <rdf:RDF xmlns="http://sbols.org/v1#" xmlns:rdf="http://www.w3.org/1999/02/22-rdf-syntax-ns#">
+        <DnaComponent rdf:about="http://example.com/MyDnaComponent">
+            <displayId>MyDnaComponent</displayId>
+            <name>myDNA</name>
+            <description>This is a very simple example</description>
+        </DnaComponent>
+    </rdf:RDF>
+    
+A more complete example can be found in [examples/data](https://github.com/SynBioDex/libSBOLj/tree/master/examples/data)
+directory.     
+
+Note that, the XML serialization of SBOL documents have been designed to be compatible with 
+[Resource Description Format (RDF)](http://www.w3.org/RDF/). Any valid SBOL XML file can be parsed by a standard RDF
+tool that supports [RDF/XML syntax](http://www.w3.org/TR/REC-rdf-syntax/). But different RDF serializations will not be
+valid if they do not match the constraints defined in the SBOL XML schema and cannot be read by libSBOLj. 
+        
+libSBOLj provides also a more readable, human-friendly output format that aligns more closely with the SBOL object 
+model defined in the specification. The above example would look as follows in this syntax:
+     
+    SBOLDocument [
+       DnaComponent [
+          uri: http://example.com/MyDnaComponent
+          displayId: MyDnaComponent
+          description: This is a very simple example
+       ]
+    ]  
+    
+This format is only intended for presentation purposes and not to exchange libSBOLj structures and the library does not 
+provide any means to read this syntax.    