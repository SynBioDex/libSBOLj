package org.sbolstandard.core2;

import static org.sbolstandard.core2.URIcompliance.createCompliantURI;
import static org.sbolstandard.core2.URIcompliance.isTopLevelURIformCompliant;

import java.net.URI;
import java.util.HashSet;
import java.util.Set;

/**
 * @author Zhen Zhang
 * @author Tramy Nguyen
 * @author Nicholas Roehner
 * @author Matthew Pocock
 * @author Goksel Misirli
 * @author Chris Myers
 * @version 2.0-beta
 */

public class Collection extends TopLevel{

	private Set<URI> members;

	Collection(URI identity) {
		super(identity);
		this.members = new HashSet<>();
	}
<<<<<<< HEAD

=======
	
	/**
	 * Creates a Collection instance with the given arguments.
	 * <p>
	 * If the given {@code prefix} does not end with one of the following delimiters: "/", ":", or "#", then
	 * "/" is appended to the end of it.
	 * <p>
	 * This method requires the given {@code prefix}, {@code displayId}, and {@code version} are not
	 * {@code null} and valid.
	 * <p>
	 * A Collection instance is created with a compliant URI. This URI is composed from
	 * the given {@code prefix}, the given {@code displayId}, and {@code version}.
	 * The display ID, persistent identity, and version fields of this instance
	 * are then set accordingly.
	 *
	 * @param prefix
	 * @param displayId
	 * @param version
	 * @throws IllegalArgumentException if the defaultURIprefix is {@code null}
	 * @throws IllegalArgumentException if the given {@code URIprefix} is {@code null}
	 * @throws IllegalArgumentException if the given {@code URIprefix} is non-compliant
	 * @throws IllegalArgumentException if the given {@code displayId} is invalid
	 * @throws IllegalArgumentException if the given {@code version} is invalid
	 */
	public Collection(String prefix,String displayId,String version) {
		this(URIcompliance.createCompliantURI(prefix, displayId, version));
		prefix = URIcompliance.checkURIprefix(prefix);
		validateIdVersion(displayId, version);
		setDisplayId(displayId);
		setPersistentIdentity(createCompliantURI(prefix, displayId, ""));
		setVersion(version);
	}
	
>>>>>>> cf52a3b3
	private Collection(Collection collection) {
		//super(collection.getIdentity());
		super(collection);
		this.members = new HashSet<>();
		Set<URI> newMembers = new HashSet<>();
		for (URI member : collection.getMemberURIs()) {
			newMembers.add(member);
		}
		this.setMembers(newMembers);
	}

	/**
	 * Adds the given member URI to this Collection object's
	 * set of reference member URIs.
	 *
	 * @param memberURI References to a TopLevel object
	 * @return {@code true} if the matching member reference has been added successfully,
	 *         {@code false} otherwise.
	 */
	public boolean addMember(URI memberURI) {
		if (sbolDocument != null) sbolDocument.checkReadOnly();
		if (sbolDocument != null && sbolDocument.isComplete()) {
			if (sbolDocument.getTopLevel(memberURI)==null) {
				throw new IllegalArgumentException("Top level '" + memberURI + "' does not exist.");
			}
		}
		return members.add(memberURI);
	}

	/**
	 * Removes the given member reference from the set of member references.
	 * <p>
	 * If this Collection object belongs to an SBOLDocument instance, then
	 * the SBOLDcouement instance
	 * is checked for compliance first. Only a compliant SBOLDocument instance
	 * is allowed to be edited.
	 *
	 * @param memberURI the reference to a TopLevel object to be removed from the SBOL Document.
	 * @return {@code true} if the matching member reference is removed successfully,
	 *         {@code false} otherwise.
	 */
	public boolean removeMember(URI memberURI) {
		if (sbolDocument!=null) sbolDocument.checkReadOnly();
		return members.remove(memberURI);
	}

	/**
	 * Clears the existing set of member references first, then adds the given
	 * set of the member references to this Collection object.
	 * <p>
	 * If this Collection object belongs to an SBOLDocument instance, then
	 * the SBOLDcouement instance
	 * is checked for compliance first. Only a compliant SBOLDocument instance
	 * is allowed to be edited.
	 *
	 * @param members A set of URI references to zero or more TopLevel objects within the SBOL Document.
	 */
	public void setMembers(Set<URI> members) {
		if (sbolDocument!=null) sbolDocument.checkReadOnly();
		clearMembers();
		for (URI member : members) {
			addMember(member);
		}
	}

	/**
	 * Returns the set of member URIs referenced by this Collection object.
	 *
	 * @return the set of member URIs referenced by this Collection object.
	 */
	public Set<URI> getMemberURIs() {
		Set<URI> result = new HashSet<>();
		result.addAll(members);
		return result;
	}

	/**
	 * Returns the set of Member instances referenced by this Collection object.
	 *
	 * @return the set of Member instances referenced by this Collection object.
	 */
	public Set<TopLevel> getMembers() {
		Set<TopLevel> result = new HashSet<>();
		for (URI memberURI : members) {
			TopLevel member = sbolDocument.getTopLevel(memberURI);
			result.add(member);
		}
		return result;
	}

	/**
	 * Checks if the given member URI is included in this Collection
	 * object's set of reference member URIs.
	 *
	 * @param memberURI The URI that references to a TopLevel object within the SBOL Document
	 * @return {@code true} if this set contains the given URI.
	 */
	public boolean containsMember(URI memberURI) {
		return members.contains(memberURI);
	}

	/**
	 * Removes all entries of this Collection object's set of reference
	 * member URIs. The set will be empty after this call returns.
	 * <p>
	 * If this Collection object belongs to an SBOLDocument instance,
	 * then the SBOLDcouement instance is checked for compliance first. Only a compliant SBOLDocument instance
	 * is allowed to be edited.
	 *
	 * @throws SBOLValidationException if the associated SBOLDocument is not compliant
	 */
	public void clearMembers() {
		if (sbolDocument!=null) sbolDocument.checkReadOnly();
		members.clear();
	}

	/* (non-Javadoc)
	 * @see org.sbolstandard.core2.abstract_classes.Documented#hashCode()
	 */
	@Override
	public int hashCode() {
		final int prime = 31;
		int result = super.hashCode();
		result = prime * result + ((members == null) ? 0 : members.hashCode());
		return result;
	}

	/* (non-Javadoc)
	 * @see org.sbolstandard.core2.abstract_classes.Documented#equals(java.lang.Object)
	 */
	@Override
	public boolean equals(Object obj) {
		if (this == obj)
			return true;
		if (!super.equals(obj))
			return false;
		if (getClass() != obj.getClass())
			return false;
		Collection other = (Collection) obj;
		if (members == null) {
			if (other.members != null)
				return false;
		} else if (!members.equals(other.members))
			return false;
		return true;
	}

	/* (non-Javadoc)
	 * @see org.sbolstandard.core2.abstract_classes.TopLevel#deepCopy()
	 */
	@Override
	protected Collection deepCopy() {
		return new Collection(this);
	}

	/* (non-Javadoc)
	 * @see org.sbolstandard.core2.abstract_classes.TopLevel#copy(java.lang.String, java.lang.String, java.lang.String)
	 */
	@Override
	Collection copy(String URIprefix, String displayId, String version) {
		Collection cloned = this.deepCopy();
		cloned.setPersistentIdentity(createCompliantURI(URIprefix,displayId,""));
		cloned.setDisplayId(displayId);
		cloned.setVersion(version);
		URI newIdentity = createCompliantURI(URIprefix,displayId,version);
		if (!this.getIdentity().equals(newIdentity)) {
			cloned.setWasDerivedFrom(this.getIdentity());
		} else {
			cloned.setWasDerivedFrom(this.getWasDerivedFrom());
		}
		cloned.setIdentity(newIdentity);
		return cloned;
	}

	/* (non-Javadoc)
	 * @see org.sbolstandard.core2.abstract_classes.TopLevel#checkDescendantsURIcompliance()
	 */
	@Override
	protected boolean checkDescendantsURIcompliance() {
		return isTopLevelURIformCompliant(this.getIdentity());
	}
<<<<<<< HEAD

	protected boolean isComplete() {
		if (sbolDocument==null) return false;
		for (URI member : members) {
			if (sbolDocument.getTopLevel(member)==null) return false;
		}
		return true;
	}
=======
>>>>>>> cf52a3b3

	@Override
	public String toString() {
		return "Collection [members=" + members + ", identity=" + identity + ", displayId="
				+ displayId + ", name=" + name + ", description=" + description + "]";
	}

}<|MERGE_RESOLUTION|>--- conflicted
+++ resolved
@@ -2,6 +2,7 @@
 
 import static org.sbolstandard.core2.URIcompliance.createCompliantURI;
 import static org.sbolstandard.core2.URIcompliance.isTopLevelURIformCompliant;
+import static org.sbolstandard.core2.URIcompliance.validateIdVersion;
 
 import java.net.URI;
 import java.util.HashSet;
@@ -25,10 +26,7 @@
 		super(identity);
 		this.members = new HashSet<>();
 	}
-<<<<<<< HEAD
-
-=======
-	
+
 	/**
 	 * Creates a Collection instance with the given arguments.
 	 * <p>
@@ -60,8 +58,7 @@
 		setPersistentIdentity(createCompliantURI(prefix, displayId, ""));
 		setVersion(version);
 	}
-	
->>>>>>> cf52a3b3
+
 	private Collection(Collection collection) {
 		//super(collection.getIdentity());
 		super(collection);
@@ -243,17 +240,6 @@
 	protected boolean checkDescendantsURIcompliance() {
 		return isTopLevelURIformCompliant(this.getIdentity());
 	}
-<<<<<<< HEAD
-
-	protected boolean isComplete() {
-		if (sbolDocument==null) return false;
-		for (URI member : members) {
-			if (sbolDocument.getTopLevel(member)==null) return false;
-		}
-		return true;
-	}
-=======
->>>>>>> cf52a3b3
 
 	@Override
 	public String toString() {
