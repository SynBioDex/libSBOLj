package org.sbolstandard.core2;

import java.io.BufferedInputStream;
import java.io.BufferedOutputStream;
import java.io.BufferedReader;
import java.io.File;
import java.io.FileInputStream;
import java.io.FileNotFoundException;
import java.io.FileOutputStream;
import java.io.IOException;
import java.io.InputStream;
import java.io.InputStreamReader;
import java.io.OutputStream;
import java.io.OutputStreamWriter;
import java.io.Writer;
import java.net.URI;

/**
 * Methods to convert FASTA to/from SBOL Sequences
 * @author Chris Myers
 *
 */
public class FASTA {

	// "look-ahead" line
	private static String nextLine = null;
	private static final int lineWidth = 80;

	//private static int lineCounter = 0;
	
	private static void writeFASTALine(Writer w, String line, int margin) throws IOException {
		if (line.length() < margin) {
			w.write(line+"\n");
		} else {
			String spaces = "";
			int breakPos = line.substring(0,margin-1).lastIndexOf(" ")+1;
			if (breakPos==0 || breakPos < 0.75*margin) breakPos = margin-1;
			w.write(line.substring(0, breakPos)+"\n");
			int i = breakPos;
			while (i < line.length()) {
				if ((i+(margin)) < line.length()) {
					breakPos = line.substring(i,i+(margin)-1).lastIndexOf(" ")+1;
					if (breakPos==0 || breakPos < 0.65*margin) breakPos = (margin)-1;
					w.write(spaces+line.substring(i,i+breakPos)+"\n");
				} else {
					w.write(spaces+line.substring(i)+"\n");
					breakPos = (margin)-1;
				}
				i+=breakPos;
			}
		}
	}

	/**
	 * Serializes a given Sequence and output the data the given output file name in FASTA format
	 * @param sequence a given Sequence
	 * @param filename the given output file name to serialize into
	 * @throws IOException input/output operation failed
	 * @throws SBOLConversionException violates conversion limitations
	 */
	public static void write(Sequence sequence, String filename) throws IOException, SBOLConversionException
	{
		write(sequence, new File(filename));
	}

	/**
	 * Serializes a given Sequence and output the data the given output file name in FASTA format
	 * @param document a given SBOLDocument
	 * @param filename the given output file name to serialize into
	 * @throws IOException input/output operation failed
	 * @throws SBOLConversionException violates conversion limitations
	 */
	public static void write(SBOLDocument document, String filename) throws IOException, SBOLConversionException
	{
		write(document, new File(filename));
	}

	/**
	 * Serializes a given Sequence and outputs the data to the given file in FASTA format.
	 * @param sequence a given Sequence
	 * @param file the output file to serialize into
	 * @throws IOException input/output operation failed
	 * @throws SBOLConversionException violates conversion limitations
	 */
	public static void write(Sequence sequence, File file) throws IOException, SBOLConversionException {
		FileOutputStream stream = new FileOutputStream(file);
		BufferedOutputStream buffer = new BufferedOutputStream(stream);
		write(sequence, buffer);
		stream.close();
		buffer.close();
	}
	
	/**
	 * Serializes all Sequences in an SBOLDocument and outputs the data to the given file in FASTA format.
	 * @param document a given SBOLDocument
	 * @param file the output file to serialize into
	 * @throws IOException input/output operation failed
	 * @throws SBOLConversionException violates conversion limitations
	 */
	public static void write(SBOLDocument document, File file) throws IOException, SBOLConversionException {
		FileOutputStream stream = new FileOutputStream(file);
		BufferedOutputStream buffer = new BufferedOutputStream(stream);
		write(document, buffer);
		stream.close();
		buffer.close();
	}

	/**
	 * Serializes a given Sequence and outputs the data from the serialization to the given output stream
	 * in FASTA format.
	 * @param sequence a given Sequence
	 * @param out the output stream to serialize into
	 * @throws IOException input/output operation failed
	 * @throws SBOLConversionException violates conversion limitations
	 */
	public static void write(Sequence sequence, OutputStream out) throws IOException, SBOLConversionException {
		Writer w = new OutputStreamWriter(out, "UTF-8");
		write(w,sequence);
		w.close();
	}
	
	/**
	 * Serializes all Sequence in an SBOLDocument to the given output stream in FASTA format.
	 * @param document a given SBOLDocument
	 * @param out the output stream to serialize into
	 * @throws IOException input/output operation failed
	 * @throws SBOLConversionException violates conversion limitations
	 */
	public static void write(SBOLDocument document, OutputStream out) throws IOException, SBOLConversionException {
		Writer w = new OutputStreamWriter(out, "UTF-8");
		for (Sequence sequence : document.getSequences()) {
			write(w,sequence);
		}
		w.close();
	}
	
	private static void write(Writer w, Sequence sequence) throws IOException, SBOLConversionException {
		if (!sequence.getEncoding().equals(Sequence.IUPAC_DNA) &&
				!sequence.getEncoding().equals(Sequence.IUPAC_RNA) &&
				!sequence.getEncoding().equals(Sequence.IUPAC_PROTEIN)) {
			throw new SBOLConversionException("Sequence encoding is not in IUPAC DNA, RNA, or Protein formats.");
		}
		if (sequence.isSetDescription()) {
			w.write("> " + sequence.getDisplayId() + " : " + sequence.getDescription() + "\n");
		} else {
			w.write("> " + sequence.getDisplayId() + "\n");
		}
		writeFASTALine(w,sequence.getElements(),lineWidth);
	}

	private static String readFASTALine(BufferedReader br) throws IOException {
		String newLine = "";

		if (nextLine == null) {
			newLine = br.readLine();
			//lineCounter ++;

			if (newLine == null) return null;
			newLine = newLine.trim();
		} else {
			newLine = nextLine;
		}

		while (true) {
			nextLine = br.readLine();

			if (nextLine==null) return newLine;
			nextLine = nextLine.trim();
			return newLine;
		}
	}
	
	static boolean isFastaFile(String fileName) throws FileNotFoundException {
		return isFastaFile(new File(fileName));
	}
	
	static boolean isFastaFile(File file) throws FileNotFoundException {
		FileInputStream stream     = new FileInputStream(file);
		BufferedInputStream buffer = new BufferedInputStream(stream);
		return isFastaFile(buffer);
	}
	
	static boolean isFastaFile(InputStream in) {
		String strLine;

		// using Java 7's try-with-resources statement
		try (
				BufferedReader br = new BufferedReader(new InputStreamReader(in));
			) {
			strLine = readFASTALine(br);
			if (strLine!=null && (strLine.startsWith(">")||strLine.startsWith(";"))) return true;
		} catch(Exception e) {
		}
		return false;
	}
	
	static void read(SBOLDocument doc,InputStream in,String URIprefix,String displayId,String version,URI encoding) throws SBOLValidationException, IOException
	{

		// reset the global static variables needed for parsing
		nextLine = null;
		//lineCounter = 0;

		String strLine;
		StringBuilder sbSequence = new StringBuilder();
		String elements = null;
		String description = "";
		int count = 0;
		boolean sequenceMode = false;
		String seqDisplayId;
		
		BufferedReader br = new BufferedReader(new InputStreamReader(in));

		while ((strLine = readFASTALine(br)) != null)   {
			strLine = strLine.trim();

			if (strLine.startsWith(">")) {
				if (sequenceMode) {
					sequenceMode = false;
					if (displayId==null) {
						seqDisplayId = URIcompliance.fixDisplayId(description);
					} else {
						seqDisplayId = displayId+count;
					}
					Sequence sequence = doc.createSequence(URIprefix,seqDisplayId,version,sbSequence.toString(),encoding);
					sequence.setDescription(description);
					description = "";
					sbSequence = new StringBuilder();
					count++;
				}
				description += strLine.replaceFirst(">", "").trim();
			} else if (strLine.startsWith(";")) {
				if (sequenceMode) {
					sequenceMode = false;
					if (displayId==null) {
						seqDisplayId = URIcompliance.fixDisplayId(description);
					} else {
						seqDisplayId = displayId+count;
					}
					Sequence sequence = doc.createSequence(URIprefix,seqDisplayId,version,sbSequence.toString(),encoding);
					sequence.setDescription(description);
					description = "";
					sbSequence = new StringBuilder();
					count++;
				}
				description += strLine.replaceFirst(";", "").trim();
			} else {
				sequenceMode = true;
				if(elements == null) { elements = new String(""); }
				String[] strSplit = strLine.split(" ");
				for (int i = 0; i < strSplit.length; i++) {
					sbSequence.append(strSplit[i]);
				}
			}
		}
		if (displayId==null) {
			seqDisplayId = URIcompliance.fixDisplayId(description);
		} else {
			seqDisplayId = displayId;
			if (count!=0) seqDisplayId = displayId + count;
		}
		Sequence sequence = doc.createSequence(URIprefix,seqDisplayId,version,sbSequence.toString(),encoding);
		sequence.setDescription(description);
	}
	
	/**
	 * The read method imports all sequences (represented in FASTA format), stores 
	 * them in an SBOLDocument object, and returns the SBOLDocument object.
	 * 
	 * @param in  ... the input stream that contains the sequences in FASTA format
	 * @param URIPrefix ... the URI prefix of the sequences
	 * @param displayId
	 * @param version ... the version of the sequences
	 * @param encoding ... the encoding of the sequences (i.e. DNA, RNA, or Protein)
	 * 
	 * @return an SBOLDocument object that contains the imported FASTA sequences as SBOL Sequence objects
	 * @throws SBOLConversionException see {@link SBOLConversionException}
	 * @throws IOException see {@link IOException}
	 * @throws SBOLValidationException see {@link SBOLValidationException}
	 */
	public static SBOLDocument read(InputStream in,String URIPrefix,String displayId,String version,URI encoding) throws SBOLConversionException, SBOLValidationException, IOException 
	{
		
		/*
		 * EO: it's unclear how we map the FASTA description to SBOL displayID/description? 
		 * Shouldn't we just use the FASTA description as both displayID and description?
		 */
		
		SBOLDocument doc = new SBOLDocument();
		doc.setCreateDefaults(true);

		// check that the caller provided a valid URIprefix
		if (URIPrefix==null) {
			throw new SBOLConversionException("No URI prefix has been provided.");
		}
		// TODO: add more URIprefix validations (e.g. well-formed HTTP)???
		
		// if the URIprefix is valid, than we set it in the document 
		doc.setDefaultURIprefix(URIPrefix);
		
		// parse the stream's content
		read(doc,in,URIPrefix,displayId,version,encoding);
		
		// lastly, return the SBOLDocument object that contains 
		// all sequences represented as SBOL objects
		return doc;
	}
	
	/**
	 * Takes in the given FASTA file and converts the file to an SBOLDocument.
	 * <p>
	 * This method calls {@link #read(InputStream,String,String,String,URI)}
	 *
	 * @param file the given FASTA filename
	 * @param URIprefix the URI prefix used for generated Sequence objects
	 * @param displayId the base displayId to use for generated Sequence objects (null will use description as id)
	 * @param version the verison used for generated Sequence objects
	 * @param encoding the encoding assumed for generated Sequence objects
	 * @return the converted SBOLDocument instance
	 * @throws SBOLConversionException violates conversion limitations
	 * @throws SBOLValidationException violates sbol validation rule
	 * @throws IOException input/output operation failed
	 */
	public static SBOLDocument read(File file,String URIprefix,String displayId,String version,URI encoding) 
			throws IOException, SBOLConversionException, SBOLValidationException
	{
		FileInputStream stream     = new FileInputStream(file);
		BufferedInputStream buffer = new BufferedInputStream(stream);
		return read(buffer,URIprefix,displayId,version,encoding);
	}
	
	/**
	 * Takes in the given FASTA filename and converts the file to an SBOLDocument.
<<<<<<< HEAD
	 * <p>
	 * This method calls {@link #read(File,String, String, String, URI)}.
	 *
	 * @param fileName the given FASTA filename
	 * @param URIprefix 
	 * @param displayId 
	 * @param version 
	 * @param encoding 
=======
	 *
	 * @param fileName the given FASTA filename
	 * @param URIprefix the URI prefix used for generated Sequence objects
	 * @param displayId the base displayId to use for generated Sequence objects (null will use description as id)
	 * @param version the verison used for generated Sequence objects
	 * @param encoding the encoding assumed for generated Sequence objects
>>>>>>> 8c7299e1
	 * @return the converted SBOLDocument
	 * @throws SBOLConversionException violates conversion limitations
	 * @throws SBOLValidationException violates sbol validation rule
	 * @throws IOException input/output operation failed
	 */
	public static SBOLDocument read(String fileName,String URIprefix,String displayId,String version,URI encoding) 
			throws IOException, SBOLConversionException, SBOLValidationException
	{
		return read(new File(fileName),URIprefix,displayId,version,encoding);
	}

<<<<<<< HEAD
	/**
	 * @param args
	 * @throws SBOLConversionException
	 * @throws IOException
	 * @throws SBOLValidationException
	 */
	public static void main(String[] args) throws SBOLConversionException, IOException, SBOLValidationException {
		SBOLDocument doc = read("/Users/myers/Downloads/sample.fasta","http://dummy.org","dummy","",Sequence.IUPAC_DNA);
		//doc.write(System.out);
		write(doc, System.out);
	}
=======
//	public static void main(String[] args) throws SBOLConversionException, IOException, SBOLValidationException {
//		SBOLDocument doc = read("/Users/myers/Downloads/sample.fasta","http://dummy.org","dummy","",Sequence.IUPAC_DNA);
//		//doc.write(System.out);
//		write(doc, System.out);
//	}
>>>>>>> 8c7299e1

}<|MERGE_RESOLUTION|>--- conflicted
+++ resolved
@@ -267,12 +267,11 @@
 	 * The read method imports all sequences (represented in FASTA format), stores 
 	 * them in an SBOLDocument object, and returns the SBOLDocument object.
 	 * 
-	 * @param in  ... the input stream that contains the sequences in FASTA format
-	 * @param URIPrefix ... the URI prefix of the sequences
-	 * @param displayId
-	 * @param version ... the version of the sequences
-	 * @param encoding ... the encoding of the sequences (i.e. DNA, RNA, or Protein)
-	 * 
+	 * @param in the input stream that contains the sequences in FASTA format
+	 * @param URIPrefix the URI prefix of the sequences
+	 * @param displayId the display ID of the sequences
+	 * @param version the version of the sequences
+	 * @param encoding the encoding of the sequences (i.e. DNA, RNA, or Protein)
 	 * @return an SBOLDocument object that contains the imported FASTA sequences as SBOL Sequence objects
 	 * @throws SBOLConversionException see {@link SBOLConversionException}
 	 * @throws IOException see {@link IOException}
@@ -331,23 +330,14 @@
 	
 	/**
 	 * Takes in the given FASTA filename and converts the file to an SBOLDocument.
-<<<<<<< HEAD
 	 * <p>
 	 * This method calls {@link #read(File,String, String, String, URI)}.
-	 *
-	 * @param fileName the given FASTA filename
-	 * @param URIprefix 
-	 * @param displayId 
-	 * @param version 
-	 * @param encoding 
-=======
-	 *
+	 * 
 	 * @param fileName the given FASTA filename
 	 * @param URIprefix the URI prefix used for generated Sequence objects
 	 * @param displayId the base displayId to use for generated Sequence objects (null will use description as id)
-	 * @param version the verison used for generated Sequence objects
+	 * @param version the version used for generated Sequence objects
 	 * @param encoding the encoding assumed for generated Sequence objects
->>>>>>> 8c7299e1
 	 * @return the converted SBOLDocument
 	 * @throws SBOLConversionException violates conversion limitations
 	 * @throws SBOLValidationException violates sbol validation rule
@@ -358,25 +348,11 @@
 	{
 		return read(new File(fileName),URIprefix,displayId,version,encoding);
 	}
-
-<<<<<<< HEAD
-	/**
-	 * @param args
-	 * @throws SBOLConversionException
-	 * @throws IOException
-	 * @throws SBOLValidationException
-	 */
-	public static void main(String[] args) throws SBOLConversionException, IOException, SBOLValidationException {
-		SBOLDocument doc = read("/Users/myers/Downloads/sample.fasta","http://dummy.org","dummy","",Sequence.IUPAC_DNA);
-		//doc.write(System.out);
-		write(doc, System.out);
-	}
-=======
+	
+
 //	public static void main(String[] args) throws SBOLConversionException, IOException, SBOLValidationException {
 //		SBOLDocument doc = read("/Users/myers/Downloads/sample.fasta","http://dummy.org","dummy","",Sequence.IUPAC_DNA);
 //		//doc.write(System.out);
 //		write(doc, System.out);
 //	}
->>>>>>> 8c7299e1
-
 }