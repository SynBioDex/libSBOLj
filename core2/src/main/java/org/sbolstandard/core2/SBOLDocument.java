--- conflicted
+++ resolved
@@ -1,4593 +1,2248 @@
-<<<<<<< HEAD
-package org.sbolstandard.core2;
-
-import static org.sbolstandard.core2.URIcompliance.createCompliantURI;
-import static org.sbolstandard.core2.URIcompliance.extractPersistentId;
-import static org.sbolstandard.core2.URIcompliance.extractURIprefix;
-import static org.sbolstandard.core2.URIcompliance.extractVersion;
-import static org.sbolstandard.core2.URIcompliance.isURIprefixCompliant;
-import static org.sbolstandard.core2.URIcompliance.keyExistsInAnyMap;
-import static org.sbolstandard.core2.Version.isFirstVersionNewer;
-import static uk.ac.ncl.intbio.core.datatree.Datatree.NamespaceBinding;
-
-import java.io.BufferedInputStream;
-import java.io.BufferedOutputStream;
-import java.io.File;
-import java.io.FileInputStream;
-import java.io.FileOutputStream;
-import java.io.IOException;
-import java.io.InputStream;
-import java.io.OutputStream;
-import java.io.Reader;
-import java.net.URI;
-import java.util.ArrayList;
-import java.util.HashMap;
-import java.util.HashSet;
-import java.util.List;
-import java.util.Map;
-import java.util.Set;
-
-import javax.xml.namespace.QName;
-
-import uk.ac.ncl.intbio.core.datatree.DocumentRoot;
-import uk.ac.ncl.intbio.core.datatree.NamespaceBinding;
-
-/**
- * Represents the SBOL document where all top-level instances can be created and manipulated.
- * 
- * @author Zhen Zhang
- * @author Nicholas Roehner
- * @author Chris Myers
- * @version 2.1
- */
-
-public class SBOLDocument {
-
-	private HashMap<URI, GenericTopLevel> genericTopLevels;
-	private HashMap<URI, Collection> collections;
-	private HashMap<URI, ComponentDefinition> componentDefinitions;
-	private HashMap<URI, Model> models;
-	private HashMap<URI, ModuleDefinition> moduleDefinitions;
-	private HashMap<URI, Sequence> sequences;
-	private HashMap<String, NamespaceBinding> nameSpaces;
-	private Set<String> prefixes;
-	private String defaultURIprefix;
-	private boolean complete = false;
-	private boolean compliant = true;
-	private boolean typesInURIs = false;
-	private boolean createDefaults = false;
-	
-	/**
-	 * Constant representing TURTLE file format
-	 */
-	public static final String TURTLE = "TURTLE";
-	/**
-	 * Constant representing JSON file format
-	 */
-	public static final String JSON = "JSON";
-	/**
-	 * Constant representing the format of an SBOL version 1.1 output file as being RDF format
-	 */
-	public static final String RDFV1 = "RDFV1";
-	/**
-	 * Constant representing RDF file format
-	 */
-	public static final String RDF = "RDF";
-	/**
-	 * Constant representing FASTA file format
-	 */
-	public static final String FASTAformat = "FASTA";
-	/**
-	 * Constant representing GenBank file format
-	 */
-	public static final String GENBANK = "GENBANK";
-
-	/**
-	 * Creates a new SBOLDocument instance with one empty list for the namespaces and one for each top-level instance,
-	 * and then adds the following namespaces: {@link Sbol2Terms#sbol2}, {@link Sbol1Terms#rdf}, {@link Sbol2Terms#dc},
-	 * and {@link Sbol2Terms#prov}.
-	 */
-	public SBOLDocument() {
-		genericTopLevels = new HashMap<>();
-		collections = new HashMap<>();
-		componentDefinitions = new HashMap<>();
-		models = new HashMap<>();
-		moduleDefinitions = new HashMap<>();
-		sequences = new HashMap<>();
-		nameSpaces = new HashMap<>();
-		nameSpaces.put(Sbol2Terms.sbol2.getPrefix(), Sbol2Terms.sbol2);
-		nameSpaces.put(Sbol1Terms.rdf.getPrefix(), Sbol1Terms.rdf);
-		nameSpaces.put(Sbol2Terms.dc.getPrefix(), Sbol2Terms.dc);
-		nameSpaces.put(Sbol2Terms.prov.getPrefix(), Sbol2Terms.prov);
-		prefixes = new HashSet<>();
-	}
-
-	/**
-	 * Creates a module definition, and then adds it to this SBOL document's list of module definitions.
-	 * <p>
-	 * This method calls {@link #createModuleDefinition(String, String, String)} with the default URI
-	 * prefix of this SBOL document, the given module definition display ID, and an empty version string.
-	 * 
-	 * @param displayId the display ID of the module definition to be created
-	 * @return the created module definition
-	 * @throws SBOLValidationException if an SBOL validation rule was violated in {@link #createModuleDefinition(String, String, String)} . 
-	 */
-	public ModuleDefinition createModuleDefinition(String displayId) throws SBOLValidationException {
-		return createModuleDefinition(defaultURIprefix,displayId,"");
-	}
-
-
-	/**
-	 * Creates a module definition, and then adds it to this SBOL document's list of module definitions.
-	 * <p>
-	 * This method calls {@link #createModuleDefinition(String, String, String)} with the default URI
-	 * prefix of this SBOL document, the given module definition display ID and version.
-	 * 
-	 * @param displayId the display ID of the module definition to be created
-	 * @param version the version of the module definition to be created
-	 * @return the created module definition
-	 * @throws SBOLValidationException if an SBOL validation rule was violated in {@link #createModuleDefinition(String, String, String)} .
-	 */ 
-	public ModuleDefinition createModuleDefinition(String displayId, String version) throws SBOLValidationException {
-		return createModuleDefinition(defaultURIprefix,displayId,version);
-	}
-
-	/**
-	 * Creates a module definition, and then adds it to this SBOL document's list of module definitions.
-	 * <p>
-	 * This method first creates a compliant URI for the module definition to be created. It starts with the 
-	 * given URI prefix, followed by the given display ID, and ends with the given version. 
-	 * 
-	 * @param URIprefix the URI prefix used to construct the compliant URI for the module definition to be created
-	 * @param displayId the display ID of the module definition to be created
-	 * @param version the version of the module definition to be created
-	 * @return the created module definition
-	 * @throws SBOLValidationException if any of the following SBOL validation rules was violated: 
-	 * 10201, 10202, 10204, 10206, 10220.
-	 */
-	public ModuleDefinition createModuleDefinition(String URIprefix, String displayId, String version) throws SBOLValidationException {
-		URIprefix = URIcompliance.checkURIprefix(URIprefix);
-		ModuleDefinition md = createModuleDefinition(createCompliantURI(URIprefix, TopLevel.MODULE_DEFINITION, displayId, version, typesInURIs));
-		md.setPersistentIdentity(createCompliantURI(URIprefix, TopLevel.MODULE_DEFINITION, displayId, "", typesInURIs));
-		md.setDisplayId(displayId);
-		md.setVersion(version);
-		return md;
-	}
-
-	/**
-	 * @param identity a given identifier for this object
-	 * @return the new module definition
-	 * @throws SBOLValidationException if any of the following SBOL validation rules was violated: 10201, 10202, 10220.
-	 */
-	ModuleDefinition createModuleDefinition(URI identity) throws SBOLValidationException {
-		ModuleDefinition newModule = new ModuleDefinition(identity);
-		addModuleDefinition(newModule);
-		return newModule;
-	}
-
-	/**
-	 * Appends the specified {@code moduleDefinition} object to the end of the list of module definitions.
-	 *
-	 * @param moduleDefinition the ModuleDefinition to be added
-	 * @throws SBOLValidationException if an SBOL validation rule violation occurred in
-	 * {@link #addTopLevel(TopLevel, Map, String, Map...)}.
-	 */
-	void addModuleDefinition(ModuleDefinition moduleDefinition) throws SBOLValidationException {
-		addTopLevel(moduleDefinition, moduleDefinitions, "moduleDefinition",
-				collections, componentDefinitions, genericTopLevels, models, sequences);
-		for (FunctionalComponent functionalComponent : moduleDefinition.getFunctionalComponents()) {
-			functionalComponent.setSBOLDocument(this);
-			for (MapsTo mapsTo : functionalComponent.getMapsTos()) {
-				mapsTo.setSBOLDocument(this);
-			}
-		}
-		for (Module module : moduleDefinition.getModules()) {
-			module.setSBOLDocument(this);
-			module.setModuleDefinition(moduleDefinition);
-			for (MapsTo mapsTo : module.getMapsTos()) {
-				mapsTo.setSBOLDocument(this);
-			}
-		}
-		for (Interaction interaction : moduleDefinition.getInteractions()) {
-			interaction.setSBOLDocument(this);
-			interaction.setModuleDefinition(moduleDefinition);
-			for (Participation participation : interaction.getParticipations()) {
-				participation.setSBOLDocument(this);
-				participation.setModuleDefinition(moduleDefinition);
-			}
-		}
-	}
-
-	/**
-	 * Removes the given {@code moduleDefinition} from this SBOLDocument object's list of ModuleDefinition instances.
-	 *
-	 * @param moduleDefinition The moduleDefinition to be removed
-	 * @return {@code true} if the given {@code moduleDefinition} is successfully removed, {@code false} otherwise.
-	 * @throws SBOLValidationException see {@link SBOLValidationException}
-	 */
-	public boolean removeModuleDefinition(ModuleDefinition moduleDefinition) throws SBOLValidationException {
-		if (complete) {
-			for (ModuleDefinition md : moduleDefinitions.values()) {
-				for (Module m : md.getModules()) {
-					if (m.getDefinitionURI().equals(moduleDefinition.getIdentity())) {
-						throw new SBOLValidationException("sbol-11703");
-					}
-				}
-			}
-		}
-		return removeTopLevel(moduleDefinition,moduleDefinitions);
-	}
-	
-	/**
-	 * Returns the module definition matching the given display ID and version.
-	 * <p>
-	 * A compliant URI for the module definition to be retrieved is created first.
-	 * It starts with this SBOL document's default URI prefix, optionally followed
-	 * by its type {@link TopLevel#MODULE_DEFINITION}, followed by the given display ID,
-	 * and ends with the given version. This compliant URI is used to retrieve the module
-	 * definition in this SBOL document.
-	 *
-	 * @param displayId the display ID of the module definition to be retrieved
-	 * @param version the given version of the module definition to be retrieved
-	 * @return the matching module definition if present, or {@code null} otherwise
-	 */
-	public ModuleDefinition getModuleDefinition(String displayId,String version) {
-		try {
-			return moduleDefinitions.get(createCompliantURI(defaultURIprefix,TopLevel.MODULE_DEFINITION,displayId,version, typesInURIs));
-		} catch (SBOLValidationException e) {
-			return null;
-		}
-	}
-
-	/**
-	 * Returns the module definition matching the given identity URI.
-	 * 
-	 * @param moduleDefinitionURI the identity URI of the module definition to be retrieved
-	 * @return the matching module definition if present, or {@code null} otherwise
-	 */
-	public ModuleDefinition getModuleDefinition(URI moduleDefinitionURI) {
-		return moduleDefinitions.get(moduleDefinitionURI);
-	}
-
-	/**
-	 * Returns the set of module definitions owned by this SBOL document.
-	 *
-	 * @return the set of module definitions owned by this SBOL document
-	 */
-	public Set<ModuleDefinition> getModuleDefinitions() {
-		Set<ModuleDefinition> moduleDefinitions = new HashSet<>();
-		moduleDefinitions.addAll(this.moduleDefinitions.values());
-		return moduleDefinitions;
-	}
-
-	/**
-	 * Removes all entries in the list of module definitions owned by this SBOL document.
-	 * The list will be empty after this call returns.
-	 * <p>
-	 * This method calls {@link #removeModuleDefinition(ModuleDefinition)} to iteratively remove
-	 * each module definition.
-	 * 
-	 * @throws SBOLValidationException if an SBOL validation rule violation occurred in {@link #removeModuleDefinition(ModuleDefinition)}.
-	 */
-	public void clearModuleDefinitions() throws SBOLValidationException {
-		Object[] valueSetArray = moduleDefinitions.values().toArray();
-		for (Object moduleDefinition : valueSetArray) {
-			removeModuleDefinition((ModuleDefinition)moduleDefinition);
-		}
-	}
-
-	/**
-	 * Clears the existing list <code>modules</code>, then appends all of the elements in the specified collection to the end of this list.
-	 * @throws SBOLValidationException see {@link SBOLValidationException}
-	 */
-	void setModuleDefinitions(Set<ModuleDefinition> moduleDefinitions) throws SBOLValidationException {
-		clearModuleDefinitions();
-		for (ModuleDefinition module : moduleDefinitions) {
-			addModuleDefinition(module);
-		}
-	}
-
-	/**
-	 * Create a new collection by calling the constructor {@link Collection#Collection(URI)}, and then
-	 * adds it to the list of collections to this SBOL document. 
-	 * 
-	 * @return the created collection
-	 * @throws SBOLValidationException
-	 */
-	Collection createCollection(URI identity) throws SBOLValidationException {
-		Collection newCollection = new Collection(identity);
-		addCollection(newCollection);
-		return newCollection;
-	}
-
-	/**
-	 * Creates a collection first, and then adds to this SBOL document's list of collections.
-	 * <p>
-	 * This method calls {@link #createCollection(String, String, String)} with the default URI prefix
-	 * for this SOBL document, the given display ID of the collection to be created, and an empty version
-	 * string. 
-	 *
-	 * @param displayId the display ID of the collection to be created
-	 * @return the created collection 
-	 * @throws SBOLValidationException if an SBOL validation rule violation occurred 
-	 * in {@link #createCollection(String, String, String)}.
-	 */
-	public Collection createCollection(String displayId) throws SBOLValidationException {
-		return createCollection(defaultURIprefix,displayId,"");
-	}
-
-	/**
-	 * Creates a collection first, and then adds to this SBOL document's list of collections.
-	 * <p>
-	 * This method calls {@link #createCollection(String, String, String)} with the default URI prefix
-	 * for this SOBL document, the given display ID and version of the collection to be created.
-	 * string. 
-	 *
-	 * @param displayId the display ID of the collection to be created
-	 * @param version the version of the collection to be created
-	 * @return the created collection 
-	 * @throws SBOLValidationException if an SBOL validation rule violation occurred 
-	 * in {@link #createCollection(String, String, String)}.
-	 */
-	public Collection createCollection(String displayId, String version) throws SBOLValidationException {
-		return createCollection(defaultURIprefix,displayId,version);
-	}
-
-	/**
-	 * Creates a collection first, and then adds to this SBOL document's list of collections.
-	 * <p>
-	 * This method creates a compliant URI for the collection to be created first. It starts with 
-	 * the given URI prefix after its been successfully validated, followed by the given display ID, 
-	 * and ends with the given version.
-	 *  
-	 * @param URIprefix the URI prefix for the collection to be created
-	 * @param displayId the display ID of the collection to be created
-	 * @param version the version of the collection to be created
-	 * @return the created collection 
-	 * @throws SBOLValidationException if any of the following SBOL validation rules was violated:
-	 * 10201, 10204, 10206.
-	 */
-	public Collection createCollection(String URIprefix, String displayId, String version) throws SBOLValidationException {
-		URIprefix = URIcompliance.checkURIprefix(URIprefix);
-		Collection c = createCollection(createCompliantURI(URIprefix, TopLevel.COLLECTION, displayId, version, typesInURIs));
-		c.setDisplayId(displayId);
-		c.setPersistentIdentity(createCompliantURI(URIprefix, TopLevel.COLLECTION, displayId, "", typesInURIs));
-		c.setVersion(version);
-		return c;
-	}
-
-	/**
-	 * Adds the given collection to this SBOL document's list of collections.
-	 *
-	 * @param collection the collection object to be added
-	 * @throws SBOLValidationException if an SBOL validation rule violation occurred in {@link #addTopLevel(TopLevel, Map, String, Map...)}
-	 */
-	void addCollection(Collection collection) throws SBOLValidationException {
-		addTopLevel(collection, collections, "collection",
-				componentDefinitions, genericTopLevels, models, moduleDefinitions, sequences);
-	}
-
-	/**
-	 * Removes the given {@code collection} from this SBOL document's list of collections.
-	 *
-	 * @param collection the given collection object to be removed
-	 * @return {@code true} if the given {@code collection} is successfully removed, {@code false} otherwise.
-	 * @throws SBOLValidationException see {@link SBOLValidationException}
-	 */
-	public boolean removeCollection(Collection collection) throws SBOLValidationException {
-		return removeTopLevel(collection,collections);
-	}
-
-	/**
-	 * Returns the collection matching the given display ID and version.
-	 * <p>
-	 * A compliant URI for the collection to be retrieved is created first.
-	 * It starts with this SBOL document's default URI prefix, optionally followed
-	 * by its type {@link TopLevel#COLLECTION}, followed by the given display ID,
-	 * and ends with the given version. This compliant URI is used to retrieve the collection
-	 * in this SBOL document.
-	 *
-	 * @param displayId the display ID of the collection to be retrieved
-	 * @param version the given version of the collection to be retrieved
-	 * @return the matching collection if present, or {@code null} otherwise
-	 */
-	public Collection getCollection(String displayId,String version) {
-		try {
-			return collections.get(createCompliantURI(defaultURIprefix,TopLevel.COLLECTION,displayId,version, typesInURIs));
-		} catch (SBOLValidationException e) {
-			return null;
-		}
-	}
-	
-	/**
-	 * Returns the collection matching the given identity URI.
-	 *
-	 * @param collectionURI the identity URI of the collection to be retrieved
-	 * @return the matching collection if present, or {@code null} otherwise
-	 */
-	public Collection getCollection(URI collectionURI) {
-		return collections.get(collectionURI);
-	}
-
-	/**
-	 * Returns the set of collections owned by this SBOL document.
-	 *
-	 * @return the set of collections owned by this SBOL document
-	 */
-	public Set<Collection> getCollections() {
-		Set<Collection> collections = new HashSet<>();
-		collections.addAll(this.collections.values());
-		return collections;
-	}
-
-	/**
-	 * Removes all entries in the list of collections owned by this SBOL document. 
-	 * The list will be empty after this call returns.
-	 * <p>
-	 * This method calls {@link #removeCollection(Collection)} to iteratively remove each collection.
-	 * 
-	 * @throws SBOLValidationException if an SBOL validation rule violation occurred in {@link #removeCollection(Collection)}.
-	 */
-	public void clearCollections() throws SBOLValidationException {
-		Object[] valueSetArray = collections.values().toArray();
-		for (Object collection : valueSetArray) {
-			removeCollection((Collection)collection);
-		}
-	}
-
-	/**
-	 * Clears the existing list <code>collections</code>, then appends all of the elements in the specified collection to the end of this list.
-	 * @throws SBOLValidationException see {@link SBOLValidationException}
-	 */
-	void setCollections(Set<Collection> collections) throws SBOLValidationException {
-		clearCollections();
-		for (Collection collection : collections) {
-			addCollection(collection);
-		}
-	}
-
-	/**
-	 * Creates a model, and then adds it to this SBOL document's list of models.
-	 * <p>
-	 * This method calls {@link #createModel(String, String, String, URI, URI, URI)} with this SBOL document's
-	 * default URI prefix, an empty version string, and all given arguments.
-	 * 
-	 * @param displayId the display ID of the model to be created
-	 * @param source the source of the model to be created
-	 * @param language the language of the model to be created
-	 * @param framework the framework of the model to be created
-	 * @return the created model 
-	 * @throws SBOLValidationException if an SBOL validation rule violation occurred in 
-	 * {@link #createModel(String, String, String, URI, URI, URI)};
-	 */
-	public Model createModel(String displayId, URI source, URI language, URI framework) throws SBOLValidationException {
-		return createModel(defaultURIprefix,displayId,"",source,language,framework);
-	}
-
-	/**
-	 * Creates a model, and then adds it to this SBOL document's list of models.
-	 * <p>
-	 * This method calls {@link #createModel(String, String, String, URI, URI, URI)} with this SBOL document's
-	 * default URI prefix, and all given arguments.
-	 * 
-	 * @param displayId the display ID of the model to be created
-	 * @param version the version of the model to be created
-	 * @param source the source of the model to be created
-	 * @param language the language of the model to be created
-	 * @param framework the framework of the model to be created
-	 * @return the created model 
-	 * @throws SBOLValidationException if an SBOL validation rule violation occurred in 
-	 * {@link #createModel(String, String, String, URI, URI, URI)};
-	 * 
-	 */
-	public Model createModel(String displayId, String version, URI source, URI language, URI framework) throws SBOLValidationException {
-		return createModel(defaultURIprefix,displayId,version,source,language,framework);
-	}
-
-	/**
-	 * Creates a model, and then adds it to this SBOL document's list of models.
-	 * <p>
-	 * This method first creates a compliant URI for the model to be created. It starts with the 
-	 * given URI prefix, followed by the given display ID, and ends with the given version. 
-	 *
-	 * @param URIprefix the URI prefix used to construct the compliant URI for the model to be created
-	 * @param displayId the display ID of the model to be created
-	 * @param version the version of the model to be created
-	 * @param source the source of the model to be created
-	 * @param language the language of the model to be created
-	 * @param framework the framework of the model to be created
-	 * @return the created model 
-	 * @throws SBOLValidationException if any of the following SBOL validation rules was violated: 
-	 * 10201, 10202, 10204, 10206, 10220,  
-	 * 10303, 10304, 10305, 10401, 10501, 10701, 10801, 10901, 11101, 11201, 11301, 11401, 
-	 * 11501, 11502, 11504, 11508, 
-	 * 11601, 11701, 11801, 11901, 12001, 12301.
-	 */
-	public Model createModel(String URIprefix, String displayId, String version, URI source, URI language, URI framework) throws SBOLValidationException {
-		URIprefix = URIcompliance.checkURIprefix(URIprefix);
-		Model model = createModel(createCompliantURI(URIprefix, TopLevel.MODEL, displayId, version, typesInURIs),
-				source, language, framework);
-		model.setPersistentIdentity(createCompliantURI(URIprefix, TopLevel.MODEL, displayId, "", typesInURIs));
-		model.setDisplayId(displayId);
-		model.setVersion(version);
-		return model;
-	}
-
-	/**
-	 * @param identity a given identifier for this object
-	 * @param version The given version for this object
-	 * @param source location of the actual content of the model
-	 * @param language the language in which the model is implemented
-	 * @param framework the framework in which the model is implemented
-	 * @return the new model
-	 * @throws SBOLValidationException if an SBOL validation rule violation occurred in either of the following
-	 * constructor or method:
-	 * <ul>
-	 * <li>{@link Model#Model(URI, URI, URI, URI)}, or</li>
-	 * <li>{@link #addModel(Model)}.</li>
-	 * </ul>
-	 */
-	Model createModel(URI identity, URI source, URI language, URI framework) throws SBOLValidationException {
-		Model newModel = new Model(identity, source, language, framework);
-		addModel(newModel);
-		return newModel;
-	}
-
-	/**
-	 *
-	 * @param model The model to be added to the document
-	 * @throws SBOLValidationException if an SBOL validation rule violation occurred in
-	 * {@link #addTopLevel(TopLevel, Map, String, Map...)}.
-	 */
-	void addModel(Model model) throws SBOLValidationException {
-		addTopLevel(model, models, "model",
-				collections, componentDefinitions, genericTopLevels, moduleDefinitions, sequences);
-	}
-
-	/**
-	 * Removes the given {@code model} from this SBOL document's list of Model instances.
-	 *
-	 * @param model the given model to be removed
-	 * @return {@code true} if the given {@code model} is successfully removed, {@code false} otherwise.
-	 * @throws SBOLValidationException see {@link SBOLValidationException}
-	 */
-	public boolean removeModel(Model model) throws SBOLValidationException {
-		if (complete) {
-			for (ModuleDefinition md : moduleDefinitions.values()) {
-				if (md.containsModel(model.getIdentity())) {
-					throw new SBOLValidationException("sbol-11608", md);
-				}
-			}
-		}
-		return removeTopLevel(model,models);
-	}
-
-	/**
- 	 * Returns the model matching the given display ID and version.
-	 * <p>
-	 * A compliant URI for the model to be retrieved is created first.
-	 * It starts with this SBOL document's default URI prefix, optionally followed
-	 * by its type {@link TopLevel#MODEL}, followed by the given display ID,
-	 * and ends with the given version. This compliant URI is used to retrieve the model
-	 * in this SBOL document.
-	 *
-	 * @param displayId the display ID of the model to be retrieved
-	 * @param version the given version of the model to be retrieved
-	 * @return the matching model if present, or {@code null} otherwise
-	 */
-	public Model getModel(String displayId,String version) {
-		try {
-			return models.get(createCompliantURI(defaultURIprefix,TopLevel.MODEL,displayId,version, typesInURIs));
-		} catch (SBOLValidationException e) {
-			return null;
-		}
-	}
-
-	/**
-	 * Returns the model matching the given identity URI.
-	 *
-	 * @param modelURI the identity URI of the model to be retrieved
-	 * @return the matching model if present, or {@code null} otherwise
-	 */
-	public Model getModel(URI modelURI) {
-		return models.get(modelURI);
-	}
-
-	/**
-	 * Returns the set of models owned by this SBOL document.
-	 *
-	 * @return the set of models owned by this SBOL document
-	 */
-	public Set<Model> getModels() {
-		//		return (List<Model>) models.values();
-		Set<Model> models = new HashSet<>();
-		models.addAll(this.models.values());
-		return models;
-	}
-
-	/**
-	 * Removes all entries in the list of models owned by this SBOL document.
-	 * The list will be empty after this call returns.
-	 * <p>
-	 * This method calls {@link #removeModel(Model)} to iteratively remove each model.
-	 * 
-	 * @throws SBOLValidationException if an SBOL validation rule violation occurred in {@link #removeModel(Model)}.
-	 */
-	public void clearModels() throws SBOLValidationException {
-		Object[] valueSetArray = models.values().toArray();
-		for (Object model : valueSetArray) {
-			removeModel((Model)model);
-		}
-	}
-
-	/**
-	 * Clears the existing list <code>models</code>, then appends all of the elements in the specified model to the end of this list.
-	 * @throws SBOLValidationException see {@link SBOLValidationException}
-	 */
-	void setModels(Set<Model> models) throws SBOLValidationException {
-		clearModels();
-		for (Model model : models) {
-			addModel(model);
-		}
-	}
-
-	/**
-	 * @param identity 
-	 * @param types 
-	 * @return the created component definition
-	 * @throws SBOLValidationException if an SBOL validation rule violation occurred in the following constructor
-	 * or method:
-	 * <ul>
-	 * <li>{@link ComponentDefinition#ComponentDefinition(URI, Set)}, or</li>
-	 * <li>{@link #addComponentDefinition(ComponentDefinition)}.</li>
-	 * </ul> 
-	 */
-	ComponentDefinition createComponentDefinition(URI identity, Set<URI> types) throws SBOLValidationException {
-		//ComponentDefinition newComponentDefinition = new ComponentDefinition(identity, types, roles);
-		ComponentDefinition newComponentDefinition = new ComponentDefinition(identity, types);
-		addComponentDefinition(newComponentDefinition);
-		return newComponentDefinition;
-	}
-
-	/**
-	 * Creates a component definition, and then adds it to this SBOL document's list of component definitions.
-	 * <p>
-	 * This method calls {@link #createComponentDefinition(String, String, String, Set)} with the default URI
-	 * prefix of this SBOL document, the given component definition display ID, and an empty version string.
-	 * given types. 
-	 *
-	 * @param displayId the display ID of the component definition to be created
-	 * @param types the types of the component definition to be created
-	 * @return the created component definition
-	 * @throws SBOLValidationException if an SBOL validation rule was violated in {@link #createComponentDefinition(String, String, String, Set)}.
-	 */
-	public ComponentDefinition createComponentDefinition(String displayId, Set<URI> types) throws SBOLValidationException {
-		return createComponentDefinition(defaultURIprefix,displayId,"",types);
-	}
-
-	/**
-	 * Creates a component definition, and then adds it to this SBOL document's list of component definitions.
- 	 * <p>
- 	 * This method first creates an empty set of types, and then adds to this set the given type. It then calls
- 	 * {@link #createComponentDefinition(String, String, String, Set)} with the given display ID, and version, 
- 	 * and the created types.	
-	 *
-	 * @param displayId the display ID of the component definition to be created
-	 * @param type the type to be added to the component definition to be created
-	 * @return the created component definition
-	 * @throws SBOLValidationException if an SBOL validation rule violation occurred in
-	 * {@link #createComponentDefinition(String, String, String, Set)}.
-	 */
-	public ComponentDefinition createComponentDefinition(String displayId, URI type) throws SBOLValidationException {
-		HashSet<URI> types = new HashSet<URI>();
-		types.add(type);
-		return createComponentDefinition(defaultURIprefix,displayId,"",types);
-	}
-
-	/**
-	 * Creates a component definition, and then adds it to this SBOL document's list of component definitions.
-	 * <p>
-	 * This method calls {@link #createComponentDefinition(String, String, String, Set)} with the given 
-	 * component definition display ID, version, and the given types. 
-	 *
-	 * @param displayId the display ID of the component definition to be created
-	 * @param version the version of the component definition to be created
-	 * @param types the types of the component definition to be created
-	 * @return the created component definition
-	 * @throws SBOLValidationException if an SBOL validation rule was violated in {@link #createComponentDefinition(String, String, String, Set)}.
-	 */
-	public ComponentDefinition createComponentDefinition(String displayId, String version, Set<URI> types) throws SBOLValidationException {
-		return createComponentDefinition(defaultURIprefix,displayId,version,types);
-	}
-
-	/**
-	 * Creates a component definition, and then adds it to this SBOL document's list of component definitions.
- 	 * <p>
- 	 * This method first creates an empty set of types, and then adds to this set the given type. It then calls
- 	 * {@link #createComponentDefinition(String, String, String, Set)} with the default URI prefix of this SBOL document,
- 	 * display ID, and version, 
- 	 * and the created types.	
-	 *
-	 * @param displayId the display ID of the component definition to be created
-	 * @param version the version of the component definition to be created
-	 * @param type the type to be added to the component definition to be created
-	 * @return the created component definition
-	 * @throws SBOLValidationException if an SBOL validation rule violation occurred in 
-	 * {@link #createComponentDefinition(String, String, String, Set)}.
-	 */
-	public ComponentDefinition createComponentDefinition(String displayId, String version, URI type) throws SBOLValidationException {
-		HashSet<URI> types = new HashSet<URI>();
-		types.add(type);
-		return createComponentDefinition(defaultURIprefix,displayId,version,types);
-	}
-
-	/**
-	 * Creates a component definition, and then adds it to this SBOL document's list of component definitions.
-	 * <p>
- 	 * This method creates a compliant URI for the component definition to be created first. It starts with 
-	 * the given URI prefix after its been successfully validated, followed by the given display ID, 
-	 * and ends with the given version.
-	 *
-	 * @param URIprefix the URI prefix used to construct the compliant URI for the component definition to be created
-	 * @param displayId the display ID of the component definition to be created
-	 * @param version the version of the component definition to be created
-	 * @param types the types of the component definition to be created
-	 * @return the created component definition
-	 * @throws SBOLValidationException if any of the following SBOL validation rules was violated:
-	 * 10201, 10202, 10204, 10206, 10220, 10303, 10304, 10305, 10401, 10501, 10502, 10503, 
-	 * 10701, 10801, 10901, 11101, 11201, 11301, 11401, 11501, 11601, 11701, 11801, 11901, 12001, 12101, 12301.
-	 */
-	public ComponentDefinition createComponentDefinition(String URIprefix,String displayId, String version, Set<URI> types) throws SBOLValidationException {
-		URIprefix = URIcompliance.checkURIprefix(URIprefix);
-		ComponentDefinition cd = createComponentDefinition(createCompliantURI(URIprefix, TopLevel.COMPONENT_DEFINITION,
-				displayId, version, typesInURIs), types);
-		cd.setDisplayId(displayId);
-		cd.setPersistentIdentity(createCompliantURI(URIprefix, TopLevel.COMPONENT_DEFINITION, displayId,"", typesInURIs));
-		cd.setVersion(version);
-		return cd;
-	}
-
-	/**
- 	 * Creates a component definition, and then adds it to this SBOL document's list of component definitions.
- 	 * <p>
- 	 * This method first creates an empty set of types, and then adds to this set the given type. It then calls
- 	 * {@link #createComponentDefinition(String, String, String, Set)} with the given URI prefix, display ID, and version, 
- 	 * and the created types.	
-	 *
-	 * @param URIprefix the URI prefix used to construct the compliant URI for the component definition to be created
-	 * @param displayId the display ID of the component definition to be created
-	 * @param version the version of the component definition to be created
-	 * @param type the type to be added to the component definition to be created
-	 * @return the created component definition
-	 * @throws SBOLValidationException if an SBOL validation rule violation occurred in 
-	 * {@link #createComponentDefinition(String, String, String, Set)}.
-	 */
-	public ComponentDefinition createComponentDefinition(String URIprefix,String displayId, String version, URI type) throws SBOLValidationException {
-		HashSet<URI> types = new HashSet<URI>();
-		types.add(type);
-		return createComponentDefinition(URIprefix,displayId,version,types);
-	}
-
-	/**
-	 * Adds the given component definition to this SBOL document's list of component definitions.
-	 *
-	 * @param componentDefinition the component definition to be added
-	 * @throws SBOLValidationException if an SBOL validation rule violation occurred in {@link #addTopLevel(TopLevel, Map, String, Map...)}.
-	 */
-	void addComponentDefinition(ComponentDefinition componentDefinition) throws SBOLValidationException {
-		addTopLevel(componentDefinition, componentDefinitions, "componentDefinition",
-				collections, genericTopLevels, models, moduleDefinitions, sequences);
-		for (Component component : componentDefinition.getComponents()) {
-			component.setSBOLDocument(this);
-			for (MapsTo mapsTo : component.getMapsTos()) {
-				mapsTo.setSBOLDocument(this);
-			}
-		}
-		for (SequenceAnnotation sa : componentDefinition.getSequenceAnnotations()) {
-			sa.setSBOLDocument(this);
-			sa.setComponentDefinition(componentDefinition);
-			for (Location location : sa.getLocations()) {
-				location.setSBOLDocument(this);
-			}
-		}
-		for (SequenceConstraint sc : componentDefinition.getSequenceConstraints()) {
-			sc.setSBOLDocument(this);
-			sc.setComponentDefinition(componentDefinition);
-		}
-	}
-
-	/**
-	 * Removes the given {@code componentDefinition} from this SBOL document's list of component definitions.
-	 *
-	 * @param componentDefinition The ComponentDefinition to be removed
-	 * @return {@code true} if the given {@code componentDefinition} is successfully removed, {@code false} otherwise.
-	 * @throws SBOLValidationException see {@link SBOLValidationException}
-	 */
-	public boolean removeComponentDefinition(ComponentDefinition componentDefinition) throws SBOLValidationException {
-		if (complete) {
-			for (ComponentDefinition cd : componentDefinitions.values()) {
-				for (Component c : cd.getComponents()) {
-					if (c.getDefinitionURI().equals(componentDefinition.getIdentity())) {
-						throw new SBOLValidationException("sbol-10604", c);
-					}
-				}
-			}
-			for (ModuleDefinition md : moduleDefinitions.values()) {
-				for (FunctionalComponent c : md.getFunctionalComponents()) {
-					if (c.getDefinitionURI().equals(componentDefinition.getIdentity())) {
-						throw new SBOLValidationException("sbol-10604", c);
-					}
-				}
-			}
-		}
-		return removeTopLevel(componentDefinition,componentDefinitions);
-	}
-
-	/**
-	 * Returns the component definition matching the given display ID and version.
-	 * <p>
-	 * A compliant URI for the component definition to be retrieved is created first.
-	 * It starts with this SBOL document's default URI prefix, optionally followed
-	 * by its type {@link TopLevel#COMPONENT_DEFINITION}, followed by the given display ID,
-	 * and ends with the given version. This compliant URI is used to retrieve the component
-	 * definition in this SBOL document.
-	 *
-	 * @param displayId the display ID of the component definition to be retrieved
-	 * @param version the given version of the component definition to be retrieved
-	 * @return the matching component definition if present, or {@code null} otherwise
-	 */
-	public ComponentDefinition getComponentDefinition(String displayId,String version) {
-		try {
-			return componentDefinitions.get(createCompliantURI(defaultURIprefix,TopLevel.COMPONENT_DEFINITION,displayId,version, typesInURIs));
-		} catch (SBOLValidationException e) {
-			return null;
-		}
-	}
-
-	/**
-	 * Returns the component definition matching the given identity URI.
-	 * 
-	 * @param componentDefinitionURI the identity URI of the component definition to be retrieved
-	 * @return the matching component definition if present, or {@code null} otherwise
-	 */
-	public ComponentDefinition getComponentDefinition(URI componentDefinitionURI) {
-		return componentDefinitions.get(componentDefinitionURI);
-	}
-
-	/**
-	 * Returns the set of component definitions owned by this SBOL document.
-	 *
-	 * @return the set of component definitions owned by this SBOL document
-	 */
-	public Set<ComponentDefinition> getComponentDefinitions() {
-		Set<ComponentDefinition> components = new HashSet<>();
-		components.addAll(this.componentDefinitions.values());
-		return components;
-	}
-
-	/**
-	 * Returns the set of root component definitions owned by this SBOL document. 
-	 * A root component definition is a component definition that is not referenced by a child component
-	 * of another component definition in the same SBOL document
-	 *  
-	 * @return the set of root component definitions
-	 */
-	public Set<ComponentDefinition> getRootComponentDefinitions() {
-		Set<ComponentDefinition> components = getComponentDefinitions();
-		for (ComponentDefinition componentDefinition : getComponentDefinitions()) {
-			for (Component component : componentDefinition.getComponents()) {
-				ComponentDefinition childDefinition = component.getDefinition();
-				if (childDefinition != null && components.contains(childDefinition)) {
-					components.remove(childDefinition);
-				}
-			}
-		}
-		return components;
-	}
-
-	/**
-	 * Removes all entries in the list of component definitions owned by this SBOL document. 
-	 * The list will be empty after this call returns.
-	 * <p>
-	 * This method calls {@link #removeComponentDefinition(ComponentDefinition)} to iteratively
-	 * remove each component definition.
-	 * 
-	 * @throws SBOLValidationException if an SBOL validation rule violation occurred in {@link #removeComponentDefinition(ComponentDefinition)}.
-	 */
-	public void clearComponentDefinitions() throws SBOLValidationException {
-		Object[] valueSetArray = componentDefinitions.values().toArray();
-		for (Object componentDefinition : valueSetArray) {
-			removeComponentDefinition((ComponentDefinition)componentDefinition);
-		}
-	}
-
-	/**
-	 * @param componentDefinitions The given set of ComponentDefinitions to be added
-	 * @throws SBOLValidationException see {@link SBOLValidationException} 
-	 */
-	void setComponentDefinitions(Set<ComponentDefinition> componentDefinitions) throws SBOLValidationException {
-		clearComponentDefinitions();
-		for (ComponentDefinition componentDefinition : componentDefinitions) {
-			addComponentDefinition(componentDefinition);
-		}
-	}
-
-
-	/**
-	 * @param identity a given identifier for this object
-	 * @param elements characters that represents the constituents of a biological or chemical molecule (i.e. nucleotide bases of a molecule of DNA, the amino acid residues of a protein, or the atoms and chemical bonds of a small molecule)
-	 * @param encoding Indicate how the elements property of a Sequence must be formed and interpreted
-	 * @return the created Sequence instance
-	 * @throws SBOLValidationException if an SBOL validation rule violation occurred in either of the 
-	 * following constructor or method:
-	 * <ul>
-	 * <li>{@link Sequence#Sequence(URI, String, URI)}, or</li>
-	 * <li>{@link #addSequence(Sequence)}.</li>
-	 * </ul>
-	 */
-	Sequence createSequence(URI identity, String elements, URI encoding) throws SBOLValidationException {
-		Sequence newSequence = new Sequence(identity, elements, encoding);
-		addSequence(newSequence);
-		return newSequence;
-	}
-
-	/**
-	 * Creates a sequence with the given arguments, and then adds it to this SBOL document's
-	 * list of sequences.
-	 * <p>
-	 * This method calls {@link #createSequence(String, String, String, String, URI)} create a sequence
-	 * with this SBOL document's default URI prefix, the given display ID, an empty version string, the
-	 * given elements, and encoding.
-	 * 
-  	 * @param displayId the display ID of the sequence to be created 
-	 * @param elements the elements property of the sequence to be created
-	 * @param encoding the encoding property of the sequence to be created
-	 * @return the created sequence 
-	 * @throws SBOLValidationException if an SBOL validation rule was violated in {@link #createSequence(String, String, String, String, URI)}.
-	 */
-	public Sequence createSequence(String displayId, String elements, URI encoding) throws SBOLValidationException {
-		return createSequence(defaultURIprefix,displayId,"",elements,encoding);
-	}
-
-	/**
-	 * Creates a sequence with the given arguments, and then adds it to this SBOL document's
-	 * list of sequences.
-	 * <p>
-	 * This method calls {@link #createSequence(String, String, String, String, URI)} to create a sequence
-	 * with this SBOL document's default URI prefix, the given display ID, version, elements, and encoding.
-	 * 
- 	 * @param displayId the display ID of the sequence to be created 
-	 * @param version the version of the sequence to be created
-	 * @param elements the elements property of the sequence to be created
-	 * @param encoding the encoding property of the sequence to be created
-	 * @return the created sequence 
-	 * @throws SBOLValidationException if an SBOL validation rule was violated in {@link #createSequence(String, String, String, String, URI)}.
-	 */
-	public Sequence createSequence(String displayId, String version, String elements, URI encoding) throws SBOLValidationException {
-		return createSequence(defaultURIprefix,displayId,version,elements,encoding);
-	}
-
-	/**
-	 * Creates a sequence with the given arguments, and then adds it to this SBOL document's
-	 * list of sequences.
-	 * <p>
-	 * This method first creates a compliant URI for the sequence to be created. It starts with the 
-	 * given URI prefix, followed by the given display ID, and ends with the given version. 
-	 *
-	 * @param URIprefix the given URI prefix that is used to create a compliant URI for the sequence to be created
-	 * @param displayId the display ID of the sequence to be created 
-	 * @param version the version of the sequence to be created
-	 * @param elements the elements property of the sequence to be created
-	 * @param encoding the encoding property of the sequence to be created
-	 * @return the created sequence 
-	 * @throws SBOLValidationException if any of the following SBOL validation rules was violated:
-	 * 10201, 10204, 10206, 10402, 10403, 10405.
-	 */
-	public Sequence createSequence(String URIprefix, String displayId, String version, String elements, URI encoding) throws SBOLValidationException {
-		URIprefix = URIcompliance.checkURIprefix(URIprefix);
-		Sequence s = createSequence(createCompliantURI(URIprefix, TopLevel.SEQUENCE, displayId, version, typesInURIs),
-				elements, encoding);
-		s.setPersistentIdentity(createCompliantURI(URIprefix, TopLevel.SEQUENCE, displayId, "", typesInURIs));
-		s.setDisplayId(displayId);
-		s.setVersion(version);
-		return s;
-	}
-
-	//	/**
-	// 	 * Create a copy of the given top-level object, i.e.{@link Collection}, {@link ComponentDefinition}, {@link Model}, {@link ModuleDefinition},
-	//	 * {@link Sequence}, or {@link TopLevel} with the given version, and add it to its corresponding top-level objects list.
-	//	 * @param toplevel
-	//	 * @param newURIprefix
-	//	 * @return the created {@link TopLevel} object
-	//	 */
-	//	public TopLevel createCopyWithURIprefix(TopLevel toplevel, String newURIprefix) {
-	//		String olddisplayId = extractDisplayId(((Collection) toplevel).getIdentity(), 0);
-	//		String oldVersion = extractVersion(toplevel.getIdentity());
-	//		return createCopy(toplevel, newURIprefix, olddisplayId, oldVersion);
-	//	}
-	//
-	//	/**
-	//	 * Create a copy of the given top-level object, i.e.{@link Collection}, {@link ComponentDefinition}, {@link Model}, {@link ModuleDefinition},
-	//	 * {@link Sequence}, or {@link TopLevel} with the given version, and add it to its corresponding top-level objects list.
-	//	 * @param toplevel
-	//	 * @param newVersion
-	//	 * @return {@link TopLevel} object
-	//	 */
-	//	public TopLevel createCopyWithVersion(TopLevel toplevel, String newVersion) {
-	//		String oldURIprefix = extractURIprefix(((Collection) toplevel).getIdentity());
-	//		String olddisplayId = extractDisplayId(((Collection) toplevel).getIdentity(), 0);
-	//		return createCopy(toplevel, oldURIprefix, olddisplayId, newVersion);
-	//	}
-	//
-	//	/**
-	//	 * Create a copy of the given top-level object, which is i.e.{@link Collection}, {@link ComponentDefinition}, {@link Model}, {@link ModuleDefinition},
-	//	 * {@link Sequence}, or {@link GenericTopLevel} with the given display ID, and add it to its corresponding top-level objects list.
-	//	 * @param toplevel
-	//	 * @param newDisplayId
-	//	 * @return {@link TopLevel} object
-	//	 */
-	//	public TopLevel createCopyWithDisplayId(TopLevel toplevel, String newDisplayId) {
-	//		String oldURIprefix = extractURIprefix(toplevel.getIdentity());
-	//		String oldVersion = extractVersion(toplevel.getIdentity());
-	//		return createCopy(toplevel, oldURIprefix,
-	//				newDisplayId, oldVersion);
-	//	}
-	//
-	//	/**
-	//	 * Create a copy of the given top-level object, which is i.e.{@link Collection}, {@link ComponentDefinition}, {@link Model}, {@link ModuleDefinition},
-	//	 * {@link Sequence}, or {@link GenericTopLevel} with the given URIprefix and display ID, and add it to its corresponding top-level objects list.
-	//	 * @param toplevel
-	//	 * @param newDisplayId
-	//	 * @return {@link TopLevel} object
-	//	 */
-	//	public TopLevel createCopyWithPersistentId(TopLevel toplevel, String newURIprefix, String newDisplayId) {
-	//		String oldVersion = extractVersion(toplevel.getIdentity());
-	//		return createCopy(toplevel, newURIprefix,
-	//				newDisplayId, oldVersion);
-	//	}
-
-	//	/**
-	//	 * Create an object of the top-level classes, i.e.{@link Collection}, {@link ComponentDefinition}, {@link Model}, {@link ModuleDefinition},
-	//	 * {@link Sequence}, or {@link TopLevel} with a new display ID, and add it to its corresponding top-level objects list.
-	//	 * @param toplevel
-	//	 * @param newPrefix
-	//	 * @return {@link TopLevel} object
-	//	 */
-	//	public TopLevel createCopyWithNewPrefix(TopLevel toplevel, String newPrefix) {
-	//		if (toplevel objectof Collection) {
-	//			Collection newCollection = ((Collection) toplevel).copy(newPrefix);
-	//			if (addCollection(newCollection)) {
-	//				return newCollection;
-	//			}
-	//			else {
-	//				return null;
-	//			}
-	//		}
-	//		else if (toplevel objectof ComponentDefinition) {
-	//			ComponentDefinition newComponentDefinition = ((ComponentDefinition) toplevel).copy(newPrefix);
-	//			if (addComponentDefinition(newComponentDefinition)) {
-	//				return newComponentDefinition;
-	//			}
-	//			else {
-	//				return null;
-	//			}
-	//		}
-	//		else if (toplevel objectof Model) {
-	//			Model newModel = ((Model) toplevel).copy(newPrefix);
-	//			if (addModel(newModel)) {
-	//				return newModel;
-	//			}
-	//			else {
-	//				return null;
-	//			}
-	//		}
-	//		else if (toplevel objectof ModuleDefinition) {
-	//			ModuleDefinition newModuleDefinition = ((ModuleDefinition) toplevel).copy(newPrefix);
-	//			if (addModuleDefinition(newModuleDefinition)) {
-	//				return newModuleDefinition;
-	//			}
-	//			else {
-	//				return null;
-	//			}
-	//		}
-	//		else if (toplevel objectof Sequence) {
-	//			Sequence newSequence = ((Sequence) toplevel).copy(newPrefix);
-	//			if (addSequence(newSequence)) {
-	//				return newSequence;
-	//			}
-	//			else {
-	//				return null;
-	//			}
-	//		}
-	//		else if (toplevel objectof GenericTopLevel) {
-	//			GenericTopLevel newGenericTopLevel = ((GenericTopLevel) toplevel).copy(newPrefix);
-	//			if (addGenericTopLevel(newGenericTopLevel)) {
-	//				return newGenericTopLevel;
-	//			}
-	//			else {
-	//				return null;
-	//			}
-	//		}
-	//		else {
-	//			return null;
-	//		}
-	//	}
-
-	/**
-	 * Creates an identical copy of the given top-level, and then adds the created top-level to the corresponding
-	 * list of top-levels in this SBOL document.
-	 * <p>
-	 * This method calls {@link #createCopy(TopLevel, String, String, String)} with the given top-level instance,
-	 * and {@code null} for other arguments.
-	 *
-	 * @param topLevel the top-level to be copied from
-	 * @return the copied top-level instance
-	 * @throws SBOLValidationException if an SBOL validation rule violation occurred in {@link #createCopy(TopLevel, String, String, String)}.
-	 */
-	public TopLevel createCopy(TopLevel topLevel) throws SBOLValidationException {
-		return createCopy(topLevel,null,null,null);
-	}
-
-	/**	
-	 * Creates a copy of the given top-level with the given display ID, and then adds the created top-level to the corresponding
-	 * list of top-levels in this SBOL document.
-	 * <p>
-	 * This method calls {@link #createCopy(TopLevel, String, String, String)} with the given top-level instance,
-	 * the default URI prefix for this SBOL document, the given display ID, and the empty version string. 
-	 * 
-	 * @param topLevel the top-level to be copied from
-	 * @param displayId the display ID of the created copy
-	 * @return the copied top-level instance
-	 * @throws SBOLValidationException if an SBOL validation rule violation occurred in 
-	 * {@link #createCopy(TopLevel, String, String, String)}.
-	 *
-	 */
-	public TopLevel createCopy(TopLevel topLevel, String displayId) throws SBOLValidationException {
-		return createCopy(topLevel,defaultURIprefix,displayId,"");
-	}
-
-	/**
-	 * Renames the given TopLevel instance with this SBOL document's {@code defaultURIprefix}
-	 * the given arguments, and an empty version string, and then adds it to the
-	 * corresponding top-level list owned by this SBOL document.
-	 * <p>
-	 * This method calls {@link #createCopy(TopLevel, String, String, String)} to do the following
-	 * validity checks and create a copy top-level instance.
-	 * <p>
-	 * If the {@code defaultURIprefix} is {@code null}, then it is extracted from the given
-	 * {@code topLevel} instance. If it does not end with one of the following delimiters: "/", ":", or "#", then
-	 * "/" is appended to the end of it.
-	 * <p>
-	 * If either the given {@code displayId} or {@code version}, then the corresponding field
-	 * is extracted from the given {@code topLevel} instance. Both extracted fields are required
-	 * to be valid and not {@code null}.
-	 * <p>
-	 * A top-level instance with a compliant URI using the given arguments,
-	 * and then its display ID, persistent identity, and version fields are set. This
-	 * instance is then added to the corresponding top-level list owned by this SBOL document.
-	 *
-	 * @param topLevel The topLevel object to be renamed from this SBOLDocument
-	 * @param displayId  an intermediate between name and identity that is machine-readable
-	 * @return the created top-level instance
-	 * @throws SBOLValidationException see {@link SBOLValidationException}  
-	 */
-	public TopLevel rename(TopLevel topLevel, String displayId) throws SBOLValidationException {
-		TopLevel renamedTopLevel = createCopy(topLevel,defaultURIprefix,displayId,"");
-		removeTopLevel(topLevel);
-		return renamedTopLevel;
-	}
-
-	/**
-	 * Creates a copy of the given top-level with the given display ID and version, 
-	 * and then adds the created top-level to the corresponding list of top-levels in this SBOL document.
-	 * <p>
-	 * This method calls {@link #createCopy(TopLevel, String, String, String)} with the given top-level instance,
-	 * the default URI prefix for this SBOL document, the given display ID, and the empty version string. 
-	 * 
-	 * @param topLevel the top-level to be copied from
-	 * @param displayId the display ID of the created copy
-	 * @param version the version of the created copy
-	 * @return the copied top-level instance
-	 * @throws SBOLValidationException if an SBOL validation rule violation occurred in 
-	 * {@link #createCopy(TopLevel, String, String, String)}
-	 */
-	public TopLevel createCopy(TopLevel topLevel, String displayId, String version) throws SBOLValidationException {
-		return createCopy(topLevel,defaultURIprefix,displayId,version);
-	}
-
-	/**
-	 * Renames the given TopLevel instance with this SBOL document's {@code defaultURIprefix}
-	 * and the given arguments, and then adds it to the
-	 * corresponding top-level list owned by this SBOL document.
-	 * <p>
-	 * This method calls {@link #createCopy(TopLevel, String, String, String)} to do the following
-	 * validity checks and create a copy top-level instance.
-	 * <p>
-	 * If the {@code defaultURIprefix} is {@code null}, then it is extracted from the given
-	 * {@code topLevel} instance. If it does not end with one of the following delimiters: "/", ":", or "#", then
-	 * "/" is appended to the end of it.
-	 * <p>
-	 * If either the given {@code displayId} or {@code version}, then the corresponding field
-	 * is extracted from the given {@code topLevel} instance. Both extracted fields are required
-	 * to be valid and not {@code null}.
-	 * <p>
-	 * A top-level instance with a compliant URI using the given arguments,
-	 * and then its display ID, persistent identity, and version fields are set. This
-	 * instance is then added to the corresponding top-level list owned by this SBOL document.
-	 *
-	 * @param topLevel The topLevel object to be rename from this SBOLDocument
-	 * @param displayId  an intermediate between name and identity that is machine-readable
-	 * @param version The given version for this object
-	 * @return the created top-level instance
-	 * @throws SBOLValidationException see {@link SBOLValidationException} 
-	 */
-	public TopLevel rename(TopLevel topLevel, String displayId, String version) throws SBOLValidationException {
-		TopLevel renamedTopLevel = createCopy(topLevel,defaultURIprefix,displayId,version);
-		removeTopLevel(topLevel);
-		return renamedTopLevel;
-	}
-
-	/**
-	 * Creates a copy of the given top-level with the given URI prefix, display ID and version, 
-	 * and then adds the created top-level to the corresponding list of top-levels in this SBOL document.
-	 * <p>
-	 * This method creates a compliant URI for the copied top-level with the given default URI prefix, display ID, and version.
-	 * 
-	 * @param topLevel the top-level to be copied from
-	 * @param URIprefix the URI prefix used to create the compliant URI for the created copy 
-	 * @param displayId the display ID of the created copy
-	 * @param version the version of the created copy
-	 * @return the copied top-level instance
-	 * @throws SBOLValidationException if any of the following SBOL validation rules was violated:
-	 * 10201, 10202, 10204, 10206, 10220, 
-	 * 10303, 10304, 10305, 
-	 * 10401, 10402, 10403, 10405,
-	 * 10501, 10503, 10522, 10526, 
-	 * 10602, 10604, 10605, 10607, 
-	 * 10701, 10801, 10802, 
-	 * 10803, 10804, 10805, 10807, 10808, 10809, 10811, 
-	 * 10901, 10905,
-	 * 11101, 
-	 * 11201,
-	 * 11301, 
-	 * 11401, 11402, 11403, 11404, 11405, 11406, 
-	 * 11501, 11502, 11504, 11508, 
-	 * 11601, 11608, 11609, 
-	 * 11701, 11703, 11704, 11705, 
-	 * 11801, 10802, 10803, 10804, 10807, 10808, 10809, 10811,  
-	 * 11901, 
-	 * 12001, 12002, 12003,  
-	 * 12101, 
-	 * 12103, 
-	 * 12301, 12302.
-	 */
-//	 * checkURIprefix: 10201
-//	 * addTopLevel (topLevel): 10202, 10220.
-//	 * Identified.Identified(Identified):
-//	 * 10201, 10202, 10204, 10206, 10220, 10303, 10304, 10305, 10401, 10501, 10701, 10801, 10901, 11101, 11201,
-//	 * 11301, 11401, 11501, 11601, 11701, 11801, 11901, 12001, 12101, 12103, 12301.
-//	 * Collection.copy: 10201, 10204, 10206, 10303, 10304, 10305, 12103
-//	 * ComponentDefinition.copy: 10201, 10202, 10204, 10206, 10303, 10304, 10305, 10503, 10522, 10526, 10602, 10604, 10605, 10607,
-//	 * 10802, 10803, 10804, 10805, 10807, 10808, 10809, 10811, 10905, 11402, 11403, 11404, 11405, 11406.
-//	 * Model.copy:10201, 10204, 10206, 10303, 10304, 10305, 11502, 11504, 11508.
-//	 * ModuleDefinition.copy: 10201, 10202, 10204, 10206, 10303, 10304, 10305, 10604, 10802, 10803, 10804, 
-//	 * 10807, 10808, 10809, 10811, 11608, 11609, 11703, 11704, 11705, 12002, 12003.
-//	 * Sequence.copy: 10201, 10204, 10206, 10303, 10304, 10305, 10402, 10403, 10405.
-//	 * GenericTopLevel.copy: 10201, 10204, 10206, 10303, 10304, 10305, 12302
-	public TopLevel createCopy(TopLevel topLevel, String URIprefix, String displayId, String version) throws SBOLValidationException {
-		// topLevel.isURIcompliant();
-		if (URIprefix == null) {
-			URIprefix = extractURIprefix(topLevel.getIdentity());
-			URIprefix = URIcompliance.checkURIprefix(URIprefix);
-		} else {
-			URIprefix = URIcompliance.checkURIprefix(URIprefix);
-		}
-		if (displayId == null) {
-			displayId = topLevel.getDisplayId();
-		}
-		if (version == null) {
-			version = topLevel.getVersion();
-		}
-		//validateIdVersion(displayId,version);
-		if (topLevel instanceof Collection) {
-			Collection newCollection = ((Collection) topLevel).copy(URIprefix, displayId, version);
-			addCollection(newCollection);
-			return newCollection;
-		}
-		else if (topLevel instanceof ComponentDefinition) {
-			ComponentDefinition newComponentDefinition = ((ComponentDefinition) topLevel).copy(URIprefix, displayId, version);
-			addComponentDefinition(newComponentDefinition);
-			return newComponentDefinition;
-		}
-		else if (topLevel instanceof Model) {
-			Model newModel = ((Model) topLevel).copy(URIprefix, displayId, version);
-			addModel(newModel);
-			return newModel;
-		}
-		else if (topLevel instanceof ModuleDefinition) {
-			ModuleDefinition newModuleDefinition = ((ModuleDefinition) topLevel).copy(URIprefix, displayId, version);
-			addModuleDefinition(newModuleDefinition);
-			return newModuleDefinition;
-		}
-		else if (topLevel instanceof Sequence) {
-			Sequence newSequence = ((Sequence) topLevel).copy(URIprefix, displayId, version);
-			addSequence(newSequence);
-			return newSequence;
-		}
-		else if (topLevel instanceof GenericTopLevel) {
-			GenericTopLevel newGenericTopLevel = ((GenericTopLevel) topLevel).copy(URIprefix, displayId, version);
-			addGenericTopLevel(newGenericTopLevel);
-			return newGenericTopLevel;
-		}
-		else {
-			throw new IllegalArgumentException("Unable to copy " + topLevel.getIdentity());
-		}
-	}
-
-	/**
-	 * Creates an identical copy of the given top-level, including all of its dependencies, 
-	 * and stores the copy in a new SBOLDocument instance, which gets returned.
-	 *
-	 * @param topLevel the top-level to be recursively copied
-	 * @return the created SBOLDocument containing the copied top-level
-	 * @throws SBOLValidationException if any of the following SBOL validation rules was violated: 
-	 * 10201, 10202, 10204, 10206, 10220, 10303, 10304, 10305, 10401, 10402, 10403, 10405, 10501, 
-	 * 10503, 10522, 10526, 10602, 10604, 10605, 10607, 10701, 10801, 10802, 10803, 10804, 10805, 
-	 * 10807, 10808, 10809, 10811, 10901, 10905, 11101, 11201, 11301, 11401, 11402, 11403, 11404, 
-	 * 11405, 11406, 11501, 11502, 11504, 11508, 11601, 11608, 11609, 11701, 11703, 11704, 11705, 
-	 * 11801, 10802, 10803, 10804, 10807, 10808, 10809, 10811, 11901, 12001, 12002, 12003, 12101, 
-	 * 12103, 12301, 12302.
-	 */
-	public SBOLDocument createRecursiveCopy(TopLevel topLevel) throws SBOLValidationException {
-		SBOLDocument document = new SBOLDocument();
-		createRecursiveCopy(document,topLevel);
-		return document;
-	}
-	
-	/**
-	 * @param document
-	 * @param topLevel
-	 * @throws SBOLValidationException if an SBOL validation rule violation occurred in {@link #createCopy(TopLevel)}.
-	 */
-	private void createRecursiveCopy(SBOLDocument document, TopLevel topLevel) throws SBOLValidationException {
-		if (document.getTopLevel(topLevel.getIdentity())!=null) return;
-		if (topLevel instanceof GenericTopLevel || topLevel instanceof Sequence || topLevel instanceof Model) {
-			document.createCopy(topLevel);
-		} else if (topLevel instanceof Collection) {
-			for (TopLevel member : ((Collection)topLevel).getMembers()) {
-				createRecursiveCopy(document,member);
-			}
-			document.createCopy(topLevel);
-		} else if (topLevel instanceof ComponentDefinition) {
-			for (Component component : ((ComponentDefinition)topLevel).getComponents()) {
-				if (component.getDefinition()!=null) {
-					createRecursiveCopy(document,component.getDefinition());
-				}
-			}
-			for (TopLevel sequence : ((ComponentDefinition)topLevel).getSequences()) {
-				createRecursiveCopy(document,sequence);
-			}
-			document.createCopy(topLevel);
-		} else if (topLevel instanceof ModuleDefinition) {
-			for (FunctionalComponent functionalComponent : ((ModuleDefinition)topLevel).getFunctionalComponents()) {
-				if (functionalComponent.getDefinition()!=null) {
-					createRecursiveCopy(document,functionalComponent.getDefinition());
-				}
-			}
-			for (Module module : ((ModuleDefinition)topLevel).getModules()) {
-				if (module.getDefinition()!=null) {
-					createRecursiveCopy(document,module.getDefinition());
-				}
-			}
-			for (Model model : ((ModuleDefinition)topLevel).getModels()) {
-				if (document.getModel(model.getIdentity())!=null) continue;
-				document.createCopy(model);
-			}
-			document.createCopy(topLevel);
-		}
-	}
-
-	/**
-	 * Creates a copy of the given TopLevel instance with the given arguments, and then adds it to
-	 * the corresponding top-level list owned by this SBOL document.
-	 * <p>
-	 * If the given {@code URIprefix} is {@code null}, then it is extracted from the given
-	 * {@code topLevel} instance. If it does not end with one of the following delimiters: "/", ":", or "#", then
-	 * "/" is appended to the end of it.
-	 * <p>
-	 * If either the given {@code displayId} or {@code version}, then the corresponding field
-	 * is extracted from the given {@code topLevel} instance. Both extracted fields are required
-	 * to be valid and not {@code null}.
-	 * <p>
-	 * A top-level instance with a compliant URI is created using the given arguments,
-	 * and then its display ID, persistent identity, and version fields are set. This
-	 * instance is then added to the corresponding top-level list owned by this SBOL document.
-	 *
-	 * @param topLevel The topLevel object to be renamed from this SBOLDocument
-	 * @param URIprefix maps to a domain over which the user has control
-	 * @param displayId  an intermediate between name and identity that is machine-readable
-	 * @param version The given version for this object
-	 * @return the created top-level instance
-	 * @throws SBOLValidationException see {@link SBOLValidationException} 
-	 */
-	public TopLevel rename(TopLevel topLevel, String URIprefix, String displayId, String version) throws SBOLValidationException {
-		TopLevel renamedTopLevel = createCopy(topLevel,URIprefix,displayId,version);
-		removeTopLevel(topLevel);
-		return renamedTopLevel;
-	}
-
-	/**
-	 * Appends the specified {@code sequence} object to the end of the list of sequences.
-	 *
-	 * @param sequence The given sequence to be added
-	 * @throws SBOLValidationException if an SBOL validation rule violation occurred in 
-	 * {@link #addTopLevel(TopLevel, Map, String, Map...)}.
-	 */
-	void addSequence(Sequence sequence) throws SBOLValidationException {
-		addTopLevel(sequence, sequences, "sequence",
-				collections, componentDefinitions, genericTopLevels, models, moduleDefinitions);
-	}
-
-	/**
-	 * Removes the given {@code sequence} from this SBOL document's list of Sequence instances.
-	 *
-	 * @param sequence The given sequence to be removed
-	 * @return {@code true} if the given {@code sequence} is successfully removed, {@code false} otherwise.
-	 * @throws SBOLValidationException see {@link SBOLValidationException}  
-	 */
-	public boolean removeSequence(Sequence sequence) throws SBOLValidationException {
-		if (complete) {
-			for (ComponentDefinition cd : componentDefinitions.values()) {
-				if (cd.containsSequence(sequence.getIdentity())) {
-					throw new SBOLValidationException("sbol-10513", cd);
-				}
-			}
-		}
-		return removeTopLevel(sequence,sequences);
-	}
-
-	/**
- 	 * Returns the sequence matching the given display ID and version.
-	 * <p>
-	 * A compliant URI for the sequence to be retrieved is created first.
-	 * It starts with this SBOL document's default URI prefix, optionally followed
-	 * by its type {@link TopLevel#SEQUENCE}, followed by the given display ID,
-	 * and ends with the given version. This compliant URI is used to retrieve the sequence
-	 * in this SBOL document.
-	 *
-	 * @param displayId the display ID of the sequence to be retrieved
-	 * @param version the given version of the sequence to be retrieved
-	 * @return the matching sequence if present, or {@code null} otherwise
-	 */
-	public Sequence getSequence(String displayId,String version) {
-		try {
-			return sequences.get(createCompliantURI(defaultURIprefix,TopLevel.SEQUENCE,displayId,version, typesInURIs));
-		} catch (SBOLValidationException e) {
-			return null;
-		}
-	}
-
-	/**
-	 * Returns the sequence matching the given identity URI.
-	 *
-	 * @param sequenceURI the identity URI of the sequence to be retrieved
-	 * @return the matching sequence if present, or {@code null} otherwise
-	 */
-	public Sequence getSequence(URI sequenceURI) {
-		return sequences.get(sequenceURI);
-	}
-
-	/**
-	 * Returns the set of sequences owned by this SBOL document.
-	 *
-	 * @return the set of sequences owned by this SBOL document
-	 */
-	public Set<Sequence> getSequences() {
-		//		return (List<Structure>) structures.values();
-		Set<Sequence> structures = new HashSet<>();
-		structures.addAll(this.sequences.values());
-		return structures;
-	}
-
-	/**
-	 * Removes all entries in the list of sequences owned by this SBOL document. 
-	 * The list will be empty after this call returns.
-	 * <p>
-	 * This method calls {@link #removeSequence(Sequence)} to iteratively remove each sequence.
-	 * 
-	 * @throws SBOLValidationException if an SBOL validation rule violation occurred in {@link #removeSequence(Sequence)}.
-	 */
-	public void clearSequences() throws SBOLValidationException {
-		Object[] valueSetArray = sequences.values().toArray();
-		for (Object sequence : valueSetArray) {
-			removeSequence((Sequence)sequence);
-		}
-	}
-
-	/**
-	 * Clears the existing list <code>structures</code>, then appends all of the elements in the specified collection to the end of this list.
-	 * @throws SBOLValidationException see {@link SBOLValidationException} 
-	 */
-	void setSequences(Set<Sequence> sequences) throws SBOLValidationException {
-		clearSequences();
-		for (Sequence sequence : sequences) {
-			addSequence(sequence);
-		}
-	}
-
-	/**
- 	 * Creates a generic top-level, and then adds it to this SBOL document's list of generic top-levels.
-	 * <p>
-	 * This method calls {@link #createGenericTopLevel(String, String, String, QName)} with the default URI
-	 * prefix of this SBOL document, the given component definition display ID, an empty version string, 
-	 * and the given RDF type. 
-	 *
-	 * @param displayId the display ID of the generic top-level to be created
-	 * @param rdfType the types of the generic top-level to be created
-	 * @return the created generic top-level
-	 * @throws SBOLValidationException if an SBOL validation rule violation occurred in 
-	 * {@link #createGenericTopLevel(String, String, String, QName)}. 
-	 */
-	public GenericTopLevel createGenericTopLevel(String displayId, QName rdfType) throws SBOLValidationException {
-		return createGenericTopLevel(defaultURIprefix,displayId,"",rdfType);
-	}
-
-	/**
-	 * Creates a generic top-level, and then adds it to this SBOL document's list of generic top-levels.
-	 * <p>
-	 * This method calls {@link #createGenericTopLevel(String, String, String, QName)} with the default URI
-	 * prefix of this SBOL document, the given component definition display ID and version, and the given RDF type. 
-	 *
-	 * @param displayId the display ID of the generic top-level to be created
-	 * @param version the version of the generic top-level to be created
-	 * @param rdfType the types of the generic top-level to be created
-	 * @return the created generic top-level
-	 * @throws SBOLValidationException if an SBOL validation rule violation occurred in 
-	 * {@link #createGenericTopLevel(String, String, String, QName)}. 
-	 */
-	public GenericTopLevel createGenericTopLevel(String displayId, String version, QName rdfType) throws SBOLValidationException {
-		return createGenericTopLevel(defaultURIprefix,displayId,version,rdfType);
-	}
-
-	/**
-	 * Creates a generic top-level, and then adds it to this SBOL document's list of generic top-levels.
-	 * <p>
-	 * This method calls {@link #createGenericTopLevel(String, String, String, QName)} with the default URI
-	 * prefix of this SBOL document, the given component definition display ID and version, and the given RDF type. 
-	 * 
-	 * @param URIprefix the given URI prefix used to create a compliant URI for the generic top-level to be created 
-	 * @param displayId the display ID of the generic top-level to be created
-	 * @param version the version of the generic top-level to be created
-	 * @param rdfType the types of the generic top-level to be created
-	 * @return the created generic top-level
-	 * @throws SBOLValidationException if an SBOL validation rules was violated:
-	 * 10201, 10202, 10204, 10206, 10220, 10303, 10304, 10305, 10401, 10501, 10701, 10801, 10901, 11101, 11201, 11301, 
-	 * 11401, 11501, 11601, 11701, 11801, 11901, 12001, 12301, 12302. 
-	 */
-	public GenericTopLevel createGenericTopLevel(String URIprefix, String displayId, String version, QName rdfType) throws SBOLValidationException {
-		URIprefix = URIcompliance.checkURIprefix(URIprefix);
-		GenericTopLevel g = createGenericTopLevel(createCompliantURI(URIprefix, TopLevel.GENERIC_TOP_LEVEL, displayId, version, typesInURIs), rdfType);
-		g.setPersistentIdentity(createCompliantURI(URIprefix, TopLevel.GENERIC_TOP_LEVEL, displayId, "", typesInURIs));
-		g.setDisplayId(displayId);
-		g.setVersion(version);
-		return g;
-	}
-
-	/**
-	 * @param identity a given identifier for this object
-	 * @param rdfType a given QName for this annotated GenericTopLevel object
-	 * @return the new generic top level
-	 * @throws SBOLValidationException if any of the following condition is satisfied:
-	 * <ul>
-	 * <li>the following SBOL validation rule was violated: 12302;</li>
-	 * <li>an SBOL validation rule violation occurred in {@link GenericTopLevel#GenericTopLevel(URI, QName)}; or </li>
-	 * <li>an SBOL validation rule violation occurred in {@link #addGenericTopLevel(GenericTopLevel)}.</li>
-	 * </ul>
-	 */
-	GenericTopLevel createGenericTopLevel(URI identity, QName rdfType) throws SBOLValidationException {
-		if (rdfType.getNamespaceURI().equals(Sbol2Terms.sbol2.getNamespaceURI()) ||
-				rdfType.getNamespaceURI().equals(Sbol1Terms.sbol1.getNamespaceURI())) {
-			throw new SBOLValidationException("sbol-12302");
-		}
-		GenericTopLevel newGenericTopLevel = new GenericTopLevel(identity,rdfType);
-		addGenericTopLevel(newGenericTopLevel);
-		return newGenericTopLevel;
-	}
-
-	/**
-	 * Appends the specified {@code genericTopLevel} object to the end of the list of generic top levels.
-	 *
-	 * @param genericTopLevel Adds the given TopLevel object to this document
-	 * @throws SBOLValidationException if an SBOL validation rule violation occurred in
-	 * {@link #addTopLevel(TopLevel, Map, String, Map...)}.
-	 */
-	void addGenericTopLevel(GenericTopLevel genericTopLevel) throws SBOLValidationException {
-		addTopLevel(genericTopLevel, genericTopLevels, "genericTopLevel",
-				collections, componentDefinitions, models, moduleDefinitions, sequences);
-	}
-
-	/**
-	 * Removes the given {@code genericTopLevel} from this SBOL document's list of GenericTopLevel instances.
-	 *
-	 * @param genericTopLevel The given GenericTopLevel object to be removed from this document
-	 * @return {@code true} if the given {@code genericTopLevel} is successfully removed, {@code false} otherwise.
-	 * @throws SBOLValidationException see {@link SBOLValidationException}  
-	 */
-	public boolean removeGenericTopLevel(GenericTopLevel genericTopLevel) throws SBOLValidationException {
-		return removeTopLevel(genericTopLevel,genericTopLevels);
-	}
-
-	/**
- 	 * Returns the generic top-level matching the given display ID and version.
-	 * <p>
-	 * A compliant URI for the generic top-level to be retrieved is created first.
-	 * It starts with this SBOL document's default URI prefix, optionally followed
-	 * by its type {@link TopLevel#GENERIC_TOP_LEVEL}, followed by the given display ID,
-	 * and ends with the given version. This compliant URI is used to retrieve the generic top-level
-	 * in this SBOL document.
-	 *
-	 * @param displayId the display ID of the generic top-level to be retrieved
-	 * @param version the given version of the generic top-level to be retrieved
-	 * @return the matching generic top-level if present, or {@code null} otherwise
-	 */
-	public GenericTopLevel getGenericTopLevel(String displayId, String version) {
-		try {
-			return genericTopLevels.get(createCompliantURI(defaultURIprefix,TopLevel.GENERIC_TOP_LEVEL,displayId,version, typesInURIs));
-		} catch (SBOLValidationException e) {
-			return null;
-		}
-	}
-
-	/**
- 	 * Returns the generic top-level matching the given identity URI.
-	 *
-	 * @param topLevelURI the identity URI of the generic top-level to be retrieved
-	 * @return the matching generic top-level if present, or {@code null} otherwise
-	 */
-	public GenericTopLevel getGenericTopLevel(URI topLevelURI) {
-		return genericTopLevels.get(topLevelURI);
-	}
-
-	/**
-	 * Returns the set of generic top-levels owned by this SBOL document.
-	 *
-	 * @return the set of generic top-levels owned by this SBOL document
-	 */
-	public Set<GenericTopLevel> getGenericTopLevels() {
-		//		return (List<GenericTopLevel>) topLevels.values();
-		Set<GenericTopLevel> topLevels = new HashSet<>();
-		topLevels.addAll(this.genericTopLevels.values());
-		return topLevels;
-	}
-
-	/**
-	 * Removes all entries in the list of generic top-levels
-	 * owned by this SBOL document. The list will be empty after this call returns.
-	 * <p>
-	 * This method calls {@link #removeGenericTopLevel(GenericTopLevel)} to iteratively
-	 * remove each generic top-level.
-	 * 
-	 * @throws SBOLValidationException if an SBOL validation rule violation occurred in {@link #removeGenericTopLevel(GenericTopLevel)}.
-	 */
-	public void clearGenericTopLevels() throws SBOLValidationException {
-		Object[] valueSetArray = genericTopLevels.values().toArray();
-		for (Object genericTopLevel : valueSetArray) {
-			removeGenericTopLevel((GenericTopLevel)genericTopLevel);
-		}
-	}
-
-	/**
-	 * Clears the existing list <code>topLevels</code>, then appends all of the elements in the specified topLevels to the end of this list.
-	 * @throws SBOLValidationException see {@link SBOLValidationException} 
-	 */
-	void setGenericTopLevels(Set<GenericTopLevel> topLevels) throws SBOLValidationException {
-		clearGenericTopLevels();
-		for (GenericTopLevel topLevel : topLevels) {
-			addGenericTopLevel(topLevel);
-		}
-	}
-
-	/**
-	 * Returns the top-level matching the given identity URI.
-	 *
-	 * @param topLevelURI the identity URI of the top-level to be retrieved
-	 * @return the matching top-level if present, or {@code null} otherwise
-	 */
-	public TopLevel getTopLevel(URI topLevelURI) {
-		TopLevel topLevel = collections.get(topLevelURI);
-		if (topLevel!=null) {
-			return topLevel;
-		}
-		topLevel = moduleDefinitions.get(topLevelURI);
-		if (topLevel!=null) {
-			return topLevel;
-		}
-		topLevel = models.get(topLevelURI);
-		if (topLevel!=null) {
-			return topLevel;
-		}
-		topLevel = componentDefinitions.get(topLevelURI);
-		if (topLevel!=null) {
-			return topLevel;
-		}
-		topLevel = sequences.get(topLevelURI);
-		if (topLevel!=null) {
-			return topLevel;
-		}
-		topLevel = genericTopLevels.get(topLevelURI);
-		if (topLevel!=null) {
-			return topLevel;
-		}
-		return null;
-	}
-	
-	/**
-	 * Returns the set of top-levels owned by this SBOL document.
-	 *
-	 * @return the set of top-levels owned by this SBOL document
-	 */
-	public Set<TopLevel> getTopLevels() {
-		Set<TopLevel> topLevels = new HashSet<>();
-		for (Collection topLevel : collections.values()) {
-			topLevels.add(topLevel);
-		}
-		for (Sequence topLevel : sequences.values()) {
-			topLevels.add(topLevel);
-		}
-		for (Model topLevel : models.values()) {
-			topLevels.add(topLevel);
-		}
-		for (GenericTopLevel topLevel : genericTopLevels.values()) {
-			topLevels.add(topLevel);
-		}
-		for (ComponentDefinition topLevel : componentDefinitions.values()) {
-			topLevels.add(topLevel);
-		}
-		for (ModuleDefinition topLevel : moduleDefinitions.values()) {
-			topLevels.add(topLevel);
-		}
-		return topLevels;
-	}
-
-	/**
-	 * Returns a set of top-levels that match the given URI for wasDerivedFrom.
-	 *  
-	 * @param wasDerivedFrom the given wasDerivedFrom  
-	 * @return a set of top-levels that match the given URI for wasDerivedFrom
-	 */
-	public Set<TopLevel> getByWasDerivedFrom(URI wasDerivedFrom) {
-		Set<TopLevel> topLevels = new HashSet<>();
-		for (Collection topLevel : collections.values()) {
-			if (topLevel.isSetWasDerivedFrom() &&
-					topLevel.getWasDerivedFrom().equals(wasDerivedFrom)) {
-				topLevels.add(topLevel);
-			}
-		}
-		for (Sequence topLevel : sequences.values()) {
-			if (topLevel.isSetWasDerivedFrom() &&
-					topLevel.getWasDerivedFrom().equals(wasDerivedFrom)) {
-				topLevels.add(topLevel);
-			}
-		}
-		for (Model topLevel : models.values()) {
-			if (topLevel.isSetWasDerivedFrom() &&
-					topLevel.getWasDerivedFrom().equals(wasDerivedFrom)) {
-				topLevels.add(topLevel);
-			}
-		}
-		for (GenericTopLevel topLevel : genericTopLevels.values()) {
-			if (topLevel.isSetWasDerivedFrom() &&
-					topLevel.getWasDerivedFrom().equals(wasDerivedFrom)) {
-				topLevels.add(topLevel);
-			}
-		}
-		for (ComponentDefinition topLevel : componentDefinitions.values()) {
-			if (topLevel.isSetWasDerivedFrom() &&
-					topLevel.getWasDerivedFrom().equals(wasDerivedFrom)) {
-				topLevels.add(topLevel);
-			}
-		}
-		for (ModuleDefinition topLevel : moduleDefinitions.values()) {
-			if (topLevel.isSetWasDerivedFrom() &&
-					topLevel.getWasDerivedFrom().equals(wasDerivedFrom)) {
-				topLevels.add(topLevel);
-			}
-		}
-		return topLevels;
-	}
-
-	/**
-	 * Adds the given namespace URI and its prefix to this SBOL document.
-	 *
-	 * @param nameSpaceURI the URI used to construct a new namespace
-	 * @param prefix the prefix used to construct a new namespace
-	 */
-	public void addNamespace(URI nameSpaceURI, String prefix) {
-
-		//		if (!URIcompliance.isURIprefixCompliant(nameSpaceURI.toString())) {
-		//			throw new SBOLException("Namespace URI " + nameSpaceURI.toString() + " is not valid.");
-		//		}
-		nameSpaces.put(prefix, NamespaceBinding(nameSpaceURI.toString(), prefix));
-
-	}
-
-	/**
-	 * Adds the given namespace QName to this SBOL document.
-	 *
-	 * @param qName the QName to be added
-	 */
-	public void addNamespace(QName qName) {
-
-		nameSpaces.put(qName.getPrefix(), NamespaceBinding(qName.getNamespaceURI(),
-				qName.getPrefix()));
-	}
-
-	void addNamespaceBinding(NamespaceBinding namespaceBinding) {
-		nameSpaces.put(namespaceBinding.getPrefix(), namespaceBinding);
-	}
-
-	/**
-	 *  Removes all non-required namespaces from this SBOL document.
-	 *  <p>
-	 *  This method calls {@link #removeNamespace(URI)} to iteratively remove each non-required namespace.
-	 */
-	public void clearNamespaces() {
-		Object[] keySetArray = nameSpaces.keySet().toArray();
-		for (Object key : keySetArray) {
-			if (isRequiredNamespaceBinding((URI)key)) continue;
-			removeNamespace((URI) key);
-		}
-	}
-
-	/**
-	 * Returns the QName matching the given namespace URI from this
-	 * SBOL document's list of namespaces.
-	 *
-	 * @param namespaceURI the namespace URI of the QName to be retrieved
-	 * @return the matching QName if present, or {@code null} otherwise
-	 */
-	public QName getNamespace(URI namespaceURI) {
-		//if (nameSpaces.get(namespaceURI)==null) return null;
-		for (NamespaceBinding namespaceBinding : nameSpaces.values()) {
-			if (namespaceBinding.getNamespaceURI().equals(namespaceURI.toString())) {
-				return new QName(namespaceBinding.getNamespaceURI(), "", namespaceBinding.getPrefix());
-			}
-		}
-		return null;
-	}
-
-	/**
-	 * Returns the list of namespace bindings owned by this SBOL document.
-	 *
-	 * @return the list of namespace bindings owned by this SBOL document.
-	 */
-	public List<QName> getNamespaces() {
-		List<QName> bindings = new ArrayList<>();
-		for (NamespaceBinding namespaceBinding : this.nameSpaces.values()) {
-			bindings.add(new QName(namespaceBinding.getNamespaceURI(), "", namespaceBinding.getPrefix()));
-		}
-		return bindings;
-	}
-
-	/**
-	 * Returns the namespace bindings for this SBOL document
-	 * @return A list of {@link NamespaceBinding}
-	 */
-	List<NamespaceBinding> getNamespaceBindings() {
-		List<NamespaceBinding> bindings = new ArrayList<>();
-		bindings.addAll(this.nameSpaces.values());
-		return bindings;
-	}
-
-	/**
-	 * Removes the given {@code namespaceURI} from this SBOL document's list of ModuleDefinition instances.
-	 *
-	 * @param namespaceURI the namespaceURI to be removed from this SBOLDocument
-	 */
-	public void removeNamespace(URI namespaceURI) {
-		if (isRequiredNamespaceBinding(namespaceURI)) {
-			throw new IllegalStateException("Cannot remove required namespace " + namespaceURI.toString());
-		}
-		nameSpaces.remove(namespaceURI);
-	}
-
-	/**
-	 * Clears the existing list of <code>namespaces</code>, then appends all of the namespaces to the end of this list.
-	 */
-	void setNameSpaceBindings(List<NamespaceBinding> namespaceBinding) {
-		clearNamespaces();
-		for (NamespaceBinding namespace : namespaceBinding) {
-			addNamespaceBinding(namespace);
-		}
-	}
-
-	boolean isRequiredNamespaceBinding(URI namespaceURI) {
-		if (namespaceURI.toString().equals(Sbol2Terms.sbol2.getNamespaceURI())) return true;
-		if (namespaceURI.toString().equals(Sbol2Terms.dc.getNamespaceURI())) return true;
-		if (namespaceURI.toString().equals(Sbol2Terms.prov.getNamespaceURI())) return true;
-		if (namespaceURI.toString().equals(Sbol1Terms.rdf.getNamespaceURI())) return true;
-		return false;
-	}
-
-	@Override
-	public int hashCode() {
-		final int prime = 31;
-		int result = 1;
-		result = prime * result + ((collections == null) ? 0 : collections.hashCode());
-		result = prime * result
-				+ ((componentDefinitions == null) ? 0 : componentDefinitions.hashCode());
-		result = prime * result + ((genericTopLevels == null) ? 0 : genericTopLevels.hashCode());
-		result = prime * result + ((models == null) ? 0 : models.hashCode());
-		result = prime * result + ((moduleDefinitions == null) ? 0 : moduleDefinitions.hashCode());
-		result = prime * result + ((nameSpaces == null) ? 0 : nameSpaces.hashCode());
-		result = prime * result + ((sequences == null) ? 0 : sequences.hashCode());
-		return result;
-	}
-
-
-	@Override
-	public boolean equals(Object obj) {
-		if (this == obj)
-			return true;
-		if (obj == null)
-			return false;
-		if (getClass() != obj.getClass())
-			return false;
-		SBOLDocument other = (SBOLDocument) obj;
-		if (collections == null) {
-			if (other.collections != null)
-				return false;
-		} else if (!collections.equals(other.collections))
-			return false;
-		if (componentDefinitions == null) {
-			if (other.componentDefinitions != null)
-				return false;
-		} else if (!componentDefinitions.equals(other.componentDefinitions))
-			return false;
-		if (genericTopLevels == null) {
-			if (other.genericTopLevels != null)
-				return false;
-		} else if (!genericTopLevels.equals(other.genericTopLevels))
-			return false;
-		if (models == null) {
-			if (other.models != null)
-				return false;
-		} else if (!models.equals(other.models))
-			return false;
-		if (moduleDefinitions == null) {
-			if (other.moduleDefinitions != null)
-				return false;
-		} else if (!moduleDefinitions.equals(other.moduleDefinitions))
-			return false;
-		if (nameSpaces == null) {
-			if (other.nameSpaces != null)
-				return false;
-		} else if (!nameSpaces.equals(other.nameSpaces))
-			return false;
-		if (sequences == null) {
-			if (other.sequences != null)
-				return false;
-		} else if (!sequences.equals(other.sequences))
-			return false;
-		return true;
-	}
-
-	/**
-	 * @param newTopLevel
-	 * @param instancesMap
-	 * @param typeName
-	 * @param maps
-	 * @throws SBOLValidationException if either of the following SBOL validation rules was violated:
-	 * 10202, 10220. 
-	 */
-	@SafeVarargs
-	private final <TL extends TopLevel> void addTopLevel(TL newTopLevel, Map<URI, TL> instancesMap, String typeName, Map<URI, ? extends Identified> ... maps) throws SBOLValidationException {
-		boolean childrenCompliant = true;
-		try {
-			newTopLevel.checkDescendantsURIcompliance();
-		} catch (SBOLValidationException e) {
-			childrenCompliant = false;
-		}
-		if (compliant && childrenCompliant) {
-			URI persistentId = URI.create(extractPersistentId(newTopLevel.getIdentity()));
-			if (keyExistsInAnyMap(persistentId, maps))
-				throw new SBOLValidationException("sbol-10220", newTopLevel);
-			if (instancesMap.containsKey(newTopLevel.getIdentity()))
-				throw new SBOLValidationException("sbol-10202", newTopLevel);
-			String prefix = extractURIprefix(persistentId);
-			while (prefix!=null) {
-				if (keyExistsInAnyMap(URI.create(prefix), maps))
-					throw new SBOLValidationException("sbol-10202", newTopLevel);
-				if (instancesMap.containsKey(URI.create(prefix)))
-					throw new SBOLValidationException("sbol-10202", newTopLevel);
-				prefix = extractURIprefix(URI.create(prefix));
-			}
-			if (prefixes.contains(persistentId.toString())) {
-				throw new IllegalArgumentException("Persistent identity `" + persistentId.toString() +
-						"' matches URI prefix in document.");
-			}
-			prefix = extractURIprefix(persistentId);
-			while (prefix!=null) {
-				prefixes.add(prefix);
-				prefix = extractURIprefix(URI.create(prefix));
-			}
-			instancesMap.put(newTopLevel.getIdentity(), newTopLevel);
-			Identified latest = instancesMap.get(persistentId);
-			if (latest == null) {
-				instancesMap.put(persistentId, newTopLevel);
-			}
-			else {
-				if (isFirstVersionNewer(
-						extractVersion(newTopLevel.getIdentity()),
-						extractVersion(latest.getIdentity()))){
-					instancesMap.put(persistentId, newTopLevel);
-				}
-			}
-		}
-		else { // Only check if URI exists in all maps.
-			if (keyExistsInAnyMap(newTopLevel.getIdentity()))
-				throw new SBOLValidationException("sbol-10202", newTopLevel);
-			if (instancesMap.containsKey(newTopLevel.getIdentity()))
-				throw new SBOLValidationException("sbol-10202", newTopLevel);
-			instancesMap.put(newTopLevel.getIdentity(), newTopLevel);
-			if (newTopLevel.isSetPersistentIdentity()) {
-				Identified latest = instancesMap.get(newTopLevel.getPersistentIdentity());
-				if (latest == null) {
-					instancesMap.put(newTopLevel.getPersistentIdentity(), newTopLevel);
-				}
-				else {
-					if (isFirstVersionNewer(
-							extractVersion(newTopLevel.getIdentity()),
-							extractVersion(latest.getIdentity()))){
-						instancesMap.put(newTopLevel.getPersistentIdentity(), newTopLevel);
-					}
-				}
-			}
-		}
-		newTopLevel.setSBOLDocument(this);
-	}
-
-	/**
-	 * Removes the given {@code topLevel} from this SBOL document's list of TopLevel instances.
-	 *
-	 * @param topLevel The topLevel object to be removed from this SBOLDocument
-	 * @param instancesMap map of toplevel instances
-	 * @return {@code true} if the given {@code topLevel} is successfully removed, {@code false} otherwise.
-	 * @throws SBOLValidationException see {@link SBOLValidationException} 
-	 */
-	private final <TL extends TopLevel> boolean removeTopLevel(TopLevel topLevel, Map<URI, TL> instancesMap) throws SBOLValidationException {
-		if (complete) {
-			for (Collection c : collections.values()) {
-				if (c.containsMember(topLevel.getIdentity())) {
-					throw new SBOLValidationException("sbol-12103", c);
-				}
-			}
-		}
-		Set<TopLevel> setToRemove = new HashSet<>();
-		setToRemove.add(topLevel);
-		boolean changed = instancesMap.values().removeAll(setToRemove);
-		URI latestVersion = null;
-		for (TL tl : instancesMap.values()) {
-			if (topLevel.getPersistentIdentity().toString().equals(tl.getPersistentIdentity().toString())) {
-				if (latestVersion==null) {
-					latestVersion = tl.getIdentity();
-				} else if (isFirstVersionNewer(extractVersion(tl.getIdentity()),extractVersion(latestVersion))) {
-					latestVersion = tl.getIdentity();
-				}
-			}
-		}
-		if (latestVersion != null) {
-			instancesMap.put(topLevel.getPersistentIdentity(),instancesMap.get(latestVersion));
-		}
-		return changed;
-	}
-
-	private void removeTopLevel(TopLevel topLevel) throws SBOLValidationException {
-		if (topLevel instanceof GenericTopLevel) removeGenericTopLevel((GenericTopLevel) topLevel);
-		else if (topLevel instanceof Collection) removeCollection((Collection) topLevel);
-		else if (topLevel instanceof Sequence) removeSequence((Sequence) topLevel);
-		else if (topLevel instanceof ComponentDefinition) removeComponentDefinition((ComponentDefinition) topLevel);
-		else if (topLevel instanceof Model) removeModel((Model) topLevel);
-		else if (topLevel instanceof ModuleDefinition) removeModuleDefinition((ModuleDefinition) topLevel);
-	}
-
-	/**
-	 * Sets the default URI prefix to the given {@code defaultURIprefix}.
-	 *
-	 * @param defaultURIprefix the given default URI prefix
-	 * @throws IllegalArgumentException noncompliant URI
-	 */
-
-	public void setDefaultURIprefix(String defaultURIprefix) throws IllegalArgumentException {
-		if (!defaultURIprefix.endsWith("/") && !defaultURIprefix.endsWith(":") && !defaultURIprefix.endsWith("#")) {
-			defaultURIprefix += "/";
-		}
-		if (isURIprefixCompliant(defaultURIprefix)) {
-			this.defaultURIprefix = defaultURIprefix;
-		}
-		else {
-			throw new IllegalArgumentException(
-					"Unable to set default URI prefix to non-compliant value `" + defaultURIprefix + "'");
-		}
-	}
-
-	/**
-	 * Returns the default URI prefix of this SBOL document.
-	 *
-	 * @return the default URI prefix of this SBOL document
-	 */
-	public String getDefaultURIprefix() {
-		return defaultURIprefix;
-	}
-
-	/**
-	 * Returns {@code true} if the complete flag for this SBOL document is set.
-	 * A {@code true} value of this flag means that all URI references pointing 
-	 * to SBOL instances can be dereferenced in this SBOL document, 
-	 * i.e., the referenced instances exist in this SBOL document.
-	 *
-	 * @return {@code true} if the complete flag is set, {@code false} otherwise
-	 */
-	public boolean isComplete() {
-		return complete;
-	}
-
-	/**
-	 * Sets the complete flag which when true indicates this SBOL document is complete
-	 * and any URIs that cannot be dereferenced to a valid object cause an exception to be thrown.
-	 *
-	 * @param complete A flag indicator which when true indicates this SBOL document is complete
-	 */
-	public void setComplete(boolean complete) {
-		this.complete = complete;
-	}
-
-	/**
-	 * Returns {@code true} if all URIs in this SBOL document are compliant.
-	 *
-	 * @return {@code true} if all URIs in this SBOL document are compliant, or
-	 * {@code false} otherwise
-	 */
-	public boolean isCompliant() {
-		return compliant;
-	}
-
-	void setCompliant(boolean compliant) {
-		this.compliant = compliant;
-	}
-
-	/**
-	 * Returns {@code true} if types are to be inserted into top-level URIs.
-	 *
-	 * @return {@code true} if types are to be inserted into top-level URIs, {@code false} otherwise
-	 */
-	public boolean isTypesInURIs() {
-		return typesInURIs;
-	}
-
-	/**
-	 * Sets the flag to the given {@code typesInURIs} to determine if types are to be inserted into top-level URIs.
-	 *
-	 * @param typesInURIs A flag to determine if types are to be inserted into top-level URIs
-	 */
-	public void setTypesInURIs(boolean typesInURIs) {
-		this.typesInURIs = typesInURIs;
-	}
-
-	/**
-	 * Returns {@code true} if default components should be automatically created when not present. See 
-	 * {@link ComponentDefinition#createSequenceConstraint(String, RestrictionType, String, String)}, and
-	 * {@link Component#createMapsTo(String, RefinementType, String, String)} for examples.
-	 *
-	 * @return {@code true} if default component instances should be automatically created when not present,
-	 * or {@code false} otherwise
-	 */
-	public boolean isCreateDefaults() {
-		return createDefaults;
-	}
-
-	/**
-	 * Sets the flag to the given {@code createDefaults} to determine if default component instances
-	 * should be created when not present.
-	 *
-	 * @param createDefaults A flag to determine if default component instances should be created when not present.
-	 */
-	public void setCreateDefaults(boolean createDefaults) {
-		this.createDefaults = createDefaults;
-	}
-
-	/**
-	 * Takes in the given RDF fileName and adds the data read to this SBOLDocument.
-	 *
-	 * @param fileName a given RDF fileName
-	 * @throws SBOLValidationException if an SBOL validation rule violation occurred in {@link #read(File)}.
-	 * @throws SBOLConversionException if an SBOL conversion exception occurred in {@link #read(File)}.
-	 * @throws IOException see {@link IOException}
-	 */
-	public void read(String fileName) throws SBOLValidationException, IOException, SBOLConversionException {
-		read(new File(fileName));
-	}
-
-	/**
-	 * Takes in the given RDF File and adds the data read to this SBOLDocument.
-	 *
-	 * @param file a given RDF File
-	 * @throws SBOLValidationException if an SBOL validation rule violation occurred in {@link #read(InputStream)}.
-	 * @throws SBOLConversionException if an SBOL conversion exception occurred in {@link #read(InputStream)}.
-	 * @throws IOException see {@link IOException}
-	 */
-	public void read(File file) throws SBOLValidationException, IOException, SBOLConversionException {
-		FileInputStream stream     = new FileInputStream(file);
-		BufferedInputStream buffer = new BufferedInputStream(stream);
-		read(buffer);
-	}
-
-	/**
-	 * Takes in a given RDF InputStream and add the data read to this SBOLDocument.
-	 *
-	 * @param in a given RDF InputStream
-	 * @throws SBOLValidationException if either of the following conditions is satisfied:
-	 * <ul>
-	 * <li>If {@link SBOLReader#keepGoing} was set to {@code false}, and an SBOL validation rule violation occurred in
-	 * any of the following methods:
-	 * 	<ul>
-	 * 		<li>{@link FASTA#read(SBOLDocument, String, String, String, URI)},</li>
-	 * 		<li>{@link GenBank#read(SBOLDocument, String, String)},</li>
-	 * 		<li>{@link SBOLReader#readJSON(Reader)}, </li>
-	 * 		<li>{@link SBOLReader#readRDF(Reader)}, </li>
-	 * 		<li>{@link SBOLReader#readTurtle(Reader)}, </li>
-	 * 		<li>{@link SBOLReader#getSBOLVersion(DocumentRoot)}, or</li>
-	 * 		<li>{@link SBOLReader#readV1(SBOLDocument, DocumentRoot)}; or</li>
-	 * 	</ul></li>
-	 * <li>an SBOL validation rule violation occurred in {@link SBOLReader#readTopLevelDocs(SBOLDocument, DocumentRoot)}.</li>
-	 * </ul>
-	 * @throws IOException see {@link IOException}
-	 * @throws SBOLConversionException TODO
-	 */
-	public void read(InputStream in) throws SBOLValidationException, IOException, SBOLConversionException {
-		SBOLReader.read(this,in,SBOLDocument.RDF);
-	}
-
-	/**
-	 * Serializes SBOLDocument and outputs the data from the serialization to the given output
-	 * file name in RDF format
-	 * @param filename the given output file name
-	 * @throws IOException see {@link IOException}
-	 * @throws SBOLConversionException see {@link SBOLConversionException}
-	 */
-	public void write(String filename) throws IOException, SBOLConversionException
-	{
-		SBOLWriter.write(this, new File(filename));
-	}
-
-	/**
-	 * Serializes SBOLDocument and outputs the data from the serialization to the given output
-	 * file name in fileType format
-	 * @param filename the given output file name
-	 * @param fileType the file type to be written out to
-	 * @throws IOException see {@link IOException}
-	 * @throws SBOLConversionException see {@link SBOLConversionException}
-	 */
-	public void write(String filename,String fileType) throws IOException, SBOLConversionException
-	{
-		SBOLWriter.write(this, new File(filename), fileType);
-	}
-
-	/**
-	 * Serializes SBOLDocument and outputs the data from the serialization to the given output
-	 * file in RDF format
-	 * @param file the given output file in RDF format
-	 * @throws IOException see {@link IOException}
-	 * @throws SBOLConversionException see {@link SBOLConversionException}
-	 */
-	public void write(File file) throws IOException, SBOLConversionException
-	{
-		FileOutputStream stream = new FileOutputStream(file);
-		BufferedOutputStream buffer = new BufferedOutputStream(stream);
-		SBOLWriter.write(this, buffer);
-		stream.close();
-		buffer.close();
-	}
-
-	/**
-	 * Serializes SBOLDocument and outputs the data from the serialization to the given output
-	 * file in fileType format
-	 * @param file the given output file
-	 * @param fileType the file type of the given output file
-	 * @throws IOException see {@link IOException}
-	 * @throws SBOLConversionException see {@link SBOLConversionException}
-	 */
-	public void write(File file,String fileType) throws IOException, SBOLConversionException
-	{
-		FileOutputStream stream = new FileOutputStream(file);
-		BufferedOutputStream buffer = new BufferedOutputStream(stream);
-		SBOLWriter.write(this, buffer, fileType);
-		stream.close();
-		buffer.close();
-	}
-
-	/**
-	 * Serializes SBOLDocument and outputs the data from the serialization to the given output
-	 * stream in RDF format
-	 * @param out the given output stream
-	 * @throws SBOLConversionException see {@link SBOLConversionException}
-	 */
-	public void write(OutputStream out) throws SBOLConversionException
-	{
-		SBOLWriter.write(this, out);
-	}
-
-	/**
-	 * Serializes SBOLDocument and outputs the data from the serialization to the given output
-	 * stream in fileType format
-	 * @param out the given output stream
-	 * @param fileType specify what file type for the the given output stream
-	 * @throws SBOLConversionException see {@link SBOLConversionException}   
-	 * @throws IOException see {@link IOException} 
-	 */
-	public void write(OutputStream out,String fileType) throws SBOLConversionException, IOException 
-	{
-		SBOLWriter.write(this, out, fileType);
-	}
-
-	@Override
-	public String toString() {
-		return "SBOLDocument [genericTopLevels=" + genericTopLevels + ", collections="
-				+ collections + ", componentDefinitions=" + componentDefinitions + ", models="
-				+ models + ", moduleDefinitions=" + moduleDefinitions + ", sequences=" + sequences
-				+ ", nameSpaces=" + nameSpaces + ", defaultURIprefix=" + defaultURIprefix
-				+ ", complete=" + complete + ", compliant=" + compliant + ", typesInURIs="
-				+ typesInURIs + ", createDefaults=" + createDefaults + "]";
-
-	}
-}
-=======
-package org.sbolstandard.core2;
-
-import static org.sbolstandard.core2.URIcompliance.createCompliantURI;
-import static org.sbolstandard.core2.URIcompliance.extractPersistentId;
-import static org.sbolstandard.core2.URIcompliance.extractURIprefix;
-import static org.sbolstandard.core2.URIcompliance.extractVersion;
-import static org.sbolstandard.core2.URIcompliance.isURIprefixCompliant;
-import static org.sbolstandard.core2.URIcompliance.keyExistsInAnyMap;
-import static org.sbolstandard.core2.Version.isFirstVersionNewer;
-import static uk.ac.ncl.intbio.core.datatree.Datatree.NamespaceBinding;
-
-import java.io.BufferedInputStream;
-import java.io.BufferedOutputStream;
-import java.io.File;
-import java.io.FileInputStream;
-import java.io.FileOutputStream;
-import java.io.IOException;
-import java.io.InputStream;
-import java.io.OutputStream;
-import java.net.URI;
-import java.util.ArrayList;
-import java.util.HashMap;
-import java.util.HashSet;
-import java.util.List;
-import java.util.Map;
-import java.util.Set;
-
-import javax.xml.namespace.QName;
-
-import uk.ac.ncl.intbio.core.datatree.NamespaceBinding;
-
-/**
- * Represents the SBOL document where all top-level instances can be created and manipulated.
- * 
- * @author Zhen Zhang
- * @author Nicholas Roehner
- * @author Chris Myers
- * @version 2.1
- */
-
-public class SBOLDocument {
-
-	private HashMap<URI, GenericTopLevel> genericTopLevels;
-	private HashMap<URI, Collection> collections;
-	private HashMap<URI, ComponentDefinition> componentDefinitions;
-	private HashMap<URI, Model> models;
-	private HashMap<URI, ModuleDefinition> moduleDefinitions;
-	private HashMap<URI, Sequence> sequences;
-	private HashMap<String, NamespaceBinding> nameSpaces;
-	private Set<String> prefixes;
-	private String defaultURIprefix;
-	private boolean complete = false;
-	private boolean compliant = true;
-	private boolean typesInURIs = false;
-	private boolean createDefaults = false;
-	
-	/**
-	 * Constant representing TURTLE file format
-	 */
-	public static final String TURTLE = "TURTLE";
-	/**
-	 * Constant representing JSON file format
-	 */
-	public static final String JSON = "JSON";
-	/**
-	 * Constant representing the format of an SBOL version 1.1 output file as being RDF format
-	 */
-	public static final String RDFV1 = "RDFV1";
-	/**
-	 * Constant representing RDF file format
-	 */
-	public static final String RDF = "RDF";
-	/**
-	 * Constant representing FASTA file format
-	 */
-	public static final String FASTAformat = "FASTA";
-	/**
-	 * Constant representing GenBank file format
-	 */
-	public static final String GENBANK = "GENBANK";
-
-	/**
-	 * Creates a new SBOLDocument instance with one empty list for the namespaces and one for each top-level instance,
-	 * and then adds the following namespaces: {@link Sbol2Terms#sbol2}, {@link Sbol1Terms#rdf}, {@link Sbol2Terms#dc},
-	 * and {@link Sbol2Terms#prov}.
-	 */
-	public SBOLDocument() {
-		genericTopLevels = new HashMap<>();
-		collections = new HashMap<>();
-		componentDefinitions = new HashMap<>();
-		models = new HashMap<>();
-		moduleDefinitions = new HashMap<>();
-		sequences = new HashMap<>();
-		nameSpaces = new HashMap<>();
-		nameSpaces.put(Sbol2Terms.sbol2.getPrefix(), Sbol2Terms.sbol2);
-		nameSpaces.put(Sbol1Terms.rdf.getPrefix(), Sbol1Terms.rdf);
-		nameSpaces.put(Sbol2Terms.dc.getPrefix(), Sbol2Terms.dc);
-		nameSpaces.put(Sbol2Terms.prov.getPrefix(), Sbol2Terms.prov);
-		prefixes = new HashSet<>();
-	}
-
-	/**
-	 * Creates a module definition, and then adds it to this SBOL document's list of module definitions.
-	 * <p>
-	 * This method calls {@link #createModuleDefinition(String, String, String)} with the default URI
-	 * prefix of this SBOL document, the given module definition display ID, and an empty version string.
-	 * 
-	 * @param displayId the display ID of the module definition to be created
-	 * @return the created module definition
-	 * @throws SBOLValidationException if an SBOL validation rule was violated in {@link #createModuleDefinition(String, String, String)} . 
-	 */
-	public ModuleDefinition createModuleDefinition(String displayId) throws SBOLValidationException {
-		return createModuleDefinition(defaultURIprefix,displayId,"");
-	}
-
-
-	/**
-	 * Creates a module definition, and then adds it to this SBOL document's list of module definitions.
-	 * <p>
-	 * This method calls {@link #createModuleDefinition(String, String, String)} with the default URI
-	 * prefix of this SBOL document, the given module definition display ID and version.
-	 * 
-	 * @param displayId the display ID of the module definition to be created
-	 * @param version the version of the module definition to be created
-	 * @return the created module definition
-	 * @throws SBOLValidationException if an SBOL validation rule was violated in {@link #createModuleDefinition(String, String, String)} .
-	 */ 
-	public ModuleDefinition createModuleDefinition(String displayId, String version) throws SBOLValidationException {
-		return createModuleDefinition(defaultURIprefix,displayId,version);
-	}
-
-	/**
-	 * Creates a module definition, and then adds it to this SBOL document's list of module definitions.
-	 * <p>
-	 * This method calls {@link #createModuleDefinition(String, String, String)} with the default URI
-	 * prefix of this SBOL document, the given module definition display ID and version.
-	 * 
-	 * @param URIprefix the URI prefix used to construct the compliant URI for the module definition to be created
-	 * @param displayId the display ID of the module definition to be created
-	 * @param version the version of the module definition to be created
-	 * @return the created module definition
-	 * @throws SBOLValidationException if any of the following SBOL validation rules was violated: 
-	 * 10201, 10202, 10204, 10206, 10220.
-	 */
-	public ModuleDefinition createModuleDefinition(String URIprefix,String displayId, String version) throws SBOLValidationException {
-		URIprefix = URIcompliance.checkURIprefix(URIprefix);
-		ModuleDefinition md = createModuleDefinition(createCompliantURI(URIprefix, TopLevel.MODULE_DEFINITION, displayId, version, typesInURIs));
-		md.setPersistentIdentity(createCompliantURI(URIprefix, TopLevel.MODULE_DEFINITION, displayId, "", typesInURIs));
-		md.setDisplayId(displayId);
-		md.setVersion(version);
-		return md;
-	}
-
-	/**
-	 * @param identity a given identifier for this object
-	 * @return the new module definition
-	 * @throws SBOLValidationException if any of the following SBOL validation rules was violated: 10201, 10202, 10220.
-	 */
-	ModuleDefinition createModuleDefinition(URI identity) throws SBOLValidationException {
-		ModuleDefinition newModule = new ModuleDefinition(identity);
-		addModuleDefinition(newModule);
-		return newModule;
-	}
-
-	/**
-	 * Appends the specified {@code moduleDefinition} object to the end of the list of module definitions.
-	 *
-	 * @param moduleDefinition the ModuleDefinition to be added
-	 * @throws SBOLValidationException if an SBOL validation rule violation occurred in
-	 * {@link #addTopLevel(TopLevel, Map, String, Map...)}.
-	 */
-	void addModuleDefinition(ModuleDefinition moduleDefinition) throws SBOLValidationException {
-		addTopLevel(moduleDefinition, moduleDefinitions, "moduleDefinition",
-				collections, componentDefinitions, genericTopLevels, models, sequences);
-		for (FunctionalComponent functionalComponent : moduleDefinition.getFunctionalComponents()) {
-			functionalComponent.setSBOLDocument(this);
-			for (MapsTo mapsTo : functionalComponent.getMapsTos()) {
-				mapsTo.setSBOLDocument(this);
-			}
-		}
-		for (Module module : moduleDefinition.getModules()) {
-			module.setSBOLDocument(this);
-			module.setModuleDefinition(moduleDefinition);
-			for (MapsTo mapsTo : module.getMapsTos()) {
-				mapsTo.setSBOLDocument(this);
-			}
-		}
-		for (Interaction interaction : moduleDefinition.getInteractions()) {
-			interaction.setSBOLDocument(this);
-			interaction.setModuleDefinition(moduleDefinition);
-			for (Participation participation : interaction.getParticipations()) {
-				participation.setSBOLDocument(this);
-				participation.setModuleDefinition(moduleDefinition);
-			}
-		}
-	}
-
-	/**
-	 * Removes the given {@code moduleDefinition} from this SBOLDocument object's list of ModuleDefinition instances.
-	 *
-	 * @param moduleDefinition The moduleDefinition to be removed
-	 * @return {@code true} if the given {@code moduleDefinition} is successfully removed, {@code false} otherwise.
-	 * @throws SBOLValidationException see {@link SBOLValidationException}
-	 */
-	public boolean removeModuleDefinition(ModuleDefinition moduleDefinition) throws SBOLValidationException {
-		if (complete) {
-			for (ModuleDefinition md : moduleDefinitions.values()) {
-				for (Module m : md.getModules()) {
-					if (m.getDefinitionURI().equals(moduleDefinition.getIdentity())) {
-						throw new SBOLValidationException("sbol-11703");
-					}
-				}
-			}
-		}
-		return removeTopLevel(moduleDefinition,moduleDefinitions);
-	}
-
-	/**
-	 * Returns the ModuleDefinition instance matching the given {@code displayId}
-	 * and {@code version} from this SBOLDocument object's list of
-	 * ModuleDefinition instances.
-	 * <p>
-	 * A compliant ModuleDefinition URI is created first using the {@code defaultURIprefix},
-	 * the optional type {@link TopLevel#MODULE_DEFINITION}, the given {@code displayId}
-	 * and {@code version}. This URI is used to look up the ModuleDefinition instance
-	 * in this SBOLDocument object.
-	 *
-	 * @param displayId  an intermediate between name and identity that is machine-readable
-	 * @param version the version of this object
-	 * @return the matching ModuleDefinition instance if present, or {@code null} otherwise.
-	 */
-	public ModuleDefinition getModuleDefinition(String displayId,String version) {
-		try {
-			return moduleDefinitions.get(createCompliantURI(defaultURIprefix,TopLevel.MODULE_DEFINITION,displayId,version, typesInURIs));
-		} catch (SBOLValidationException e) {
-			return null;
-		}
-	}
-
-	/**
-	 * Returns the ModuleDefinition instance matching the given {@code modelURI} from this
-	 * SBOLDocument object's list of ModuleDefinition instances.
-	 *
-	 * @param moduleURI the given module URI from this document
-	 * @return the matching ModuleDefinition instance if present, or {@code null} otherwise.
-	 */
-	public ModuleDefinition getModuleDefinition(URI moduleURI) {
-		return moduleDefinitions.get(moduleURI);
-	}
-
-	/**
-	 * Returns the set of {@code ModuleDefinition} instances owned by this SBOLDocument object.
-	 *
-	 * @return the set of {@code ModuleDefinition} instances owned by this SBOLDocument object.
-	 */
-	public Set<ModuleDefinition> getModuleDefinitions() {
-		Set<ModuleDefinition> moduleDefinitions = new HashSet<>();
-		moduleDefinitions.addAll(this.moduleDefinitions.values());
-		return moduleDefinitions;
-	}
-
-	/**
-	 * Removes all entries in the list of module definitions owned by this SBOL document.
-	 * The list will be empty after this call returns.
-	 * <p>
-	 * This method calls {@link #removeModuleDefinition(ModuleDefinition)} to iteratively remove
-	 * each module definition.
-	 * 
-	 * @throws SBOLValidationException if an SBOL validation rule violation occurred in {@link #removeModuleDefinition(ModuleDefinition)}.
-	 */
-	public void clearModuleDefinitions() throws SBOLValidationException {
-		Object[] valueSetArray = moduleDefinitions.values().toArray();
-		for (Object moduleDefinition : valueSetArray) {
-			removeModuleDefinition((ModuleDefinition)moduleDefinition);
-		}
-	}
-
-	/**
-	 * Clears the existing list <code>modules</code>, then appends all of the elements in the specified collection to the end of this list.
-	 * @throws SBOLValidationException see {@link SBOLValidationException}
-	 */
-	/*void setModuleDefinitions(Set<ModuleDefinition> moduleDefinitions) throws SBOLValidationException {
-		clearModuleDefinitions();
-		for (ModuleDefinition module : moduleDefinitions) {
-			addModuleDefinition(module);
-		}
-	}*/
-
-	/**
-	 * Create a new collection by calling the constructor {@link Collection#Collection(URI)}, and then
-	 * adds it to the list of collections to this SBOL document. 
-	 * 
-	 * @return the created collection
-	 * @throws SBOLValidationException
-	 */
-	Collection createCollection(URI identity) throws SBOLValidationException {
-		Collection newCollection = new Collection(identity);
-		addCollection(newCollection);
-		return newCollection;
-	}
-
-	/**
-	 * Creates a collection first, and then adds to this SBOL document's list of collections.
-	 * <p>
-	 * This method calls {@link #createCollection(String, String, String)} with the default URI prefix
-	 * for this SOBL document, the given display ID of the collection to be created, and an empty version
-	 * string. 
-	 *
-	 * @param displayId the display ID of the collection to be created
-	 * @return the created collection 
-	 * @throws SBOLValidationException if an SBOL validation rule violation occurred 
-	 * in {@link #createCollection(String, String, String)}.
-	 */
-	public Collection createCollection(String displayId) throws SBOLValidationException {
-		return createCollection(defaultURIprefix,displayId,"");
-	}
-
-	/**
-	 * Creates a collection first, and then adds to this SBOL document's list of collections.
-	 * <p>
-	 * This method calls {@link #createCollection(String, String, String)} with the default URI prefix
-	 * for this SOBL document, the given display ID and version of the collection to be created.
-	 * string. 
-	 *
-	 * @param displayId the display ID of the collection to be created
-	 * @param version the version of the collection to be created
-	 * @return the created collection 
-	 * @throws SBOLValidationException if an SBOL validation rule violation occurred 
-	 * in {@link #createCollection(String, String, String)}.
-	 */
-	public Collection createCollection(String displayId, String version) throws SBOLValidationException {
-		return createCollection(defaultURIprefix,displayId,version);
-	}
-
-	/**
-	 * Creates a collection first, and then adds to this SBOL document's list of collections.
-	 * <p>
-	 * This method creates a compliant URI for the collection to be created first. It starts with 
-	 * the given URI prefix after its been successfully validated, followed by the given display ID, 
-	 * and ends with the given version.
-	 *  
-	 * @param URIprefix the URI prefix for the collection to be created
-	 * @param displayId the display ID of the collection to be created
-	 * @param version the version of the collection to be created
-	 * @return the created collection 
-	 * @throws SBOLValidationException if any of the following SBOL validation rules was violated:
-	 * 10201, 10204, 10206.
-	 */
-	public Collection createCollection(String URIprefix, String displayId, String version) throws SBOLValidationException {
-		URIprefix = URIcompliance.checkURIprefix(URIprefix);
-		Collection c = createCollection(createCompliantURI(URIprefix, TopLevel.COLLECTION, displayId, version, typesInURIs));
-		c.setDisplayId(displayId);
-		c.setPersistentIdentity(createCompliantURI(URIprefix, TopLevel.COLLECTION, displayId, "", typesInURIs));
-		c.setVersion(version);
-		return c;
-	}
-
-	/**
-	 * Adds the given collection to this SBOL document's list of collections.
-	 *
-	 * @param collection the collection object to be added
-	 * @throws SBOLValidationException if an SBOL validation rule violation occurred in {@link #addTopLevel(TopLevel, Map, String, Map...)}
-	 */
-	void addCollection(Collection collection) throws SBOLValidationException {
-		addTopLevel(collection, collections, "collection",
-				componentDefinitions, genericTopLevels, models, moduleDefinitions, sequences);
-	}
-
-	/**
-	 * Removes the given {@code collection} from this SBOL document's list of collections.
-	 *
-	 * @param collection the given collection object to be removed
-	 * @return {@code true} if the given {@code collection} is successfully removed, {@code false} otherwise.
-	 * @throws SBOLValidationException see {@link SBOLValidationException}
-	 */
-	public boolean removeCollection(Collection collection) throws SBOLValidationException {
-		return removeTopLevel(collection,collections);
-	}
-
-	/**
-	 * Returns the collection matching the given {@code displayId}
-	 * and {@code version} from this SBOL document's list of
-	 * collections.
-	 * <p>
-	 * A compliant Collection URI is created first using the {@code defaultURIprefix},
-	 * the optional type {@link TopLevel#COLLECTION}, the given {@code displayId}
-	 * and {@code version}. This URI is used to look up the collection
-	 * in this SBOL document.
-	 *
-	 * @param displayId an intermediate between name and identity that is machine-readable
-	 * @param version The given version for this object
-	 * @return the matching collection if present, or {@code null} otherwise.
-	 */
-	public Collection getCollection(String displayId,String version) {
-		try {
-			return collections.get(createCompliantURI(defaultURIprefix,TopLevel.COLLECTION,displayId,version, typesInURIs));
-		} catch (SBOLValidationException e) {
-			return null;
-		}
-	}
-
-	/**
-	 * Returns the collection matching the given {@code collectionURI} from this
-	 * SBOL document's list of collections.
-	 *
-	 * @param collectionURI the given collectionURI from this document
-	 * @return the matching collection if present, or {@code null} otherwise.
-	 *
-	 */
-	public Collection getCollection(URI collectionURI) {
-		return collections.get(collectionURI);
-	}
-
-	/**
-	 * Returns the set of {@code Collection} instances owned by this SBOL document.
-	 *
-	 * @return the set of {@code Collection} instances owned by this SBOL document.
-	 */
-	public Set<Collection> getCollections() {
-		Set<Collection> collections = new HashSet<>();
-		collections.addAll(this.collections.values());
-		return collections;
-	}
-
-	/**
-	 * Removes all entries in the list of collections owned by this SBOL document. 
-	 * The list will be empty after this call returns.
-	 * <p>
-	 * This method calls {@link #removeCollection(Collection)} to iteratively remove each collection.
-	 * 
-	 * @throws SBOLValidationException if an SBOL validation rule violation occurred in {@link #removeCollection(Collection)}.
-	 */
-	public void clearCollections() throws SBOLValidationException {
-		Object[] valueSetArray = collections.values().toArray();
-		for (Object collection : valueSetArray) {
-			removeCollection((Collection)collection);
-		}
-	}
-
-	/**
-	 * Clears the existing list <code>collections</code>, then appends all of the elements in the specified collection to the end of this list.
-	 * @throws SBOLValidationException see {@link SBOLValidationException}
-	 */
-	/*void setCollections(Set<Collection> collections) throws SBOLValidationException {
-		clearCollections();
-		for (Collection collection : collections) {
-			addCollection(collection);
-		}
-	}*/
-
-	/**
-	 * Creates a model, and then adds it to this SBOL document's list of models.
-	 * <p>
-	 * This method calls {@link #createModel(String, String, String, URI, URI, URI)} with this SBOL document's
-	 * default URI prefix, an empty version string, and all given arguments.
-	 * 
-	 * @param displayId the display ID of the model to be created
-	 * @param source the source of the model to be created
-	 * @param language the language of the model to be created
-	 * @param framework the framework of the model to be created
-	 * @return the created model 
-	 * @throws SBOLValidationException if an SBOL validation rule violation occurred in 
-	 * {@link #createModel(String, String, String, URI, URI, URI)};
-	 */
-	public Model createModel(String displayId, URI source, URI language, URI framework) throws SBOLValidationException {
-		return createModel(defaultURIprefix,displayId,"",source,language,framework);
-	}
-
-	/**
-	 * Creates a model, and then adds it to this SBOL document's list of models.
-	 * <p>
-	 * This method calls {@link #createModel(String, String, String, URI, URI, URI)} with this SBOL document's
-	 * default URI prefix, and all given arguments.
-	 * 
-	 * @param displayId the display ID of the model to be created
-	 * @param version the version of the model to be created
-	 * @param source the source of the model to be created
-	 * @param language the language of the model to be created
-	 * @param framework the framework of the model to be created
-	 * @return the created model 
-	 * @throws SBOLValidationException if an SBOL validation rule violation occurred in 
-	 * {@link #createModel(String, String, String, URI, URI, URI)};
-	 * 
-	 */
-	public Model createModel(String displayId, String version, URI source, URI language, URI framework) throws SBOLValidationException {
-		return createModel(defaultURIprefix,displayId,version,source,language,framework);
-	}
-
-	/**
-	 * Creates a model, and then adds it to this SBOL document's list of models.
-	 * <p>
-	 * This method first creates a compliant URI for the model to be created. It starts with the 
-	 * given URI prefix, followed by the given display ID, and ends with the given version. 
-	 *
-	 * @param URIprefix the URI prefix used to construct the compliant URI for the model to be created
-	 * @param displayId the display ID of the model to be created
-	 * @param version the version of the model to be created
-	 * @param source the source of the model to be created
-	 * @param language the language of the model to be created
-	 * @param framework the framework of the model to be created
-	 * @return the created model 
-	 * @throws SBOLValidationException if any of the following SBOL validation rules was violated: 
-	 * 10201, 10202, 10204, 10206, 10220,  
-	 * 10303, 10304, 10305, 10401, 10501, 10701, 10801, 10901, 11101, 11201, 11301, 11401, 
-	 * 11501, 11502, 11504, 11508, 
-	 * 11601, 11701, 11801, 11901, 12001, 12301.
-	 */
-	public Model createModel(String URIprefix, String displayId, String version, URI source, URI language, URI framework) throws SBOLValidationException {
-		URIprefix = URIcompliance.checkURIprefix(URIprefix);
-		Model model = createModel(createCompliantURI(URIprefix, TopLevel.MODEL, displayId, version, typesInURIs),
-				source, language, framework);
-		model.setPersistentIdentity(createCompliantURI(URIprefix, TopLevel.MODEL, displayId, "", typesInURIs));
-		model.setDisplayId(displayId);
-		model.setVersion(version);
-		return model;
-	}
-
-	/**
-	 * @param identity a given identifier for this object
-	 * @param version The given version for this object
-	 * @param source location of the actual content of the model
-	 * @param language the language in which the model is implemented
-	 * @param framework the framework in which the model is implemented
-	 * @return the new model
-	 * @throws SBOLValidationException if an SBOL validation rule violation occurred in either of the following
-	 * constructor or method:
-	 * <ul>
-	 * <li>{@link Model#Model(URI, URI, URI, URI)}, or</li>
-	 * <li>{@link #addModel(Model)}.</li>
-	 * </ul>
-	 */
-	Model createModel(URI identity, URI source, URI language, URI framework) throws SBOLValidationException {
-		Model newModel = new Model(identity, source, language, framework);
-		addModel(newModel);
-		return newModel;
-	}
-
-	/**
-	 *
-	 * @param model The model to be added to the document
-	 * @throws SBOLValidationException if an SBOL validation rule violation occurred in
-	 * {@link #addTopLevel(TopLevel, Map, String, Map...)}.
-	 */
-	void addModel(Model model) throws SBOLValidationException {
-		addTopLevel(model, models, "model",
-				collections, componentDefinitions, genericTopLevels, moduleDefinitions, sequences);
-	}
-
-	/**
-	 * Removes the given {@code model} from this SBOL document's list of Model instances.
-	 *
-	 * @param model the given model to be removed
-	 * @return {@code true} if the given {@code model} is successfully removed, {@code false} otherwise.
-	 * @throws SBOLValidationException see {@link SBOLValidationException}
-	 */
-	public boolean removeModel(Model model) throws SBOLValidationException {
-		if (complete) {
-			for (ModuleDefinition md : moduleDefinitions.values()) {
-				if (md.containsModel(model.getIdentity())) {
-					throw new SBOLValidationException("sbol-11608", md);
-				}
-			}
-		}
-		return removeTopLevel(model,models);
-	}
-
-	/**
-	 * Returns the Model instance matching the given {@code displayId}
-	 * and {@code version} from this SBOL document's list of
-	 * Model instances.
-	 * <p>
-	 * A compliant Model URI is created first using the {@code defaultURIprefix},
-	 * the optional type {@link TopLevel#MODEL}, the given {@code displayId}
-	 * and {@code version}. This URI is used to look up the Model instance
-	 * in this SBOL document.
-	 *
-	 * @param displayId an intermediate between name and identity that is machine-readable
-	 * @param version The given version for this object
-	 * @return the matching Model instance if present, or {@code null} otherwise.
-	 */
-	public Model getModel(String displayId,String version) {
-		try {
-			return models.get(createCompliantURI(defaultURIprefix,TopLevel.MODEL,displayId,version, typesInURIs));
-		} catch (SBOLValidationException e) {
-			return null;
-		}
-	}
-
-	/**
-	 * Returns the Model instance matching the given {@code modelURI} from this
-	 * SBOL document's list of Model instances.
-	 *
-	 * @param modelURI the modelURI
-	 * @return the matching Model instance if present, or {@code null} otherwise.
-	 */
-	public Model getModel(URI modelURI) {
-		return models.get(modelURI);
-	}
-
-	/**
-	 * Returns the set of {@code Model} instances owned by this SBOL document.
-	 *
-	 * @return the set of {@code Model} instances owned by this SBOL document.
-	 */
-	public Set<Model> getModels() {
-		//		return (List<Model>) models.values();
-		Set<Model> models = new HashSet<>();
-		models.addAll(this.models.values());
-		return models;
-	}
-
-	/**
-	 * Removes all entries in the list of models owned by this SBOL document.
-	 * The list will be empty after this call returns.
-	 * <p>
-	 * This method calls {@link #removeModel(Model)} to iteratively remove each model.
-	 * 
-	 * @throws SBOLValidationException if an SBOL validation rule violation occurred in {@link #removeModel(Model)}.
-	 */
-	public void clearModels() throws SBOLValidationException {
-		Object[] valueSetArray = models.values().toArray();
-		for (Object model : valueSetArray) {
-			removeModel((Model)model);
-		}
-	}
-
-	/**
-	 * Clears the existing list <code>models</code>, then appends all of the elements in the specified model to the end of this list.
-	 * @throws SBOLValidationException see {@link SBOLValidationException}
-	 */
-	/*void setModels(Set<Model> models) throws SBOLValidationException {
-		clearModels();
-		for (Model model : models) {
-			addModel(model);
-		}
-	} 
-	*/
-
-	/**
-	 * @param identity 
-	 * @param types 
-	 * @return the created component definition
-	 * @throws SBOLValidationException if an SBOL validation rule violation occurred in the following constructor
-	 * or method:
-	 * <ul>
-	 * <li>{@link ComponentDefinition#ComponentDefinition(URI, Set)}, or</li>
-	 * <li>{@link #addComponentDefinition(ComponentDefinition)}.</li>
-	 * </ul> 
-	 */
-	ComponentDefinition createComponentDefinition(URI identity, Set<URI> types) throws SBOLValidationException {
-		//ComponentDefinition newComponentDefinition = new ComponentDefinition(identity, types, roles);
-		ComponentDefinition newComponentDefinition = new ComponentDefinition(identity, types);
-		addComponentDefinition(newComponentDefinition);
-		return newComponentDefinition;
-	}
-
-	/**
-	 * Creates a component definition, and then adds it to this SBOL document's list of component definitions.
-	 * <p>
-	 * This method calls {@link #createComponentDefinition(String, String, String, Set)} with the default URI
-	 * prefix of this SBOL document, the given component definition display ID, and an empty version string.
-	 * given types. 
-	 *
-	 * @param displayId the display ID of the component definition to be created
-	 * @param types the types of the component definition to be created
-	 * @return the created component definition
-	 * @throws SBOLValidationException if an SBOL validation rule was violated in {@link #createComponentDefinition(String, String, String, Set)}.
-	 */
-	public ComponentDefinition createComponentDefinition(String displayId, Set<URI> types) throws SBOLValidationException {
-		return createComponentDefinition(defaultURIprefix,displayId,"",types);
-	}
-
-	/**
-	 * Creates a component definition, and then adds it to this SBOL document's list of component definitions.
- 	 * <p>
- 	 * This method first creates an empty set of types, and then adds to this set the given type. It then calls
- 	 * {@link #createComponentDefinition(String, String, String, Set)} with the given display ID, and version, 
- 	 * and the created types.	
-	 *
-	 * @param displayId the display ID of the component definition to be created
-	 * @param type the type to be added to the component definition to be created
-	 * @return the created component definition
-	 * @throws SBOLValidationException if an SBOL validation rule violation occurred in
-	 * {@link #createComponentDefinition(String, String, String, Set)}.
-	 */
-	public ComponentDefinition createComponentDefinition(String displayId, URI type) throws SBOLValidationException {
-		HashSet<URI> types = new HashSet<URI>();
-		types.add(type);
-		return createComponentDefinition(defaultURIprefix,displayId,"",types);
-	}
-
-	/**
-	 * Creates a component definition, and then adds it to this SBOL document's list of component definitions.
-	 * <p>
-	 * This method calls {@link #createComponentDefinition(String, String, String, Set)} with the given 
-	 * component definition display ID, version, and the given types. 
-	 *
-	 * @param displayId the display ID of the component definition to be created
-	 * @param version the version of the component definition to be created
-	 * @param types the types of the component definition to be created
-	 * @return the created component definition
-	 * @throws SBOLValidationException if an SBOL validation rule was violated in {@link #createComponentDefinition(String, String, String, Set)}.
-	 */
-	public ComponentDefinition createComponentDefinition(String displayId, String version, Set<URI> types) throws SBOLValidationException {
-		return createComponentDefinition(defaultURIprefix,displayId,version,types);
-	}
-
-	/**
-	 * Creates a component definition, and then adds it to this SBOL document's list of component definitions.
- 	 * <p>
- 	 * This method first creates an empty set of types, and then adds to this set the given type. It then calls
- 	 * {@link #createComponentDefinition(String, String, String, Set)} with the default URI prefix of this SBOL document,
- 	 * display ID, and version, 
- 	 * and the created types.	
-	 *
-	 * @param displayId the display ID of the component definition to be created
-	 * @param version the version of the component definition to be created
-	 * @param type the type to be added to the component definition to be created
-	 * @return the created component definition
-	 * @throws SBOLValidationException if an SBOL validation rule violation occurred in 
-	 * {@link #createComponentDefinition(String, String, String, Set)}.
-	 */
-	public ComponentDefinition createComponentDefinition(String displayId, String version, URI type) throws SBOLValidationException {
-		HashSet<URI> types = new HashSet<URI>();
-		types.add(type);
-		return createComponentDefinition(defaultURIprefix,displayId,version,types);
-	}
-
-	/**
-	 * Creates a component definition, and then adds it to this SBOL document's list of component definitions.
-	 * <p>
- 	 * This method creates a compliant URI for the component definition to be created first. It starts with 
-	 * the given URI prefix after its been successfully validated, followed by the given display ID, 
-	 * and ends with the given version.
-	 *
-	 * @param URIprefix the URI prefix used to construct the compliant URI for the component definition to be created
-	 * @param displayId the display ID of the component definition to be created
-	 * @param version the version of the component definition to be created
-	 * @param types the types of the component definition to be created
-	 * @return the created component definition
-	 * @throws SBOLValidationException if any of the following SBOL validation rules was violated:
-	 * 10201, 10202, 10204, 10206, 10220, 10303, 10304, 10305, 10401, 10501, 10502, 10503, 
-	 * 10701, 10801, 10901, 11101, 11201, 11301, 11401, 11501, 11601, 11701, 11801, 11901, 12001, 12101, 12301.
-	 */
-	public ComponentDefinition createComponentDefinition(String URIprefix,String displayId, String version, Set<URI> types) throws SBOLValidationException {
-		URIprefix = URIcompliance.checkURIprefix(URIprefix);
-		ComponentDefinition cd = createComponentDefinition(createCompliantURI(URIprefix, TopLevel.COMPONENT_DEFINITION,
-				displayId, version, typesInURIs), types);
-		cd.setDisplayId(displayId);
-		cd.setPersistentIdentity(createCompliantURI(URIprefix, TopLevel.COMPONENT_DEFINITION, displayId,"", typesInURIs));
-		cd.setVersion(version);
-		return cd;
-	}
-
-	/**
- 	 * Creates a component definition, and then adds it to this SBOL document's list of component definitions.
- 	 * <p>
- 	 * This method first creates an empty set of types, and then adds to this set the given type. It then calls
- 	 * {@link #createComponentDefinition(String, String, String, Set)} with the given URI prefix, display ID, and version, 
- 	 * and the created types.	
-	 *
-	 * @param URIprefix the URI prefix used to construct the compliant URI for the component definition to be created
-	 * @param displayId the display ID of the component definition to be created
-	 * @param version the version of the component definition to be created
-	 * @param type the type to be added to the component definition to be created
-	 * @return the created component definition
-	 * @throws SBOLValidationException if an SBOL validation rule violation occurred in 
-	 * {@link #createComponentDefinition(String, String, String, Set)}.
-	 */
-	public ComponentDefinition createComponentDefinition(String URIprefix,String displayId, String version, URI type) throws SBOLValidationException {
-		HashSet<URI> types = new HashSet<URI>();
-		types.add(type);
-		return createComponentDefinition(URIprefix,displayId,version,types);
-	}
-
-	/**
-	 * Adds the given component definition to this SBOL document's list of component definitions.
-	 *
-	 * @param componentDefinition the component definition to be added
-	 * @throws SBOLValidationException if an SBOL validation rule violation occurred in {@link #addTopLevel(TopLevel, Map, String, Map...)}.
-	 */
-	void addComponentDefinition(ComponentDefinition componentDefinition) throws SBOLValidationException {
-		addTopLevel(componentDefinition, componentDefinitions, "componentDefinition",
-				collections, genericTopLevels, models, moduleDefinitions, sequences);
-		for (Component component : componentDefinition.getComponents()) {
-			component.setSBOLDocument(this);
-			for (MapsTo mapsTo : component.getMapsTos()) {
-				mapsTo.setSBOLDocument(this);
-			}
-		}
-		for (SequenceAnnotation sa : componentDefinition.getSequenceAnnotations()) {
-			sa.setSBOLDocument(this);
-			sa.setComponentDefinition(componentDefinition);
-			for (Location location : sa.getLocations()) {
-				location.setSBOLDocument(this);
-			}
-		}
-		for (SequenceConstraint sc : componentDefinition.getSequenceConstraints()) {
-			sc.setSBOLDocument(this);
-			sc.setComponentDefinition(componentDefinition);
-		}
-	}
-
-	/**
-	 * Removes the given {@code componentDefinition} from this SBOL document's list of component definitions.
-	 *
-	 * @param componentDefinition The ComponentDefinition to be removed
-	 * @return {@code true} if the given {@code componentDefinition} is successfully removed, {@code false} otherwise.
-	 * @throws SBOLValidationException see {@link SBOLValidationException}
-	 */
-	public boolean removeComponentDefinition(ComponentDefinition componentDefinition) throws SBOLValidationException {
-		if (complete) {
-			for (ComponentDefinition cd : componentDefinitions.values()) {
-				for (Component c : cd.getComponents()) {
-					if (c.getDefinitionURI().equals(componentDefinition.getIdentity())) {
-						throw new SBOLValidationException("sbol-10604", c);
-					}
-				}
-			}
-			for (ModuleDefinition md : moduleDefinitions.values()) {
-				for (FunctionalComponent c : md.getFunctionalComponents()) {
-					if (c.getDefinitionURI().equals(componentDefinition.getIdentity())) {
-						throw new SBOLValidationException("sbol-10604", c);
-					}
-				}
-			}
-		}
-		return removeTopLevel(componentDefinition,componentDefinitions);
-	}
-
-	/**
-	 * Returns the component definition matching the given {@code displayId}
-	 * and {@code version} from this SBOL document's list of
-	 * component definitions.
-	 * <p>
-	 * A compliant ComponentDefinition URI is created first using the {@code defaultURIprefix},
-	 * the optional type {@link TopLevel#COMPONENT_DEFINITION}, the given {@code displayId}
-	 * and {@code version}. This URI is used to look up the component definition
-	 * in this SBOL document.
-	 *
-	 * @param displayId an intermediate between name and identity that is machine-readable
-	 * @param version The given version for this object
-	 * @return the matching component definition if present, or {@code null} otherwise.
-	 */
-	public ComponentDefinition getComponentDefinition(String displayId,String version) {
-		try {
-			return componentDefinitions.get(createCompliantURI(defaultURIprefix,TopLevel.COMPONENT_DEFINITION,displayId,version, typesInURIs));
-		} catch (SBOLValidationException e) {
-			return null;
-		}
-	}
-
-	/**
-	 * Returns the component definition matching the given {@code componentDefinitionURI} from this
-	 * SBOL document's list of component definitions.
-	 *
-	 * @param componentDefinitionURI The ComponentDefinition URI
-	 * @return the matching component definition if present, or {@code null} otherwise.
-	 */
-	public ComponentDefinition getComponentDefinition(URI componentDefinitionURI) {
-		return componentDefinitions.get(componentDefinitionURI);
-	}
-
-	/**
-	 * Returns the set of {@code ComponentDefinition} instances owned by this SBOL document.
-	 *
-	 * @return the set of {@code ComponentDefinition} instances owned by this SBOL document.
-	 */
-	public Set<ComponentDefinition> getComponentDefinitions() {
-		Set<ComponentDefinition> components = new HashSet<>();
-		components.addAll(this.componentDefinitions.values());
-		return components;
-	}
-
-	/**
-	 * Returns the set of root ComponentDefinitions.
-	 * @return the set of root ComponentDefinitions.
-	 */
-	public Set<ComponentDefinition> getRootComponentDefinitions() {
-		Set<ComponentDefinition> components = getComponentDefinitions();
-		for (ComponentDefinition componentDefinition : getComponentDefinitions()) {
-			for (Component component : componentDefinition.getComponents()) {
-				ComponentDefinition childDefinition = component.getDefinition();
-				if (childDefinition != null && components.contains(childDefinition)) {
-					components.remove(childDefinition);
-				}
-			}
-		}
-		return components;
-	}
-
-	/**
-	 * Removes all entries in the list of component definitions owned by this SBOL document. 
-	 * The list will be empty after this call returns.
-	 * <p>
-	 * This method calls {@link #removeComponentDefinition(ComponentDefinition)} to iteratively
-	 * remove each component definition.
-	 * 
-	 * @throws SBOLValidationException if an SBOL validation rule violation occurred in {@link #removeComponentDefinition(ComponentDefinition)}.
-	 */
-	public void clearComponentDefinitions() throws SBOLValidationException {
-		Object[] valueSetArray = componentDefinitions.values().toArray();
-		for (Object componentDefinition : valueSetArray) {
-			removeComponentDefinition((ComponentDefinition)componentDefinition);
-		}
-	}
-
-	/**
-	 * @param componentDefinitions The given set of ComponentDefinitions to be added
-	 * @throws SBOLValidationException see {@link SBOLValidationException} 
-	 */
-	/*void setComponentDefinitions(Set<ComponentDefinition> componentDefinitions) throws SBOLValidationException {
-		clearComponentDefinitions();
-		for (ComponentDefinition componentDefinition : componentDefinitions) {
-			addComponentDefinition(componentDefinition);
-		}
-	}*/
-
-
-	/**
-	 * @param identity a given identifier for this object
-	 * @param elements characters that represents the constituents of a biological or chemical molecule (i.e. nucleotide bases of a molecule of DNA, the amino acid residues of a protein, or the atoms and chemical bonds of a small molecule)
-	 * @param encoding Indicate how the elements property of a Sequence must be formed and interpreted
-	 * @return the created Sequence instance
-	 * @throws SBOLValidationException see {@link SBOLValidationException} 
-	 */
-	Sequence createSequence(URI identity, String elements, URI encoding) throws SBOLValidationException {
-		Sequence newSequence = new Sequence(identity, elements, encoding);
-		addSequence(newSequence);
-		return newSequence;
-	}
-
-	/**
-	 * Creates a Sequence instance with this SBOL document's {@code defaultURIprefix},
-	 * the given arguments, and an empty version string, and then
-	 * adds it to this SBOL document's list of Sequence instances.
-	 * <p>
-	 * This method calls {@link #createSequence(String, String, String, String, URI)} to do the following
-	 * validity checks and create a Sequence instance.
-	 * <p>
-	 * If the {@code defaultURIprefix} does not end with one of the following delimiters: "/", ":", or "#",
-	 * then "/" is appended to the end of it.
-	 * <p>
-	 * This method requires the {@code defaultURIprefix} field to be set, and
-	 * the given {@code displayId} is not {@code null} and is valid.
-	 * <p>
-	 * A Sequence instance is created with a compliant URI. This URI is composed from
-	 * the this SBOL document's {@code defaultURIprefix}, the optional type {@link TopLevel#SEQUENCE},
-	 * the given {@code displayId}, and an empty version string.
-	 * The display ID, persistent identity, and version fields of this instance
-	 * are then set accordingly.
-	 *
-	 * @param displayId an intermediate between name and identity that is machine-readable
-	 * @param elements characters that represents the constituents of a biological or chemical molecule (i.e. nucleotide bases of a molecule of DNA, the amino acid residues of a protein, or the atoms and chemical bonds of a small molecule)
-	 * @param encoding Indicate how the elements property of a Sequence must be formed and interpreted
-	 * @return the created Sequence instance
-	 * @throws SBOLValidationException see {@link SBOLValidationException} 
-	 */
-	public Sequence createSequence(String displayId, String elements, URI encoding) throws SBOLValidationException {
-		return createSequence(defaultURIprefix,displayId,"",elements,encoding);
-	}
-
-	/**
-	 * Creates a Sequence instance with this SBOL document's {@code defaultURIprefix}
-	 * and the given arguments, and then adds it to this SBOL document's list of Sequence instances.
-	 * <p>
-	 * This method calls {@link #createSequence(String, String, String, String, URI)} to do the following
-	 * validity checks and create a Sequence instance.
-	 * <p>
-	 * If the {@code defaultURIprefix} does not end with one of the following delimiters: "/", ":", or "#", then
-	 * "/" is appended to the end of it.
-	 * <p>
-	 * This method requires the {@code defaultURIprefix} field to be set, and
-	 * the given {@code displayId} and {@code version} arguments are not {@code null}
-	 * and are both valid.
-	 * <p>
-	 * A Sequence instance is created with a compliant URI. This URI is composed from
-	 * the this SBOL document's {@code defaultURIprefix}, the optional type {@link TopLevel#SEQUENCE},
-	 * the given {@code displayId}, and {@code version}.
-	 * The display ID, persistent identity, and version fields of this instance
-	 * are then set accordingly.
-	 *
-	 *
-	 * @param displayId  an intermediate between name and identity that is machine-readable
-	 * @param version The given version for this object
-	 * @param elements characters that represents the constituents of a biological or chemical molecule (i.e. nucleotide bases of a molecule of DNA, the amino acid residues of a protein, or the atoms and chemical bonds of a small molecule)
-	 * @param encoding Indicate how the elements property of a Sequence must be formed and interpreted
-	 * @return the created Sequence instance
-	 * @throws SBOLValidationException see {@link SBOLValidationException} 
-	 */
-	public Sequence createSequence(String displayId, String version, String elements, URI encoding) throws SBOLValidationException {
-		return createSequence(defaultURIprefix,displayId,version,elements,encoding);
-	}
-
-	/**
-	 * Creates a Sequence instance with the given arguments, and then adds it to this SBOLDocument
-	 * object's list of Sequence instances.
-	 * <p>
-	 * If the given {@code URIprefix} does not end with one of the following delimiters: "/", ":", or "#", then
-	 * "/" is appended to the end of it.
-	 * <p>
-	 * This method requires that the given {@code URIprefix}, {@code displayId},
-	 * and {@code version} are not {@code null} and are valid.
-	 * <p>
-	 * A Sequence instance is created with a compliant URI. This URI is composed from
-	 * the given {@code URIprefix}, the optional type {@link TopLevel#SEQUENCE},
-	 * the given {@code displayId}, and {@code version}.
-	 * The display ID, persistent identity, and version fields of this instance
-	 * are then set accordingly.
-	 *
-	 * @param URIprefix maps to a domain over which the user has control
-	 * @param displayId  an intermediate between name and identity that is machine-readable
-	 * @param version The given version for this object
-	 * @param elements characters that represents the constituents of a biological or chemical molecule (i.e. nucleotide bases of a molecule of DNA, the amino acid residues of a protein, or the atoms and chemical bonds of a small molecule)
-	 * @param encoding Indicate how the elements property of a Sequence must be formed and interpreted
-	 * @return the created Sequence instance
-	 * @throws SBOLValidationException see {@link SBOLValidationException}  
-	 */
-	public Sequence createSequence(String URIprefix, String displayId, String version, String elements, URI encoding) throws SBOLValidationException {
-		URIprefix = URIcompliance.checkURIprefix(URIprefix);
-		Sequence s = createSequence(createCompliantURI(URIprefix, TopLevel.SEQUENCE, displayId, version, typesInURIs),
-				elements, encoding);
-		s.setPersistentIdentity(createCompliantURI(URIprefix, TopLevel.SEQUENCE, displayId, "", typesInURIs));
-		s.setDisplayId(displayId);
-		s.setVersion(version);
-		return s;
-	}
-
-	/**
-	 * Creates an identical copy of each top-level element of a document, and then adds the created top-level to the corresponding
-	 * list of top-levels in this SBOL document.
-	 * <p>
-	 * This method calls {@link #createCopy(TopLevel)} for each top-level instance.
-	 *
-	 * @param document the document to be copied from
-	 * @throws SBOLValidationException if an SBOL validation rule violation occurred in {@link #createCopy(TopLevel)}.
-	 */
-	public void createCopy(SBOLDocument document) throws SBOLValidationException {
-		for (TopLevel topLevel : document.getTopLevels()) {
-			createCopy(topLevel);
-		}
-	}
-
-	/**
-	 * Creates an identical copy of the given top-level, and then adds the created top-level to the corresponding
-	 * list of top-levels in this SBOL document.
-	 * <p>
-	 * This method calls {@link #createCopy(TopLevel, String, String, String)} with the given top-level instance,
-	 * and {@code null} for other arguments.
-	 *
-	 * @param topLevel the top-level to be copied from
-	 * @return the copied top-level instance
-	 * @throws SBOLValidationException if an SBOL validation rule violation occurred in {@link #createCopy(TopLevel, String, String, String)}.
-	 */
-	public TopLevel createCopy(TopLevel topLevel) throws SBOLValidationException {
-		return createCopy(topLevel,null,null,null);
-	}
-
-	/**	
-	 * Creates a copy of the given top-level with the given display ID, and then adds the created top-level to the corresponding
-	 * list of top-levels in this SBOL document.
-	 * <p>
-	 * This method calls {@link #createCopy(TopLevel, String, String, String)} with the given top-level instance,
-	 * the default URI prefix for this SBOL document, the given display ID, and the empty version string. 
-	 * 
-	 * @param topLevel the top-level to be copied from
-	 * @param displayId the display ID of the created copy
-	 * @return the copied top-level instance
-	 * @throws SBOLValidationException if an SBOL validation rule violation occurred in 
-	 * {@link #createCopy(TopLevel, String, String, String)}.
-	 *
-	 */
-	public TopLevel createCopy(TopLevel topLevel, String displayId) throws SBOLValidationException {
-		return createCopy(topLevel,defaultURIprefix,displayId,"");
-	}
-
-	/**
-	 * Renames the given TopLevel instance with this SBOL document's {@code defaultURIprefix}
-	 * the given arguments, and an empty version string, and then adds it to the
-	 * corresponding top-level list owned by this SBOL document.
-	 * <p>
-	 * This method calls {@link #createCopy(TopLevel, String, String, String)} to do the following
-	 * validity checks and create a copy top-level instance.
-	 * <p>
-	 * If the {@code defaultURIprefix} is {@code null}, then it is extracted from the given
-	 * {@code topLevel} instance. If it does not end with one of the following delimiters: "/", ":", or "#", then
-	 * "/" is appended to the end of it.
-	 * <p>
-	 * If either the given {@code displayId} or {@code version}, then the corresponding field
-	 * is extracted from the given {@code topLevel} instance. Both extracted fields are required
-	 * to be valid and not {@code null}.
-	 * <p>
-	 * A top-level instance with a compliant URI using the given arguments,
-	 * and then its display ID, persistent identity, and version fields are set. This
-	 * instance is then added to the corresponding top-level list owned by this SBOL document.
-	 *
-	 * @param topLevel The topLevel object to be renamed from this SBOLDocument
-	 * @param displayId  an intermediate between name and identity that is machine-readable
-	 * @return the created top-level instance
-	 * @throws SBOLValidationException see {@link SBOLValidationException}  
-	 */
-	public TopLevel rename(TopLevel topLevel, String displayId) throws SBOLValidationException {
-		TopLevel renamedTopLevel = createCopy(topLevel,defaultURIprefix,displayId,"");
-		removeTopLevel(topLevel);
-		return renamedTopLevel;
-	}
-
-	/**
-	 * Creates a copy of the given top-level with the given display ID and version, 
-	 * and then adds the created top-level to the corresponding list of top-levels in this SBOL document.
-	 * <p>
-	 * This method calls {@link #createCopy(TopLevel, String, String, String)} with the given top-level instance,
-	 * the default URI prefix for this SBOL document, the given display ID, and the empty version string. 
-	 * 
-	 * @param topLevel the top-level to be copied from
-	 * @param displayId the display ID of the created copy
-	 * @param version the version of the created copy
-	 * @return the copied top-level instance
-	 * @throws SBOLValidationException if an SBOL validation rule violation occurred in 
-	 * {@link #createCopy(TopLevel, String, String, String)}
-	 */
-	public TopLevel createCopy(TopLevel topLevel, String displayId, String version) throws SBOLValidationException {
-		return createCopy(topLevel,defaultURIprefix,displayId,version);
-	}
-
-	/**
-	 * Renames the given TopLevel instance with this SBOL document's {@code defaultURIprefix}
-	 * and the given arguments, and then adds it to the
-	 * corresponding top-level list owned by this SBOL document.
-	 * <p>
-	 * This method calls {@link #createCopy(TopLevel, String, String, String)} to do the following
-	 * validity checks and create a copy top-level instance.
-	 * <p>
-	 * If the {@code defaultURIprefix} is {@code null}, then it is extracted from the given
-	 * {@code topLevel} instance. If it does not end with one of the following delimiters: "/", ":", or "#", then
-	 * "/" is appended to the end of it.
-	 * <p>
-	 * If either the given {@code displayId} or {@code version}, then the corresponding field
-	 * is extracted from the given {@code topLevel} instance. Both extracted fields are required
-	 * to be valid and not {@code null}.
-	 * <p>
-	 * A top-level instance with a compliant URI using the given arguments,
-	 * and then its display ID, persistent identity, and version fields are set. This
-	 * instance is then added to the corresponding top-level list owned by this SBOL document.
-	 *
-	 * @param topLevel The topLevel object to be rename from this SBOLDocument
-	 * @param displayId  an intermediate between name and identity that is machine-readable
-	 * @param version The given version for this object
-	 * @return the created top-level instance
-	 * @throws SBOLValidationException see {@link SBOLValidationException} 
-	 */
-	public TopLevel rename(TopLevel topLevel, String displayId, String version) throws SBOLValidationException {
-		TopLevel renamedTopLevel = createCopy(topLevel,defaultURIprefix,displayId,version);
-		removeTopLevel(topLevel);
-		return renamedTopLevel;
-	}
-
-	/**
-	 * Creates a copy of the given top-level with the given URI prefix, display ID and version, 
-	 * and then adds the created top-level to the corresponding list of top-levels in this SBOL document.
-	 * <p>
-	 * This method creates a compliant URI for the copied top-level with the given default URI prefix, display ID, and version.
-	 * 
-	 * @param topLevel the top-level to be copied from
-	 * @param URIprefix the URI prefix used to create the compliant URI for the created copy 
-	 * @param displayId the display ID of the created copy
-	 * @param version the version of the created copy
-	 * @return the copied top-level instance
-	 * @throws SBOLValidationException if any of the following SBOL validation rules was violated:
-	 * 10201, 10202, 10204, 10206, 10220, 
-	 * 10303, 10304, 10305, 
-	 * 10401, 10402, 10403, 10405,
-	 * 10501, 10503, 10522, 10526, 
-	 * 10602, 10604, 10605, 10607, 
-	 * 10701, 10801, 10802, 
-	 * 10803, 10804, 10805, 10807, 10808, 10809, 10811, 
-	 * 10901, 10905,
-	 * 11101, 
-	 * 11201,
-	 * 11301, 
-	 * 11401, 11402, 11403, 11404, 11405, 11406, 
-	 * 11501, 11502, 11504, 11508, 
-	 * 11601, 11608, 11609, 
-	 * 11701, 11703, 11704, 11705, 
-	 * 11801, 10802, 10803, 10804, 10807, 10808, 10809, 10811,  
-	 * 11901, 
-	 * 12001, 12002, 12003,  
-	 * 12101, 
-	 * 12103, 
-	 * 12301, 12302.
-	 */
-//	 * checkURIprefix: 10201
-//	 * addTopLevel (topLevel): 10202, 10220.
-//	 * Identified.Identified(Identified):
-//	 * 10201, 10202, 10204, 10206, 10220, 10303, 10304, 10305, 10401, 10501, 10701, 10801, 10901, 11101, 11201,
-//	 * 11301, 11401, 11501, 11601, 11701, 11801, 11901, 12001, 12101, 12103, 12301.
-//	 * Collection.copy: 10201, 10204, 10206, 10303, 10304, 10305, 12103
-//	 * ComponentDefinition.copy: 10201, 10202, 10204, 10206, 10303, 10304, 10305, 10503, 10522, 10526, 10602, 10604, 10605, 10607,
-//	 * 10802, 10803, 10804, 10805, 10807, 10808, 10809, 10811, 10905, 11402, 11403, 11404, 11405, 11406.
-//	 * Model.copy:10201, 10204, 10206, 10303, 10304, 10305, 11502, 11504, 11508.
-//	 * ModuleDefinition.copy: 10201, 10202, 10204, 10206, 10303, 10304, 10305, 10604, 10802, 10803, 10804, 
-//	 * 10807, 10808, 10809, 10811, 11608, 11609, 11703, 11704, 11705, 12002, 12003.
-//	 * Sequence.copy: 10201, 10204, 10206, 10303, 10304, 10305, 10402, 10403, 10405.
-//	 * GenericTopLevel.copy: 10201, 10204, 10206, 10303, 10304, 10305, 12302
-	public TopLevel createCopy(TopLevel topLevel, String URIprefix, String displayId, String version) throws SBOLValidationException {
-		// topLevel.isURIcompliant();
-		if (URIprefix == null) {
-			URIprefix = extractURIprefix(topLevel.getIdentity());
-			URIprefix = URIcompliance.checkURIprefix(URIprefix);
-		} else {
-			URIprefix = URIcompliance.checkURIprefix(URIprefix);
-		}
-		if (displayId == null) {
-			displayId = topLevel.getDisplayId();
-		}
-		if (version == null) {
-			version = topLevel.getVersion();
-		}
-		//validateIdVersion(displayId,version);
-		if (topLevel instanceof Collection) {
-			Collection newCollection = ((Collection) topLevel).copy(URIprefix, displayId, version);
-			addCollection(newCollection);
-			return newCollection;
-		}
-		else if (topLevel instanceof ComponentDefinition) {
-			ComponentDefinition newComponentDefinition = ((ComponentDefinition) topLevel).copy(URIprefix, displayId, version);
-			addComponentDefinition(newComponentDefinition);
-			return newComponentDefinition;
-		}
-		else if (topLevel instanceof Model) {
-			Model newModel = ((Model) topLevel).copy(URIprefix, displayId, version);
-			addModel(newModel);
-			return newModel;
-		}
-		else if (topLevel instanceof ModuleDefinition) {
-			ModuleDefinition newModuleDefinition = ((ModuleDefinition) topLevel).copy(URIprefix, displayId, version);
-			addModuleDefinition(newModuleDefinition);
-			return newModuleDefinition;
-		}
-		else if (topLevel instanceof Sequence) {
-			Sequence newSequence = ((Sequence) topLevel).copy(URIprefix, displayId, version);
-			addSequence(newSequence);
-			return newSequence;
-		}
-		else if (topLevel instanceof GenericTopLevel) {
-			GenericTopLevel newGenericTopLevel = ((GenericTopLevel) topLevel).copy(URIprefix, displayId, version);
-			addGenericTopLevel(newGenericTopLevel);
-			return newGenericTopLevel;
-		}
-		else {
-			throw new IllegalArgumentException("Unable to copy " + topLevel.getIdentity());
-		}
-	}
-
-	/**
-	 * Creates an identical copy of the given TopLevel instance and all its dependencies and returns them in 
-	 * a new SBOLDocument.
-	 *
-	 * @param topLevel The topLevel object to be recursively copied from this SBOLDocument
-	 * @return the created SBOLDocument with this top-level instance and all its dependencies
-	 * @throws SBOLValidationException see {@link SBOLValidationException}  
-	 */
-	public SBOLDocument createRecursiveCopy(TopLevel topLevel) throws SBOLValidationException {
-		SBOLDocument document = new SBOLDocument();
-		createRecursiveCopy(document,topLevel);
-		return document;
-	}
-	
-	private void createRecursiveCopy(SBOLDocument document, TopLevel topLevel) throws SBOLValidationException {
-		if (document.getTopLevel(topLevel.getIdentity())!=null) return;
-		if (topLevel instanceof GenericTopLevel || topLevel instanceof Sequence || topLevel instanceof Model) {
-			document.createCopy(topLevel);
-		} else if (topLevel instanceof Collection) {
-			for (TopLevel member : ((Collection)topLevel).getMembers()) {
-				createRecursiveCopy(document,member);
-			}
-			document.createCopy(topLevel);
-		} else if (topLevel instanceof ComponentDefinition) {
-			for (Component component : ((ComponentDefinition)topLevel).getComponents()) {
-				if (component.getDefinition()!=null) {
-					createRecursiveCopy(document,component.getDefinition());
-				}
-			}
-			for (TopLevel sequence : ((ComponentDefinition)topLevel).getSequences()) {
-				createRecursiveCopy(document,sequence);
-			}
-			document.createCopy(topLevel);
-		} else if (topLevel instanceof ModuleDefinition) {
-			for (FunctionalComponent functionalComponent : ((ModuleDefinition)topLevel).getFunctionalComponents()) {
-				if (functionalComponent.getDefinition()!=null) {
-					createRecursiveCopy(document,functionalComponent.getDefinition());
-				}
-			}
-			for (Module module : ((ModuleDefinition)topLevel).getModules()) {
-				if (module.getDefinition()!=null) {
-					createRecursiveCopy(document,module.getDefinition());
-				}
-			}
-			for (Model model : ((ModuleDefinition)topLevel).getModels()) {
-				if (document.getModel(model.getIdentity())!=null) continue;
-				document.createCopy(model);
-			}
-			document.createCopy(topLevel);
-		}
-	}
-
-	/**
-	 * Creates a copy of the given TopLevel instance with the given arguments, and then adds it to
-	 * the corresponding top-level list owned by this SBOL document.
-	 * <p>
-	 * If the given {@code URIprefix} is {@code null}, then it is extracted from the given
-	 * {@code topLevel} instance. If it does not end with one of the following delimiters: "/", ":", or "#", then
-	 * "/" is appended to the end of it.
-	 * <p>
-	 * If either the given {@code displayId} or {@code version}, then the corresponding field
-	 * is extracted from the given {@code topLevel} instance. Both extracted fields are required
-	 * to be valid and not {@code null}.
-	 * <p>
-	 * A top-level instance with a compliant URI is created using the given arguments,
-	 * and then its display ID, persistent identity, and version fields are set. This
-	 * instance is then added to the corresponding top-level list owned by this SBOL document.
-	 *
-	 * @param topLevel The topLevel object to be renamed from this SBOLDocument
-	 * @param URIprefix maps to a domain over which the user has control
-	 * @param displayId  an intermediate between name and identity that is machine-readable
-	 * @param version The given version for this object
-	 * @return the created top-level instance
-	 * @throws SBOLValidationException see {@link SBOLValidationException} 
-	 */
-	public TopLevel rename(TopLevel topLevel, String URIprefix, String displayId, String version) throws SBOLValidationException {
-		TopLevel renamedTopLevel = createCopy(topLevel,URIprefix,displayId,version);
-		removeTopLevel(topLevel);
-		return renamedTopLevel;
-	}
-
-	/**
-	 * Appends the specified {@code sequence} object to the end of the list of sequences.
-	 *
-	 * @param sequence The given sequence to be added
-	 * @throws SBOLValidationException if an SBOL validation rule violation occurred in 
-	 * {@link #addTopLevel(TopLevel, Map, String, Map...)}.
-	 */
-	void addSequence(Sequence sequence) throws SBOLValidationException {
-		addTopLevel(sequence, sequences, "sequence",
-				collections, componentDefinitions, genericTopLevels, models, moduleDefinitions);
-	}
-
-	/**
-	 * Removes the given {@code sequence} from this SBOL document's list of Sequence instances.
-	 *
-	 * @param sequence The given sequence to be removed
-	 * @return {@code true} if the given {@code sequence} is successfully removed, {@code false} otherwise.
-	 * @throws SBOLValidationException see {@link SBOLValidationException}  
-	 */
-	public boolean removeSequence(Sequence sequence) throws SBOLValidationException {
-		if (complete) {
-			for (ComponentDefinition cd : componentDefinitions.values()) {
-				if (cd.containsSequence(sequence.getIdentity())) {
-					throw new SBOLValidationException("sbol-10513", cd);
-				}
-			}
-		}
-		return removeTopLevel(sequence,sequences);
-	}
-
-	/**
-	 * Returns the Sequence instance matching the given {@code displayId}
-	 * and {@code version} from this SBOL document's list of
-	 * Sequence instances.
-	 * <p>
-	 * A compliant Sequence URI is created first using the {@code defaultURIprefix},
-	 * the optional type {@link TopLevel#SEQUENCE}, the given {@code displayId}
-	 * and {@code version}. This URI is used to look up the Sequence instance
-	 * in this SBOL document.
-	 *
-	 * @param displayId  an intermediate between name and identity that is machine-readable
-	 * @param version The given version for this object
-	 * @return the matching Sequence instance if present, or {@code null} otherwise.
-	 */
-	public Sequence getSequence(String displayId,String version) {
-		try {
-			return sequences.get(createCompliantURI(defaultURIprefix,TopLevel.SEQUENCE,displayId,version, typesInURIs));
-		} catch (SBOLValidationException e) {
-			return null;
-		}
-	}
-
-	/**
-	 * Returns the Sequence instance matching the given {@code modelURI} from this
-	 * SBOL document's list of Sequence instances.
-	 *
-	 * @param sequenceURI takes the given SequenceURI to retrieve the sequence from this SBOL document
-	 * @return the matching Sequence instance if present, or {@code null} otherwise.
-	 */
-	public Sequence getSequence(URI sequenceURI) {
-		return sequences.get(sequenceURI);
-	}
-
-	/**
-	 * Returns the set of {@code Sequence} instances owned by this SBOL document.
-	 *
-	 * @return the set of {@code Sequence} instances owned by this SBOL document.
-	 */
-	public Set<Sequence> getSequences() {
-		//		return (List<Structure>) structures.values();
-		Set<Sequence> structures = new HashSet<>();
-		structures.addAll(this.sequences.values());
-		return structures;
-	}
-
-	/**
-	 * Removes all entries in the list of sequences owned by this SBOL document. 
-	 * The list will be empty after this call returns.
-	 * <p>
-	 * This method calls {@link #removeSequence(Sequence)} to iteratively remove each sequence.
-	 * 
-	 * @throws SBOLValidationException if an SBOL validation rule violation occurred in {@link #removeSequence(Sequence)}.
-	 */
-	public void clearSequences() throws SBOLValidationException {
-		Object[] valueSetArray = sequences.values().toArray();
-		for (Object sequence : valueSetArray) {
-			removeSequence((Sequence)sequence);
-		}
-	}
-
-	/**
-	 * Clears the existing list <code>structures</code>, then appends all of the elements in the specified collection to the end of this list.
-	 * @throws SBOLValidationException see {@link SBOLValidationException} 
-	 */
-	/*void setSequences(Set<Sequence> sequences) throws SBOLValidationException {
-		clearSequences();
-		for (Sequence sequence : sequences) {
-			addSequence(sequence);
-		}
-	}*/
-
-	/**
- 	 * Creates a generic top-level, and then adds it to this SBOL document's list of generic top-levels.
-	 * <p>
-	 * This method calls {@link #createGenericTopLevel(String, String, String, QName)} with the default URI
-	 * prefix of this SBOL document, the given component definition display ID, an empty version string, 
-	 * and the given RDF type. 
-	 *
-	 * @param displayId the display ID of the generic top-level to be created
-	 * @param rdfType the types of the generic top-level to be created
-	 * @return the created generic top-level
-	 * @throws SBOLValidationException if an SBOL validation rule violation occurred in 
-	 * {@link #createGenericTopLevel(String, String, String, QName)}. 
-	 */
-	public GenericTopLevel createGenericTopLevel(String displayId, QName rdfType) throws SBOLValidationException {
-		return createGenericTopLevel(defaultURIprefix,displayId,"",rdfType);
-	}
-
-	/**
-	 * Creates a generic top-level, and then adds it to this SBOL document's list of generic top-levels.
-	 * <p>
-	 * This method calls {@link #createGenericTopLevel(String, String, String, QName)} with the default URI
-	 * prefix of this SBOL document, the given component definition display ID and version, and the given RDF type. 
-	 *
-	 * @param displayId the display ID of the generic top-level to be created
-	 * @param version the version of the generic top-level to be created
-	 * @param rdfType the types of the generic top-level to be created
-	 * @return the created generic top-level
-	 * @throws SBOLValidationException if an SBOL validation rule violation occurred in 
-	 * {@link #createGenericTopLevel(String, String, String, QName)}. 
-	 */
-	public GenericTopLevel createGenericTopLevel(String displayId, String version, QName rdfType) throws SBOLValidationException {
-		return createGenericTopLevel(defaultURIprefix,displayId,version,rdfType);
-	}
-
-	/**
-	 * Creates a generic top-level, and then adds it to this SBOL document's list of generic top-levels.
-	 * <p>
-	 * This method calls {@link #createGenericTopLevel(String, String, String, QName)} with the default URI
-	 * prefix of this SBOL document, the given component definition display ID and version, and the given RDF type. 
-	 * 
-	 * @param URIprefix the given URI prefix used to create a compliant URI for the generic top-level to be created 
-	 * @param displayId the display ID of the generic top-level to be created
-	 * @param version the version of the generic top-level to be created
-	 * @param rdfType the types of the generic top-level to be created
-	 * @return the created generic top-level
-	 * @throws SBOLValidationException if an SBOL validation rules was violated:
-	 * 10201, 10202, 10204, 10206, 10220, 10303, 10304, 10305, 10401, 10501, 10701, 10801, 10901, 11101, 11201, 11301, 
-	 * 11401, 11501, 11601, 11701, 11801, 11901, 12001, 12301, 12302. 
-	 */
-	public GenericTopLevel createGenericTopLevel(String URIprefix, String displayId, String version, QName rdfType) throws SBOLValidationException {
-		URIprefix = URIcompliance.checkURIprefix(URIprefix);
-		GenericTopLevel g = createGenericTopLevel(createCompliantURI(URIprefix, TopLevel.GENERIC_TOP_LEVEL, displayId, version, typesInURIs), rdfType);
-		g.setPersistentIdentity(createCompliantURI(URIprefix, TopLevel.GENERIC_TOP_LEVEL, displayId, "", typesInURIs));
-		g.setDisplayId(displayId);
-		g.setVersion(version);
-		return g;
-	}
-
-	/**
-	 * @param identity a given identifier for this object
-	 * @param rdfType a given QName for this annotated GenericTopLevel object
-	 * @return the new generic top level
-	 * @throws SBOLValidationException if any of the following condition is satisfied:
-	 * <ul>
-	 * <li>the following SBOL validation rule was violated: 12302;</li>
-	 * <li>an SBOL validation rule violation occurred in {@link GenericTopLevel#GenericTopLevel(URI, QName)}; or </li>
-	 * <li>an SBOL validation rule violation occurred in {@link #addGenericTopLevel(GenericTopLevel)}.</li>
-	 * </ul>
-	 */
-	GenericTopLevel createGenericTopLevel(URI identity, QName rdfType) throws SBOLValidationException {
-		if (rdfType.getNamespaceURI().equals(Sbol2Terms.sbol2.getNamespaceURI()) ||
-				rdfType.getNamespaceURI().equals(Sbol1Terms.sbol1.getNamespaceURI())) {
-			throw new SBOLValidationException("sbol-12302");
-		}
-		GenericTopLevel newGenericTopLevel = new GenericTopLevel(identity,rdfType);
-		addGenericTopLevel(newGenericTopLevel);
-		return newGenericTopLevel;
-	}
-
-	/**
-	 * Appends the specified {@code genericTopLevel} object to the end of the list of generic top levels.
-	 *
-	 * @param genericTopLevel Adds the given TopLevel object to this document
-	 * @throws SBOLValidationException if an SBOL validation rule violation occurred in
-	 * {@link #addTopLevel(TopLevel, Map, String, Map...)}.
-	 */
-	void addGenericTopLevel(GenericTopLevel genericTopLevel) throws SBOLValidationException {
-		addTopLevel(genericTopLevel, genericTopLevels, "genericTopLevel",
-				collections, componentDefinitions, models, moduleDefinitions, sequences);
-	}
-
-	/**
-	 * Removes the given {@code genericTopLevel} from this SBOL document's list of GenericTopLevel instances.
-	 *
-	 * @param genericTopLevel The given GenericTopLevel object to be removed from this document
-	 * @return {@code true} if the given {@code genericTopLevel} is successfully removed, {@code false} otherwise.
-	 * @throws SBOLValidationException see {@link SBOLValidationException}  
-	 */
-	public boolean removeGenericTopLevel(GenericTopLevel genericTopLevel) throws SBOLValidationException {
-		return removeTopLevel(genericTopLevel,genericTopLevels);
-	}
-
-	/**
-	 * Returns the GenericTopLevel instance matching the given {@code displayId}
-	 * and {@code version} from this SBOL document's list of
-	 * GenericTopLevel instances.
-	 * <p>
-	 * A compliant GenericTopLevel URI is created first using the {@code defaultURIprefix},
-	 * the optional type {@link TopLevel#GENERIC_TOP_LEVEL}, the given {@code displayId}
-	 * and {@code version}. This URI is used to look up the GenericTopLevel instance
-	 * in this SBOL document.
-	 *
-	 * @param displayId  an intermediate between name and identity that is machine-readable
-	 * @param version The given version for this object
-	 * @return the matching GenericTopLevel instance if present, or {@code null} otherwise.
-	 */
-	public GenericTopLevel getGenericTopLevel(String displayId, String version) {
-		try {
-			return genericTopLevels.get(createCompliantURI(defaultURIprefix,TopLevel.GENERIC_TOP_LEVEL,displayId,version, typesInURIs));
-		} catch (SBOLValidationException e) {
-			return null;
-		}
-	}
-
-	/**
-	 * Returns the GenericTopLevel instance matching the given {@code topLevelURI} from this
-	 * SBOL document's list of GenericTopLevel instances.
-	 *
-	 * @param topLevelURI The topLevel object to be retrieved from this SBOLDocument
-	 * @return the matching GenericTopLevel instance if present, or {@code null} otherwise.
-	 */
-	public GenericTopLevel getGenericTopLevel(URI topLevelURI) {
-		return genericTopLevels.get(topLevelURI);
-	}
-
-	/**
-	 * Returns the set of {@code GenericTopLevel} instances owned by this SBOL document.
-	 *
-	 * @return the set of {@code GenericTopLevel} instances owned by this SBOL document.
-	 */
-	public Set<GenericTopLevel> getGenericTopLevels() {
-		//		return (List<GenericTopLevel>) topLevels.values();
-		Set<GenericTopLevel> topLevels = new HashSet<>();
-		topLevels.addAll(this.genericTopLevels.values());
-		return topLevels;
-	}
-
-	/**
-	 * Removes all entries in the list of generic top-levels
-	 * owned by this SBOL document. The list will be empty after this call returns.
-	 * <p>
-	 * This method calls {@link #removeGenericTopLevel(GenericTopLevel)} to iteratively
-	 * remove each generic top-level.
-	 * 
-	 * @throws SBOLValidationException if an SBOL validation rule violation occurred in {@link #removeGenericTopLevel(GenericTopLevel)}.
-	 */
-	public void clearGenericTopLevels() throws SBOLValidationException {
-		Object[] valueSetArray = genericTopLevels.values().toArray();
-		for (Object genericTopLevel : valueSetArray) {
-			removeGenericTopLevel((GenericTopLevel)genericTopLevel);
-		}
-	}
-
-	/**
-	 * Clears the existing list <code>topLevels</code>, then appends all of the elements in the specified topLevels to the end of this list.
-	 * @throws SBOLValidationException see {@link SBOLValidationException} 
-	 */
-	/*void setGenericTopLevels(Set<GenericTopLevel> topLevels) throws SBOLValidationException {
-		clearGenericTopLevels();
-		for (GenericTopLevel topLevel : topLevels) {
-			addGenericTopLevel(topLevel);
-		}
-	}*/
-
-	/**
-	 * Returns the top-level instance matching the given {@code topLevelURI} from this
-	 * SBOL document's lists of top-level instances.
-	 *
-	 * @param topLevelURI The topLevel object to be retrieved from this SBOLDocument
-	 * @return the matching top-level instance if present, or {@code null} otherwise.
-	 */
-	public TopLevel getTopLevel(URI topLevelURI) {
-		TopLevel topLevel = collections.get(topLevelURI);
-		if (topLevel!=null) {
-			return topLevel;
-		}
-		topLevel = moduleDefinitions.get(topLevelURI);
-		if (topLevel!=null) {
-			return topLevel;
-		}
-		topLevel = models.get(topLevelURI);
-		if (topLevel!=null) {
-			return topLevel;
-		}
-		topLevel = componentDefinitions.get(topLevelURI);
-		if (topLevel!=null) {
-			return topLevel;
-		}
-		topLevel = sequences.get(topLevelURI);
-		if (topLevel!=null) {
-			return topLevel;
-		}
-		topLevel = genericTopLevels.get(topLevelURI);
-		if (topLevel!=null) {
-			return topLevel;
-		}
-		return null;
-	}
-
-	/**
-	 * Returns a set of all TopLevel objects.
-	 *
-	 * @return set of all TopLevel objects.
-	 */
-	public Set<TopLevel> getTopLevels() {
-		Set<TopLevel> topLevels = new HashSet<>();
-		for (Collection topLevel : collections.values()) {
-			topLevels.add(topLevel);
-		}
-		for (Sequence topLevel : sequences.values()) {
-			topLevels.add(topLevel);
-		}
-		for (Model topLevel : models.values()) {
-			topLevels.add(topLevel);
-		}
-		for (GenericTopLevel topLevel : genericTopLevels.values()) {
-			topLevels.add(topLevel);
-		}
-		for (ComponentDefinition topLevel : componentDefinitions.values()) {
-			topLevels.add(topLevel);
-		}
-		for (ModuleDefinition topLevel : moduleDefinitions.values()) {
-			topLevels.add(topLevel);
-		}
-		return topLevels;
-	}
-
-	/**
-	 * Creates a set of TopLevels with derived from the same object
-	 * as specified by the wasDerivedFrom parameter.
-	 * @param wasDerivedFrom refers to another SBOL object or non-SBOL resource from which this object was derived.
-	 * @return Set of TopLevels with a matching wasDerivedFrom URI.
-	 */
-	public Set<TopLevel> getByWasDerivedFrom(URI wasDerivedFrom) {
-		Set<TopLevel> topLevels = new HashSet<>();
-		for (Collection topLevel : collections.values()) {
-			if (topLevel.isSetWasDerivedFrom() &&
-					topLevel.getWasDerivedFrom().equals(wasDerivedFrom)) {
-				topLevels.add(topLevel);
-			}
-		}
-		for (Sequence topLevel : sequences.values()) {
-			if (topLevel.isSetWasDerivedFrom() &&
-					topLevel.getWasDerivedFrom().equals(wasDerivedFrom)) {
-				topLevels.add(topLevel);
-			}
-		}
-		for (Model topLevel : models.values()) {
-			if (topLevel.isSetWasDerivedFrom() &&
-					topLevel.getWasDerivedFrom().equals(wasDerivedFrom)) {
-				topLevels.add(topLevel);
-			}
-		}
-		for (GenericTopLevel topLevel : genericTopLevels.values()) {
-			if (topLevel.isSetWasDerivedFrom() &&
-					topLevel.getWasDerivedFrom().equals(wasDerivedFrom)) {
-				topLevels.add(topLevel);
-			}
-		}
-		for (ComponentDefinition topLevel : componentDefinitions.values()) {
-			if (topLevel.isSetWasDerivedFrom() &&
-					topLevel.getWasDerivedFrom().equals(wasDerivedFrom)) {
-				topLevels.add(topLevel);
-			}
-		}
-		for (ModuleDefinition topLevel : moduleDefinitions.values()) {
-			if (topLevel.isSetWasDerivedFrom() &&
-					topLevel.getWasDerivedFrom().equals(wasDerivedFrom)) {
-				topLevels.add(topLevel);
-			}
-		}
-		return topLevels;
-	}
-
-	/**
-	 * Adds the given namespace URI and its prefix to this SBOL document.
-	 *
-	 * @param nameSpaceURI the URI used to construct a new namespace
-	 * @param prefix the prefix used to construct a new namespace
-	 */
-	public void addNamespace(URI nameSpaceURI, String prefix) {
-
-		//		if (!URIcompliance.isURIprefixCompliant(nameSpaceURI.toString())) {
-		//			throw new SBOLException("Namespace URI " + nameSpaceURI.toString() + " is not valid.");
-		//		}
-		nameSpaces.put(prefix, NamespaceBinding(nameSpaceURI.toString(), prefix));
-
-	}
-
-	/**
-	 * Adds the given namespace QName to this SBOL document.
-	 *
-	 * @param qName the QName to be added
-	 */
-	public void addNamespace(QName qName) {
-
-		nameSpaces.put(qName.getPrefix(), NamespaceBinding(qName.getNamespaceURI(),
-				qName.getPrefix()));
-	}
-
-	void addNamespaceBinding(NamespaceBinding namespaceBinding) {
-		nameSpaces.put(namespaceBinding.getPrefix(), namespaceBinding);
-	}
-
-	/**
-	 *  Removes all non-required namespaces from this SBOL document.
-	 *  <p>
-	 *  This method calls {@link #removeNamespace(URI)} to iteratively remove each non-required namespace.
-	 */
-	public void clearNamespaces() {
-		Object[] keySetArray = nameSpaces.keySet().toArray();
-		for (Object key : keySetArray) {
-			if (isRequiredNamespaceBinding(URI.create((String)key))) continue;
-			removeNamespace(URI.create((String)key));
-		}
-	}
-
-	/**
-	 * Returns the {@link QName} instance matching the given {@code modelURI} from this
-	 * SBOL document's list of namespace QName instances.
-	 *
-	 * @param namespaceURI the namespaceURI to be retrieved from this SBOLDocument
-	 * @return the matching instance if present, or {@code null} otherwise.
-	 */
-	public QName getNamespace(URI namespaceURI) {
-		//if (nameSpaces.get(namespaceURI)==null) return null;
-		for (NamespaceBinding namespaceBinding : nameSpaces.values()) {
-			if (namespaceBinding.getNamespaceURI().equals(namespaceURI.toString())) {
-				return new QName(namespaceBinding.getNamespaceURI(), "", namespaceBinding.getPrefix());
-			}
-		}
-		return null;
-	}
-
-	/**
-	 * Returns the list of namespace bindings owned by this SBOL document.
-	 *
-	 * @return the list of namespace bindings owned by this SBOL document.
-	 */
-	public List<QName> getNamespaces() {
-		List<QName> bindings = new ArrayList<>();
-		for (NamespaceBinding namespaceBinding : this.nameSpaces.values()) {
-			bindings.add(new QName(namespaceBinding.getNamespaceURI(), "", namespaceBinding.getPrefix()));
-		}
-		return bindings;
-	}
-
-	/**
-	 * Gets the namespace bindings for the document
-	 * @return A list of {@link NamespaceBinding}
-	 */
-	List<NamespaceBinding> getNamespaceBindings() {
-		List<NamespaceBinding> bindings = new ArrayList<>();
-		bindings.addAll(this.nameSpaces.values());
-		return bindings;
-	}
-
-	/**
-	 * Removes the given {@code namespaceURI} from this SBOL document's list of ModuleDefinition instances.
-	 *
-	 * @param namespaceURI the namespaceURI to be removed from this SBOLDocument
-	 */
-	public void removeNamespace(URI namespaceURI) {
-		if (isRequiredNamespaceBinding(namespaceURI)) {
-			throw new IllegalStateException("Cannot remove required namespace " + namespaceURI.toString());
-		}
-		nameSpaces.remove(namespaceURI);
-	}
-
-	/**
-	 * Clears the existing list of <code>namespaces</code>, then appends all of the namespaces to the end of this list.
-	 */
-	/*void setNameSpaceBindings(List<NamespaceBinding> namespaceBinding) {
-		clearNamespaces();
-		for (NamespaceBinding namespace : namespaceBinding) {
-			addNamespaceBinding(namespace);
-		}
-	}*/
-
-	boolean isRequiredNamespaceBinding(URI namespaceURI) {
-		if (namespaceURI.toString().equals(Sbol2Terms.sbol2.getNamespaceURI())) return true;
-		if (namespaceURI.toString().equals(Sbol2Terms.dc.getNamespaceURI())) return true;
-		if (namespaceURI.toString().equals(Sbol2Terms.prov.getNamespaceURI())) return true;
-		if (namespaceURI.toString().equals(Sbol1Terms.rdf.getNamespaceURI())) return true;
-		return false;
-	}
-
-	@Override
-	public int hashCode() {
-		final int prime = 31;
-		int result = 1;
-		result = prime * result + ((collections == null) ? 0 : collections.hashCode());
-		result = prime * result
-				+ ((componentDefinitions == null) ? 0 : componentDefinitions.hashCode());
-		result = prime * result + ((genericTopLevels == null) ? 0 : genericTopLevels.hashCode());
-		result = prime * result + ((models == null) ? 0 : models.hashCode());
-		result = prime * result + ((moduleDefinitions == null) ? 0 : moduleDefinitions.hashCode());
-		result = prime * result + ((nameSpaces == null) ? 0 : nameSpaces.hashCode());
-		result = prime * result + ((sequences == null) ? 0 : sequences.hashCode());
-		return result;
-	}
-
-
-	@Override
-	public boolean equals(Object obj) {
-		if (this == obj)
-			return true;
-		if (obj == null)
-			return false;
-		if (getClass() != obj.getClass())
-			return false;
-		SBOLDocument other = (SBOLDocument) obj;
-		if (collections == null) {
-			if (other.collections != null)
-				return false;
-		} else if (!collections.equals(other.collections))
-			return false;
-		if (componentDefinitions == null) {
-			if (other.componentDefinitions != null)
-				return false;
-		} else if (!componentDefinitions.equals(other.componentDefinitions))
-			return false;
-		if (genericTopLevels == null) {
-			if (other.genericTopLevels != null)
-				return false;
-		} else if (!genericTopLevels.equals(other.genericTopLevels))
-			return false;
-		if (models == null) {
-			if (other.models != null)
-				return false;
-		} else if (!models.equals(other.models))
-			return false;
-		if (moduleDefinitions == null) {
-			if (other.moduleDefinitions != null)
-				return false;
-		} else if (!moduleDefinitions.equals(other.moduleDefinitions))
-			return false;
-		if (nameSpaces == null) {
-			if (other.nameSpaces != null)
-				return false;
-		} else if (!nameSpaces.equals(other.nameSpaces))
-			return false;
-		if (sequences == null) {
-			if (other.sequences != null)
-				return false;
-		} else if (!sequences.equals(other.sequences))
-			return false;
-		return true;
-	}
-
-	/**
-	 * @param newTopLevel
-	 * @param instancesMap
-	 * @param typeName
-	 * @param maps
-	 * @throws SBOLValidationException if either of the following SBOL validation rules was violated:
-	 * 10202, 10220. 
-	 */
-	@SafeVarargs
-	private final <TL extends TopLevel> void addTopLevel(TL newTopLevel, Map<URI, TL> instancesMap, String typeName, Map<URI, ? extends Identified> ... maps) throws SBOLValidationException {
-		boolean childrenCompliant = true;
-		try {
-			newTopLevel.checkDescendantsURIcompliance();
-		} catch (SBOLValidationException e) {
-			childrenCompliant = false;
-		}
-		if (compliant && childrenCompliant) {
-			URI persistentId = URI.create(extractPersistentId(newTopLevel.getIdentity()));
-			if (keyExistsInAnyMap(persistentId, maps))
-				throw new SBOLValidationException("sbol-10220", newTopLevel);
-			if (instancesMap.containsKey(newTopLevel.getIdentity()))
-				throw new SBOLValidationException("sbol-10202", newTopLevel);
-			String prefix = extractURIprefix(persistentId);
-			while (prefix!=null) {
-				if (keyExistsInAnyMap(URI.create(prefix), maps))
-					throw new SBOLValidationException("sbol-10202", newTopLevel);
-				if (instancesMap.containsKey(URI.create(prefix)))
-					throw new SBOLValidationException("sbol-10202", newTopLevel);
-				prefix = extractURIprefix(URI.create(prefix));
-			}
-			if (prefixes.contains(persistentId.toString())) {
-				throw new IllegalArgumentException("Persistent identity `" + persistentId.toString() +
-						"' matches URI prefix in document.");
-			}
-			prefix = extractURIprefix(persistentId);
-			while (prefix!=null) {
-				prefixes.add(prefix);
-				prefix = extractURIprefix(URI.create(prefix));
-			}
-			instancesMap.put(newTopLevel.getIdentity(), newTopLevel);
-			Identified latest = instancesMap.get(persistentId);
-			if (latest == null) {
-				instancesMap.put(persistentId, newTopLevel);
-			}
-			else {
-				if (isFirstVersionNewer(
-						extractVersion(newTopLevel.getIdentity()),
-						extractVersion(latest.getIdentity()))){
-					instancesMap.put(persistentId, newTopLevel);
-				}
-			}
-		}
-		else { // Only check if URI exists in all maps.
-			if (keyExistsInAnyMap(newTopLevel.getIdentity()))
-				throw new SBOLValidationException("sbol-10202", newTopLevel);
-			if (instancesMap.containsKey(newTopLevel.getIdentity()))
-				throw new SBOLValidationException("sbol-10202", newTopLevel);
-			instancesMap.put(newTopLevel.getIdentity(), newTopLevel);
-			if (newTopLevel.isSetPersistentIdentity()) {
-				Identified latest = instancesMap.get(newTopLevel.getPersistentIdentity());
-				if (latest == null) {
-					instancesMap.put(newTopLevel.getPersistentIdentity(), newTopLevel);
-				}
-				else {
-					if (isFirstVersionNewer(
-							extractVersion(newTopLevel.getIdentity()),
-							extractVersion(latest.getIdentity()))){
-						instancesMap.put(newTopLevel.getPersistentIdentity(), newTopLevel);
-					}
-				}
-			}
-		}
-		newTopLevel.setSBOLDocument(this);
-	}
-
-	/**
-	 * Removes the given {@code topLevel} from this SBOL document's list of TopLevel instances.
-	 *
-	 * @param topLevel The topLevel object to be removed from this SBOLDocument
-	 * @param instancesMap map of toplevel instances
-	 * @return {@code true} if the given {@code topLevel} is successfully removed, {@code false} otherwise.
-	 * @throws SBOLValidationException see {@link SBOLValidationException} 
-	 */
-	private final <TL extends TopLevel> boolean removeTopLevel(TopLevel topLevel, Map<URI, TL> instancesMap) throws SBOLValidationException {
-		if (complete) {
-			for (Collection c : collections.values()) {
-				if (c.containsMember(topLevel.getIdentity())) {
-					throw new SBOLValidationException("sbol-12103", c);
-				}
-			}
-		}
-		Set<TopLevel> setToRemove = new HashSet<>();
-		setToRemove.add(topLevel);
-		boolean changed = instancesMap.values().removeAll(setToRemove);
-		URI latestVersion = null;
-		for (TL tl : instancesMap.values()) {
-			if (topLevel.getPersistentIdentity().toString().equals(tl.getPersistentIdentity().toString())) {
-				if (latestVersion==null) {
-					latestVersion = tl.getIdentity();
-				} else if (isFirstVersionNewer(extractVersion(tl.getIdentity()),extractVersion(latestVersion))) {
-					latestVersion = tl.getIdentity();
-				}
-			}
-		}
-		if (latestVersion != null) {
-			instancesMap.put(topLevel.getPersistentIdentity(),instancesMap.get(latestVersion));
-		}
-		return changed;
-	}
-
-	private void removeTopLevel(TopLevel topLevel) throws SBOLValidationException {
-		if (topLevel instanceof GenericTopLevel) removeGenericTopLevel((GenericTopLevel) topLevel);
-		else if (topLevel instanceof Collection) removeCollection((Collection) topLevel);
-		else if (topLevel instanceof Sequence) removeSequence((Sequence) topLevel);
-		else if (topLevel instanceof ComponentDefinition) removeComponentDefinition((ComponentDefinition) topLevel);
-		else if (topLevel instanceof Model) removeModel((Model) topLevel);
-		else if (topLevel instanceof ModuleDefinition) removeModuleDefinition((ModuleDefinition) topLevel);
-	}
-
-	/**
-	 * Sets the default URI prefix to the given {@code defaultURIprefix}.
-	 *
-	 * @param defaultURIprefix the given default URI prefix
-	 * @throws IllegalArgumentException noncompliant URI
-	 */
-
-	public void setDefaultURIprefix(String defaultURIprefix) throws IllegalArgumentException {
-		if (!defaultURIprefix.endsWith("/") && !defaultURIprefix.endsWith(":") && !defaultURIprefix.endsWith("#")) {
-			defaultURIprefix += "/";
-		}
-		if (isURIprefixCompliant(defaultURIprefix)) {
-			this.defaultURIprefix = defaultURIprefix;
-		}
-		else {
-			throw new IllegalArgumentException(
-					"Unable to set default URI prefix to non-compliant value `" + defaultURIprefix + "'");
-		}
-	}
-
-	/**
-	 * Returns the default URI prefix of this SBOL document
-	 *
-	 * @return the default URI prefix of this SBOL document
-	 */
-	public String getDefaultURIprefix() {
-		return defaultURIprefix;
-	}
-
-	/**
-	 * Returns {@code true} if the {@code complete} flag for this SBOL document is set.
-	 * This flag is set to {@code true} if all objects are must be present within this SBOL document,
-	 * i.e. all URI references point to actual objects.
-	 *
-	 * @return {@code true} if the complete flag is set, {@code false} otherwise
-	 */
-	public boolean isComplete() {
-		return complete;
-	}
-
-	/**
-	 * Sets the complete flag which when true indicates this SBOL document is complete
-	 * and any URIs that cannot be dereferenced to a valid object cause an exception to be thrown.
-	 *
-	 * @param complete A flag indicator which when true indicates this SBOL document is complete
-	 */
-	public void setComplete(boolean complete) {
-		this.complete = complete;
-	}
-
-	/**
-	 * Returns {@code true} if all URIs in this SBOL document are compliant.
-	 *
-	 * @return {@code true} if all URIs in this SBOL document are compliant,
-	 * {@code false} otherwise
-	 */
-	public boolean isCompliant() {
-		return compliant;
-	}
-
-	void setCompliant(boolean compliant) {
-		this.compliant = compliant;
-	}
-
-	/**
-	 * Returns {@code true} if types are to be inserted into top-level URIs.
-	 *
-	 * @return {@code true} if types are to be inserted into top-level URIs, {@code false} otherwise
-	 */
-	public boolean isTypesInURIs() {
-		return typesInURIs;
-	}
-
-	/**
-	 * Sets the flag to the given {@code typesInURIs} to determine if types are to be inserted into top-level URIs.
-	 *
-	 * @param typesInURIs A flag to determine if types are to be inserted into top-level URIs
-	 */
-	public void setTypesInURIs(boolean typesInURIs) {
-		this.typesInURIs = typesInURIs;
-	}
-
-	/**
-	 * Returns {@code true} if default component instances should be created when not present.
-	 *
-	 * @return {@code true} if default component instances should be created when not present,
-	 * {@code false} otherwise
-	 */
-	public boolean isCreateDefaults() {
-		return createDefaults;
-	}
-
-	/**
-	 * Sets the flag to the given {@code createDefaults} to determine if default component instances
-	 * should be created when not present.
-	 *
-	 * @param createDefaults A flag to determine if default component instances should be created when not present.
-	 */
-	public void setCreateDefaults(boolean createDefaults) {
-		this.createDefaults = createDefaults;
-	}
-
-	/**
-	 * Takes in a given RDF fileName and add the data read to this SBOLDocument.
-	 *
-	 * @param fileName a given RDF fileName
-	 * @throws SBOLValidationException see {@link SBOLValidationException}
-	 * @throws SBOLConversionException see {@link SBOLConversionException}
-	 * @throws IOException see {@link IOException}
-	 */
-	public void read(String fileName) throws SBOLValidationException, IOException, SBOLConversionException {
-		read(new File(fileName));
-	}
-
-	/**
-	 * Takes in a given RDF File and add the data read to this SBOLDocument.
-	 *
-	 * @param file a given RDF File
-	 * @throws SBOLValidationException see {@link SBOLValidationException}
-	 * @throws SBOLConversionException see {@link SBOLConversionException}
-	 * @throws IOException see {@link IOException}
-	 */
-	public void read(File file) throws SBOLValidationException, IOException, SBOLConversionException {
-		FileInputStream stream     = new FileInputStream(file);
-		BufferedInputStream buffer = new BufferedInputStream(stream);
-		read(buffer);
-	}
-
-	/**
-	 * Takes in a given RDF InputStream and add the data read to this SBOLDocument.
-	 *
-	 * @param in a given RDF InputStream
-	 * @throws SBOLValidationException see {@link SBOLValidationException}
-	 * @throws SBOLConversionException see {@link SBOLConversionException}
-	 * @throws IOException see {@link IOException}
-	 */
-	public void read(InputStream in) throws SBOLValidationException, IOException, SBOLConversionException {
-		SBOLReader.read(this,in,SBOLDocument.RDF);
-	}
-
-	/**
-	 * Serializes SBOLDocument and outputs the data from the serialization to the given output
-	 * file name in RDF format
-	 * @param filename the given output file name
-	 * @throws IOException see {@link IOException}
-	 * @throws SBOLConversionException see {@link SBOLConversionException}
-	 */
-	public void write(String filename) throws IOException, SBOLConversionException
-	{
-		SBOLWriter.write(this, new File(filename));
-	}
-
-	/**
-	 * Serializes SBOLDocument and outputs the data from the serialization to the given output
-	 * file name in fileType format
-	 * @param filename the given output file name
-	 * @param fileType the file type to be written out to
-	 * @throws IOException see {@link IOException}
-	 * @throws SBOLConversionException see {@link SBOLConversionException}
-	 */
-	public void write(String filename,String fileType) throws IOException, SBOLConversionException
-	{
-		SBOLWriter.write(this, new File(filename), fileType);
-	}
-
-	/**
-	 * Serializes SBOLDocument and outputs the data from the serialization to the given output
-	 * file in RDF format
-	 * @param file the given output file in RDF format
-	 * @throws IOException see {@link IOException}
-	 * @throws SBOLConversionException see {@link SBOLConversionException}
-	 */
-	public void write(File file) throws IOException, SBOLConversionException
-	{
-		FileOutputStream stream = new FileOutputStream(file);
-		BufferedOutputStream buffer = new BufferedOutputStream(stream);
-		SBOLWriter.write(this, buffer);
-		stream.close();
-		buffer.close();
-	}
-
-	/**
-	 * Serializes SBOLDocument and outputs the data from the serialization to the given output
-	 * file in fileType format
-	 * @param file the given output file
-	 * @param fileType the file type of the given output file
-	 * @throws IOException see {@link IOException}
-	 * @throws SBOLConversionException see {@link SBOLConversionException}
-	 */
-	public void write(File file,String fileType) throws IOException, SBOLConversionException
-	{
-		FileOutputStream stream = new FileOutputStream(file);
-		BufferedOutputStream buffer = new BufferedOutputStream(stream);
-		SBOLWriter.write(this, buffer, fileType);
-		stream.close();
-		buffer.close();
-	}
-
-	/**
-	 * Serializes SBOLDocument and outputs the data from the serialization to the given output
-	 * stream in RDF format
-	 * @param out the given output stream
-	 * @throws SBOLConversionException see {@link SBOLConversionException}
-	 */
-	public void write(OutputStream out) throws SBOLConversionException
-	{
-		SBOLWriter.write(this, out);
-	}
-
-	/**
-	 * Serializes SBOLDocument and outputs the data from the serialization to the given output
-	 * stream in fileType format
-	 * @param out the given output stream
-	 * @param fileType specify what file type for the the given output stream
-	 * @throws SBOLConversionException see {@link SBOLConversionException}   
-	 * @throws IOException see {@link IOException} 
-	 */
-	public void write(OutputStream out,String fileType) throws SBOLConversionException, IOException 
-	{
-		SBOLWriter.write(this, out, fileType);
-	}
-
-	@Override
-	public String toString() {
-		return "SBOLDocument [genericTopLevels=" + genericTopLevels + ", collections="
-				+ collections + ", componentDefinitions=" + componentDefinitions + ", models="
-				+ models + ", moduleDefinitions=" + moduleDefinitions + ", sequences=" + sequences
-				+ ", nameSpaces=" + nameSpaces + ", defaultURIprefix=" + defaultURIprefix
-				+ ", complete=" + complete + ", compliant=" + compliant + ", typesInURIs="
-				+ typesInURIs + ", createDefaults=" + createDefaults + "]";
-
-	}
-}
->>>>>>> e3d9d5e1
+package org.sbolstandard.core2;
+
+import static org.sbolstandard.core2.URIcompliance.createCompliantURI;
+import static org.sbolstandard.core2.URIcompliance.extractPersistentId;
+import static org.sbolstandard.core2.URIcompliance.extractURIprefix;
+import static org.sbolstandard.core2.URIcompliance.extractVersion;
+import static org.sbolstandard.core2.URIcompliance.isURIprefixCompliant;
+import static org.sbolstandard.core2.URIcompliance.keyExistsInAnyMap;
+import static org.sbolstandard.core2.Version.isFirstVersionNewer;
+import static uk.ac.ncl.intbio.core.datatree.Datatree.NamespaceBinding;
+
+import java.io.BufferedInputStream;
+import java.io.BufferedOutputStream;
+import java.io.File;
+import java.io.FileInputStream;
+import java.io.FileOutputStream;
+import java.io.IOException;
+import java.io.InputStream;
+import java.io.OutputStream;
+import java.net.URI;
+import java.util.ArrayList;
+import java.util.HashMap;
+import java.util.HashSet;
+import java.util.List;
+import java.util.Map;
+import java.util.Set;
+
+import javax.xml.namespace.QName;
+
+import uk.ac.ncl.intbio.core.datatree.NamespaceBinding;
+
+/**
+ * Represents the SBOL document where all top-level instances can be created and manipulated.
+ * 
+ * @author Zhen Zhang
+ * @author Nicholas Roehner
+ * @author Chris Myers
+ * @version 2.1
+ */
+
+public class SBOLDocument {
+
+	private HashMap<URI, GenericTopLevel> genericTopLevels;
+	private HashMap<URI, Collection> collections;
+	private HashMap<URI, ComponentDefinition> componentDefinitions;
+	private HashMap<URI, Model> models;
+	private HashMap<URI, ModuleDefinition> moduleDefinitions;
+	private HashMap<URI, Sequence> sequences;
+	private HashMap<String, NamespaceBinding> nameSpaces;
+	private Set<String> prefixes;
+	private String defaultURIprefix;
+	private boolean complete = false;
+	private boolean compliant = true;
+	private boolean typesInURIs = false;
+	private boolean createDefaults = false;
+	
+	/**
+	 * Constant representing TURTLE file format
+	 */
+	public static final String TURTLE = "TURTLE";
+	/**
+	 * Constant representing JSON file format
+	 */
+	public static final String JSON = "JSON";
+	/**
+	 * Constant representing the format of an SBOL version 1.1 output file as being RDF format
+	 */
+	public static final String RDFV1 = "RDFV1";
+	/**
+	 * Constant representing RDF file format
+	 */
+	public static final String RDF = "RDF";
+	/**
+	 * Constant representing FASTA file format
+	 */
+	public static final String FASTAformat = "FASTA";
+	/**
+	 * Constant representing GenBank file format
+	 */
+	public static final String GENBANK = "GENBANK";
+
+	/**
+	 * Creates a new SBOLDocument instance with one empty list for the namespaces and one for each top-level instance,
+	 * and then adds the following namespaces: {@link Sbol2Terms#sbol2}, {@link Sbol1Terms#rdf}, {@link Sbol2Terms#dc},
+	 * and {@link Sbol2Terms#prov}.
+	 */
+	public SBOLDocument() {
+		genericTopLevels = new HashMap<>();
+		collections = new HashMap<>();
+		componentDefinitions = new HashMap<>();
+		models = new HashMap<>();
+		moduleDefinitions = new HashMap<>();
+		sequences = new HashMap<>();
+		nameSpaces = new HashMap<>();
+		nameSpaces.put(Sbol2Terms.sbol2.getPrefix(), Sbol2Terms.sbol2);
+		nameSpaces.put(Sbol1Terms.rdf.getPrefix(), Sbol1Terms.rdf);
+		nameSpaces.put(Sbol2Terms.dc.getPrefix(), Sbol2Terms.dc);
+		nameSpaces.put(Sbol2Terms.prov.getPrefix(), Sbol2Terms.prov);
+		prefixes = new HashSet<>();
+	}
+
+	/**
+	 * Creates a module definition, and then adds it to this SBOL document's list of module definitions.
+	 * <p>
+	 * This method calls {@link #createModuleDefinition(String, String, String)} with the default URI
+	 * prefix of this SBOL document, the given module definition display ID, and an empty version string.
+	 * 
+	 * @param displayId the display ID of the module definition to be created
+	 * @return the created module definition
+	 * @throws SBOLValidationException if an SBOL validation rule was violated in {@link #createModuleDefinition(String, String, String)} . 
+	 */
+	public ModuleDefinition createModuleDefinition(String displayId) throws SBOLValidationException {
+		return createModuleDefinition(defaultURIprefix,displayId,"");
+	}
+
+
+	/**
+	 * Creates a module definition, and then adds it to this SBOL document's list of module definitions.
+	 * <p>
+	 * This method calls {@link #createModuleDefinition(String, String, String)} with the default URI
+	 * prefix of this SBOL document, the given module definition display ID and version.
+	 * 
+	 * @param displayId the display ID of the module definition to be created
+	 * @param version the version of the module definition to be created
+	 * @return the created module definition
+	 * @throws SBOLValidationException if an SBOL validation rule was violated in {@link #createModuleDefinition(String, String, String)} .
+	 */ 
+	public ModuleDefinition createModuleDefinition(String displayId, String version) throws SBOLValidationException {
+		return createModuleDefinition(defaultURIprefix,displayId,version);
+	}
+
+	/**
+	 * Creates a module definition, and then adds it to this SBOL document's list of module definitions.
+	 * <p>
+	 * This method calls {@link #createModuleDefinition(String, String, String)} with the default URI
+	 * prefix of this SBOL document, the given module definition display ID and version.
+	 * 
+	 * @param URIprefix the URI prefix used to construct the compliant URI for the module definition to be created
+	 * @param displayId the display ID of the module definition to be created
+	 * @param version the version of the module definition to be created
+	 * @return the created module definition
+	 * @throws SBOLValidationException if any of the following SBOL validation rules was violated: 
+	 * 10201, 10202, 10204, 10206, 10220.
+	 */
+	public ModuleDefinition createModuleDefinition(String URIprefix,String displayId, String version) throws SBOLValidationException {
+		URIprefix = URIcompliance.checkURIprefix(URIprefix);
+		ModuleDefinition md = createModuleDefinition(createCompliantURI(URIprefix, TopLevel.MODULE_DEFINITION, displayId, version, typesInURIs));
+		md.setPersistentIdentity(createCompliantURI(URIprefix, TopLevel.MODULE_DEFINITION, displayId, "", typesInURIs));
+		md.setDisplayId(displayId);
+		md.setVersion(version);
+		return md;
+	}
+
+	/**
+	 * @param identity a given identifier for this object
+	 * @return the new module definition
+	 * @throws SBOLValidationException if any of the following SBOL validation rules was violated: 10201, 10202, 10220.
+	 */
+	ModuleDefinition createModuleDefinition(URI identity) throws SBOLValidationException {
+		ModuleDefinition newModule = new ModuleDefinition(identity);
+		addModuleDefinition(newModule);
+		return newModule;
+	}
+
+	/**
+	 * Appends the specified {@code moduleDefinition} object to the end of the list of module definitions.
+	 *
+	 * @param moduleDefinition the ModuleDefinition to be added
+	 * @throws SBOLValidationException if an SBOL validation rule violation occurred in
+	 * {@link #addTopLevel(TopLevel, Map, String, Map...)}.
+	 */
+	void addModuleDefinition(ModuleDefinition moduleDefinition) throws SBOLValidationException {
+		addTopLevel(moduleDefinition, moduleDefinitions, "moduleDefinition",
+				collections, componentDefinitions, genericTopLevels, models, sequences);
+		for (FunctionalComponent functionalComponent : moduleDefinition.getFunctionalComponents()) {
+			functionalComponent.setSBOLDocument(this);
+			for (MapsTo mapsTo : functionalComponent.getMapsTos()) {
+				mapsTo.setSBOLDocument(this);
+			}
+		}
+		for (Module module : moduleDefinition.getModules()) {
+			module.setSBOLDocument(this);
+			module.setModuleDefinition(moduleDefinition);
+			for (MapsTo mapsTo : module.getMapsTos()) {
+				mapsTo.setSBOLDocument(this);
+			}
+		}
+		for (Interaction interaction : moduleDefinition.getInteractions()) {
+			interaction.setSBOLDocument(this);
+			interaction.setModuleDefinition(moduleDefinition);
+			for (Participation participation : interaction.getParticipations()) {
+				participation.setSBOLDocument(this);
+				participation.setModuleDefinition(moduleDefinition);
+			}
+		}
+	}
+
+	/**
+	 * Removes the given {@code moduleDefinition} from this SBOLDocument object's list of ModuleDefinition instances.
+	 *
+	 * @param moduleDefinition The moduleDefinition to be removed
+	 * @return {@code true} if the given {@code moduleDefinition} is successfully removed, {@code false} otherwise.
+	 * @throws SBOLValidationException see {@link SBOLValidationException}
+	 */
+	public boolean removeModuleDefinition(ModuleDefinition moduleDefinition) throws SBOLValidationException {
+		if (complete) {
+			for (ModuleDefinition md : moduleDefinitions.values()) {
+				for (Module m : md.getModules()) {
+					if (m.getDefinitionURI().equals(moduleDefinition.getIdentity())) {
+						throw new SBOLValidationException("sbol-11703");
+					}
+				}
+			}
+		}
+		return removeTopLevel(moduleDefinition,moduleDefinitions);
+	}
+
+	/**
+	 * Returns the ModuleDefinition instance matching the given {@code displayId}
+	 * and {@code version} from this SBOLDocument object's list of
+	 * ModuleDefinition instances.
+	 * <p>
+	 * A compliant ModuleDefinition URI is created first using the {@code defaultURIprefix},
+	 * the optional type {@link TopLevel#MODULE_DEFINITION}, the given {@code displayId}
+	 * and {@code version}. This URI is used to look up the ModuleDefinition instance
+	 * in this SBOLDocument object.
+	 *
+	 * @param displayId  an intermediate between name and identity that is machine-readable
+	 * @param version the version of this object
+	 * @return the matching ModuleDefinition instance if present, or {@code null} otherwise.
+	 */
+	public ModuleDefinition getModuleDefinition(String displayId,String version) {
+		try {
+			return moduleDefinitions.get(createCompliantURI(defaultURIprefix,TopLevel.MODULE_DEFINITION,displayId,version, typesInURIs));
+		} catch (SBOLValidationException e) {
+			return null;
+		}
+	}
+
+	/**
+	 * Returns the ModuleDefinition instance matching the given {@code modelURI} from this
+	 * SBOLDocument object's list of ModuleDefinition instances.
+	 *
+	 * @param moduleURI the given module URI from this document
+	 * @return the matching ModuleDefinition instance if present, or {@code null} otherwise.
+	 */
+	public ModuleDefinition getModuleDefinition(URI moduleURI) {
+		return moduleDefinitions.get(moduleURI);
+	}
+
+	/**
+	 * Returns the set of {@code ModuleDefinition} instances owned by this SBOLDocument object.
+	 *
+	 * @return the set of {@code ModuleDefinition} instances owned by this SBOLDocument object.
+	 */
+	public Set<ModuleDefinition> getModuleDefinitions() {
+		Set<ModuleDefinition> moduleDefinitions = new HashSet<>();
+		moduleDefinitions.addAll(this.moduleDefinitions.values());
+		return moduleDefinitions;
+	}
+
+	/**
+	 * Removes all entries in the list of module definitions owned by this SBOL document.
+	 * The list will be empty after this call returns.
+	 * <p>
+	 * This method calls {@link #removeModuleDefinition(ModuleDefinition)} to iteratively remove
+	 * each module definition.
+	 * 
+	 * @throws SBOLValidationException if an SBOL validation rule violation occurred in {@link #removeModuleDefinition(ModuleDefinition)}.
+	 */
+	public void clearModuleDefinitions() throws SBOLValidationException {
+		Object[] valueSetArray = moduleDefinitions.values().toArray();
+		for (Object moduleDefinition : valueSetArray) {
+			removeModuleDefinition((ModuleDefinition)moduleDefinition);
+		}
+	}
+
+	/**
+	 * Clears the existing list <code>modules</code>, then appends all of the elements in the specified collection to the end of this list.
+	 * @throws SBOLValidationException see {@link SBOLValidationException}
+	 */
+	/*void setModuleDefinitions(Set<ModuleDefinition> moduleDefinitions) throws SBOLValidationException {
+		clearModuleDefinitions();
+		for (ModuleDefinition module : moduleDefinitions) {
+			addModuleDefinition(module);
+		}
+	}*/
+
+	/**
+	 * Create a new collection by calling the constructor {@link Collection#Collection(URI)}, and then
+	 * adds it to the list of collections to this SBOL document. 
+	 * 
+	 * @return the created collection
+	 * @throws SBOLValidationException
+	 */
+	Collection createCollection(URI identity) throws SBOLValidationException {
+		Collection newCollection = new Collection(identity);
+		addCollection(newCollection);
+		return newCollection;
+	}
+
+	/**
+	 * Creates a collection first, and then adds to this SBOL document's list of collections.
+	 * <p>
+	 * This method calls {@link #createCollection(String, String, String)} with the default URI prefix
+	 * for this SOBL document, the given display ID of the collection to be created, and an empty version
+	 * string. 
+	 *
+	 * @param displayId the display ID of the collection to be created
+	 * @return the created collection 
+	 * @throws SBOLValidationException if an SBOL validation rule violation occurred 
+	 * in {@link #createCollection(String, String, String)}.
+	 */
+	public Collection createCollection(String displayId) throws SBOLValidationException {
+		return createCollection(defaultURIprefix,displayId,"");
+	}
+
+	/**
+	 * Creates a collection first, and then adds to this SBOL document's list of collections.
+	 * <p>
+	 * This method calls {@link #createCollection(String, String, String)} with the default URI prefix
+	 * for this SOBL document, the given display ID and version of the collection to be created.
+	 * string. 
+	 *
+	 * @param displayId the display ID of the collection to be created
+	 * @param version the version of the collection to be created
+	 * @return the created collection 
+	 * @throws SBOLValidationException if an SBOL validation rule violation occurred 
+	 * in {@link #createCollection(String, String, String)}.
+	 */
+	public Collection createCollection(String displayId, String version) throws SBOLValidationException {
+		return createCollection(defaultURIprefix,displayId,version);
+	}
+
+	/**
+	 * Creates a collection first, and then adds to this SBOL document's list of collections.
+	 * <p>
+	 * This method creates a compliant URI for the collection to be created first. It starts with 
+	 * the given URI prefix after its been successfully validated, followed by the given display ID, 
+	 * and ends with the given version.
+	 *  
+	 * @param URIprefix the URI prefix for the collection to be created
+	 * @param displayId the display ID of the collection to be created
+	 * @param version the version of the collection to be created
+	 * @return the created collection 
+	 * @throws SBOLValidationException if any of the following SBOL validation rules was violated:
+	 * 10201, 10204, 10206.
+	 */
+	public Collection createCollection(String URIprefix, String displayId, String version) throws SBOLValidationException {
+		URIprefix = URIcompliance.checkURIprefix(URIprefix);
+		Collection c = createCollection(createCompliantURI(URIprefix, TopLevel.COLLECTION, displayId, version, typesInURIs));
+		c.setDisplayId(displayId);
+		c.setPersistentIdentity(createCompliantURI(URIprefix, TopLevel.COLLECTION, displayId, "", typesInURIs));
+		c.setVersion(version);
+		return c;
+	}
+
+	/**
+	 * Adds the given collection to this SBOL document's list of collections.
+	 *
+	 * @param collection the collection object to be added
+	 * @throws SBOLValidationException if an SBOL validation rule violation occurred in {@link #addTopLevel(TopLevel, Map, String, Map...)}
+	 */
+	void addCollection(Collection collection) throws SBOLValidationException {
+		addTopLevel(collection, collections, "collection",
+				componentDefinitions, genericTopLevels, models, moduleDefinitions, sequences);
+	}
+
+	/**
+	 * Removes the given {@code collection} from this SBOL document's list of collections.
+	 *
+	 * @param collection the given collection object to be removed
+	 * @return {@code true} if the given {@code collection} is successfully removed, {@code false} otherwise.
+	 * @throws SBOLValidationException see {@link SBOLValidationException}
+	 */
+	public boolean removeCollection(Collection collection) throws SBOLValidationException {
+		return removeTopLevel(collection,collections);
+	}
+
+	/**
+	 * Returns the collection matching the given {@code displayId}
+	 * and {@code version} from this SBOL document's list of
+	 * collections.
+	 * <p>
+	 * A compliant Collection URI is created first using the {@code defaultURIprefix},
+	 * the optional type {@link TopLevel#COLLECTION}, the given {@code displayId}
+	 * and {@code version}. This URI is used to look up the collection
+	 * in this SBOL document.
+	 *
+	 * @param displayId an intermediate between name and identity that is machine-readable
+	 * @param version The given version for this object
+	 * @return the matching collection if present, or {@code null} otherwise.
+	 */
+	public Collection getCollection(String displayId,String version) {
+		try {
+			return collections.get(createCompliantURI(defaultURIprefix,TopLevel.COLLECTION,displayId,version, typesInURIs));
+		} catch (SBOLValidationException e) {
+			return null;
+		}
+	}
+
+	/**
+	 * Returns the collection matching the given {@code collectionURI} from this
+	 * SBOL document's list of collections.
+	 *
+	 * @param collectionURI the given collectionURI from this document
+	 * @return the matching collection if present, or {@code null} otherwise.
+	 *
+	 */
+	public Collection getCollection(URI collectionURI) {
+		return collections.get(collectionURI);
+	}
+
+	/**
+	 * Returns the set of {@code Collection} instances owned by this SBOL document.
+	 *
+	 * @return the set of {@code Collection} instances owned by this SBOL document.
+	 */
+	public Set<Collection> getCollections() {
+		Set<Collection> collections = new HashSet<>();
+		collections.addAll(this.collections.values());
+		return collections;
+	}
+
+	/**
+	 * Removes all entries in the list of collections owned by this SBOL document. 
+	 * The list will be empty after this call returns.
+	 * <p>
+	 * This method calls {@link #removeCollection(Collection)} to iteratively remove each collection.
+	 * 
+	 * @throws SBOLValidationException if an SBOL validation rule violation occurred in {@link #removeCollection(Collection)}.
+	 */
+	public void clearCollections() throws SBOLValidationException {
+		Object[] valueSetArray = collections.values().toArray();
+		for (Object collection : valueSetArray) {
+			removeCollection((Collection)collection);
+		}
+	}
+
+	/**
+	 * Clears the existing list <code>collections</code>, then appends all of the elements in the specified collection to the end of this list.
+	 * @throws SBOLValidationException see {@link SBOLValidationException}
+	 */
+	/*void setCollections(Set<Collection> collections) throws SBOLValidationException {
+		clearCollections();
+		for (Collection collection : collections) {
+			addCollection(collection);
+		}
+	}*/
+
+	/**
+	 * Creates a model, and then adds it to this SBOL document's list of models.
+	 * <p>
+	 * This method calls {@link #createModel(String, String, String, URI, URI, URI)} with this SBOL document's
+	 * default URI prefix, an empty version string, and all given arguments.
+	 * 
+	 * @param displayId the display ID of the model to be created
+	 * @param source the source of the model to be created
+	 * @param language the language of the model to be created
+	 * @param framework the framework of the model to be created
+	 * @return the created model 
+	 * @throws SBOLValidationException if an SBOL validation rule violation occurred in 
+	 * {@link #createModel(String, String, String, URI, URI, URI)};
+	 */
+	public Model createModel(String displayId, URI source, URI language, URI framework) throws SBOLValidationException {
+		return createModel(defaultURIprefix,displayId,"",source,language,framework);
+	}
+
+	/**
+	 * Creates a model, and then adds it to this SBOL document's list of models.
+	 * <p>
+	 * This method calls {@link #createModel(String, String, String, URI, URI, URI)} with this SBOL document's
+	 * default URI prefix, and all given arguments.
+	 * 
+	 * @param displayId the display ID of the model to be created
+	 * @param version the version of the model to be created
+	 * @param source the source of the model to be created
+	 * @param language the language of the model to be created
+	 * @param framework the framework of the model to be created
+	 * @return the created model 
+	 * @throws SBOLValidationException if an SBOL validation rule violation occurred in 
+	 * {@link #createModel(String, String, String, URI, URI, URI)};
+	 * 
+	 */
+	public Model createModel(String displayId, String version, URI source, URI language, URI framework) throws SBOLValidationException {
+		return createModel(defaultURIprefix,displayId,version,source,language,framework);
+	}
+
+	/**
+	 * Creates a model, and then adds it to this SBOL document's list of models.
+	 * <p>
+	 * This method first creates a compliant URI for the model to be created. It starts with the 
+	 * given URI prefix, followed by the given display ID, and ends with the given version. 
+	 *
+	 * @param URIprefix the URI prefix used to construct the compliant URI for the model to be created
+	 * @param displayId the display ID of the model to be created
+	 * @param version the version of the model to be created
+	 * @param source the source of the model to be created
+	 * @param language the language of the model to be created
+	 * @param framework the framework of the model to be created
+	 * @return the created model 
+	 * @throws SBOLValidationException if any of the following SBOL validation rules was violated: 
+	 * 10201, 10202, 10204, 10206, 10220,  
+	 * 10303, 10304, 10305, 10401, 10501, 10701, 10801, 10901, 11101, 11201, 11301, 11401, 
+	 * 11501, 11502, 11504, 11508, 
+	 * 11601, 11701, 11801, 11901, 12001, 12301.
+	 */
+	public Model createModel(String URIprefix, String displayId, String version, URI source, URI language, URI framework) throws SBOLValidationException {
+		URIprefix = URIcompliance.checkURIprefix(URIprefix);
+		Model model = createModel(createCompliantURI(URIprefix, TopLevel.MODEL, displayId, version, typesInURIs),
+				source, language, framework);
+		model.setPersistentIdentity(createCompliantURI(URIprefix, TopLevel.MODEL, displayId, "", typesInURIs));
+		model.setDisplayId(displayId);
+		model.setVersion(version);
+		return model;
+	}
+
+	/**
+	 * @param identity a given identifier for this object
+	 * @param version The given version for this object
+	 * @param source location of the actual content of the model
+	 * @param language the language in which the model is implemented
+	 * @param framework the framework in which the model is implemented
+	 * @return the new model
+	 * @throws SBOLValidationException if an SBOL validation rule violation occurred in either of the following
+	 * constructor or method:
+	 * <ul>
+	 * <li>{@link Model#Model(URI, URI, URI, URI)}, or</li>
+	 * <li>{@link #addModel(Model)}.</li>
+	 * </ul>
+	 */
+	Model createModel(URI identity, URI source, URI language, URI framework) throws SBOLValidationException {
+		Model newModel = new Model(identity, source, language, framework);
+		addModel(newModel);
+		return newModel;
+	}
+
+	/**
+	 *
+	 * @param model The model to be added to the document
+	 * @throws SBOLValidationException if an SBOL validation rule violation occurred in
+	 * {@link #addTopLevel(TopLevel, Map, String, Map...)}.
+	 */
+	void addModel(Model model) throws SBOLValidationException {
+		addTopLevel(model, models, "model",
+				collections, componentDefinitions, genericTopLevels, moduleDefinitions, sequences);
+	}
+
+	/**
+	 * Removes the given {@code model} from this SBOL document's list of Model instances.
+	 *
+	 * @param model the given model to be removed
+	 * @return {@code true} if the given {@code model} is successfully removed, {@code false} otherwise.
+	 * @throws SBOLValidationException see {@link SBOLValidationException}
+	 */
+	public boolean removeModel(Model model) throws SBOLValidationException {
+		if (complete) {
+			for (ModuleDefinition md : moduleDefinitions.values()) {
+				if (md.containsModel(model.getIdentity())) {
+					throw new SBOLValidationException("sbol-11608", md);
+				}
+			}
+		}
+		return removeTopLevel(model,models);
+	}
+
+	/**
+	 * Returns the Model instance matching the given {@code displayId}
+	 * and {@code version} from this SBOL document's list of
+	 * Model instances.
+	 * <p>
+	 * A compliant Model URI is created first using the {@code defaultURIprefix},
+	 * the optional type {@link TopLevel#MODEL}, the given {@code displayId}
+	 * and {@code version}. This URI is used to look up the Model instance
+	 * in this SBOL document.
+	 *
+	 * @param displayId an intermediate between name and identity that is machine-readable
+	 * @param version The given version for this object
+	 * @return the matching Model instance if present, or {@code null} otherwise.
+	 */
+	public Model getModel(String displayId,String version) {
+		try {
+			return models.get(createCompliantURI(defaultURIprefix,TopLevel.MODEL,displayId,version, typesInURIs));
+		} catch (SBOLValidationException e) {
+			return null;
+		}
+	}
+
+	/**
+	 * Returns the Model instance matching the given {@code modelURI} from this
+	 * SBOL document's list of Model instances.
+	 *
+	 * @param modelURI the modelURI
+	 * @return the matching Model instance if present, or {@code null} otherwise.
+	 */
+	public Model getModel(URI modelURI) {
+		return models.get(modelURI);
+	}
+
+	/**
+	 * Returns the set of {@code Model} instances owned by this SBOL document.
+	 *
+	 * @return the set of {@code Model} instances owned by this SBOL document.
+	 */
+	public Set<Model> getModels() {
+		//		return (List<Model>) models.values();
+		Set<Model> models = new HashSet<>();
+		models.addAll(this.models.values());
+		return models;
+	}
+
+	/**
+	 * Removes all entries in the list of models owned by this SBOL document.
+	 * The list will be empty after this call returns.
+	 * <p>
+	 * This method calls {@link #removeModel(Model)} to iteratively remove each model.
+	 * 
+	 * @throws SBOLValidationException if an SBOL validation rule violation occurred in {@link #removeModel(Model)}.
+	 */
+	public void clearModels() throws SBOLValidationException {
+		Object[] valueSetArray = models.values().toArray();
+		for (Object model : valueSetArray) {
+			removeModel((Model)model);
+		}
+	}
+
+	/**
+	 * Clears the existing list <code>models</code>, then appends all of the elements in the specified model to the end of this list.
+	 * @throws SBOLValidationException see {@link SBOLValidationException}
+	 */
+	/*void setModels(Set<Model> models) throws SBOLValidationException {
+		clearModels();
+		for (Model model : models) {
+			addModel(model);
+		}
+	} 
+	*/
+
+	/**
+	 * @param identity 
+	 * @param types 
+	 * @return the created component definition
+	 * @throws SBOLValidationException if an SBOL validation rule violation occurred in the following constructor
+	 * or method:
+	 * <ul>
+	 * <li>{@link ComponentDefinition#ComponentDefinition(URI, Set)}, or</li>
+	 * <li>{@link #addComponentDefinition(ComponentDefinition)}.</li>
+	 * </ul> 
+	 */
+	ComponentDefinition createComponentDefinition(URI identity, Set<URI> types) throws SBOLValidationException {
+		//ComponentDefinition newComponentDefinition = new ComponentDefinition(identity, types, roles);
+		ComponentDefinition newComponentDefinition = new ComponentDefinition(identity, types);
+		addComponentDefinition(newComponentDefinition);
+		return newComponentDefinition;
+	}
+
+	/**
+	 * Creates a component definition, and then adds it to this SBOL document's list of component definitions.
+	 * <p>
+	 * This method calls {@link #createComponentDefinition(String, String, String, Set)} with the default URI
+	 * prefix of this SBOL document, the given component definition display ID, and an empty version string.
+	 * given types. 
+	 *
+	 * @param displayId the display ID of the component definition to be created
+	 * @param types the types of the component definition to be created
+	 * @return the created component definition
+	 * @throws SBOLValidationException if an SBOL validation rule was violated in {@link #createComponentDefinition(String, String, String, Set)}.
+	 */
+	public ComponentDefinition createComponentDefinition(String displayId, Set<URI> types) throws SBOLValidationException {
+		return createComponentDefinition(defaultURIprefix,displayId,"",types);
+	}
+
+	/**
+	 * Creates a component definition, and then adds it to this SBOL document's list of component definitions.
+ 	 * <p>
+ 	 * This method first creates an empty set of types, and then adds to this set the given type. It then calls
+ 	 * {@link #createComponentDefinition(String, String, String, Set)} with the given display ID, and version, 
+ 	 * and the created types.	
+	 *
+	 * @param displayId the display ID of the component definition to be created
+	 * @param type the type to be added to the component definition to be created
+	 * @return the created component definition
+	 * @throws SBOLValidationException if an SBOL validation rule violation occurred in
+	 * {@link #createComponentDefinition(String, String, String, Set)}.
+	 */
+	public ComponentDefinition createComponentDefinition(String displayId, URI type) throws SBOLValidationException {
+		HashSet<URI> types = new HashSet<URI>();
+		types.add(type);
+		return createComponentDefinition(defaultURIprefix,displayId,"",types);
+	}
+
+	/**
+	 * Creates a component definition, and then adds it to this SBOL document's list of component definitions.
+	 * <p>
+	 * This method calls {@link #createComponentDefinition(String, String, String, Set)} with the given 
+	 * component definition display ID, version, and the given types. 
+	 *
+	 * @param displayId the display ID of the component definition to be created
+	 * @param version the version of the component definition to be created
+	 * @param types the types of the component definition to be created
+	 * @return the created component definition
+	 * @throws SBOLValidationException if an SBOL validation rule was violated in {@link #createComponentDefinition(String, String, String, Set)}.
+	 */
+	public ComponentDefinition createComponentDefinition(String displayId, String version, Set<URI> types) throws SBOLValidationException {
+		return createComponentDefinition(defaultURIprefix,displayId,version,types);
+	}
+
+	/**
+	 * Creates a component definition, and then adds it to this SBOL document's list of component definitions.
+ 	 * <p>
+ 	 * This method first creates an empty set of types, and then adds to this set the given type. It then calls
+ 	 * {@link #createComponentDefinition(String, String, String, Set)} with the default URI prefix of this SBOL document,
+ 	 * display ID, and version, 
+ 	 * and the created types.	
+	 *
+	 * @param displayId the display ID of the component definition to be created
+	 * @param version the version of the component definition to be created
+	 * @param type the type to be added to the component definition to be created
+	 * @return the created component definition
+	 * @throws SBOLValidationException if an SBOL validation rule violation occurred in 
+	 * {@link #createComponentDefinition(String, String, String, Set)}.
+	 */
+	public ComponentDefinition createComponentDefinition(String displayId, String version, URI type) throws SBOLValidationException {
+		HashSet<URI> types = new HashSet<URI>();
+		types.add(type);
+		return createComponentDefinition(defaultURIprefix,displayId,version,types);
+	}
+
+	/**
+	 * Creates a component definition, and then adds it to this SBOL document's list of component definitions.
+	 * <p>
+ 	 * This method creates a compliant URI for the component definition to be created first. It starts with 
+	 * the given URI prefix after its been successfully validated, followed by the given display ID, 
+	 * and ends with the given version.
+	 *
+	 * @param URIprefix the URI prefix used to construct the compliant URI for the component definition to be created
+	 * @param displayId the display ID of the component definition to be created
+	 * @param version the version of the component definition to be created
+	 * @param types the types of the component definition to be created
+	 * @return the created component definition
+	 * @throws SBOLValidationException if any of the following SBOL validation rules was violated:
+	 * 10201, 10202, 10204, 10206, 10220, 10303, 10304, 10305, 10401, 10501, 10502, 10503, 
+	 * 10701, 10801, 10901, 11101, 11201, 11301, 11401, 11501, 11601, 11701, 11801, 11901, 12001, 12101, 12301.
+	 */
+	public ComponentDefinition createComponentDefinition(String URIprefix,String displayId, String version, Set<URI> types) throws SBOLValidationException {
+		URIprefix = URIcompliance.checkURIprefix(URIprefix);
+		ComponentDefinition cd = createComponentDefinition(createCompliantURI(URIprefix, TopLevel.COMPONENT_DEFINITION,
+				displayId, version, typesInURIs), types);
+		cd.setDisplayId(displayId);
+		cd.setPersistentIdentity(createCompliantURI(URIprefix, TopLevel.COMPONENT_DEFINITION, displayId,"", typesInURIs));
+		cd.setVersion(version);
+		return cd;
+	}
+
+	/**
+ 	 * Creates a component definition, and then adds it to this SBOL document's list of component definitions.
+ 	 * <p>
+ 	 * This method first creates an empty set of types, and then adds to this set the given type. It then calls
+ 	 * {@link #createComponentDefinition(String, String, String, Set)} with the given URI prefix, display ID, and version, 
+ 	 * and the created types.	
+	 *
+	 * @param URIprefix the URI prefix used to construct the compliant URI for the component definition to be created
+	 * @param displayId the display ID of the component definition to be created
+	 * @param version the version of the component definition to be created
+	 * @param type the type to be added to the component definition to be created
+	 * @return the created component definition
+	 * @throws SBOLValidationException if an SBOL validation rule violation occurred in 
+	 * {@link #createComponentDefinition(String, String, String, Set)}.
+	 */
+	public ComponentDefinition createComponentDefinition(String URIprefix,String displayId, String version, URI type) throws SBOLValidationException {
+		HashSet<URI> types = new HashSet<URI>();
+		types.add(type);
+		return createComponentDefinition(URIprefix,displayId,version,types);
+	}
+
+	/**
+	 * Adds the given component definition to this SBOL document's list of component definitions.
+	 *
+	 * @param componentDefinition the component definition to be added
+	 * @throws SBOLValidationException if an SBOL validation rule violation occurred in {@link #addTopLevel(TopLevel, Map, String, Map...)}.
+	 */
+	void addComponentDefinition(ComponentDefinition componentDefinition) throws SBOLValidationException {
+		addTopLevel(componentDefinition, componentDefinitions, "componentDefinition",
+				collections, genericTopLevels, models, moduleDefinitions, sequences);
+		for (Component component : componentDefinition.getComponents()) {
+			component.setSBOLDocument(this);
+			for (MapsTo mapsTo : component.getMapsTos()) {
+				mapsTo.setSBOLDocument(this);
+			}
+		}
+		for (SequenceAnnotation sa : componentDefinition.getSequenceAnnotations()) {
+			sa.setSBOLDocument(this);
+			sa.setComponentDefinition(componentDefinition);
+			for (Location location : sa.getLocations()) {
+				location.setSBOLDocument(this);
+			}
+		}
+		for (SequenceConstraint sc : componentDefinition.getSequenceConstraints()) {
+			sc.setSBOLDocument(this);
+			sc.setComponentDefinition(componentDefinition);
+		}
+	}
+
+	/**
+	 * Removes the given {@code componentDefinition} from this SBOL document's list of component definitions.
+	 *
+	 * @param componentDefinition The ComponentDefinition to be removed
+	 * @return {@code true} if the given {@code componentDefinition} is successfully removed, {@code false} otherwise.
+	 * @throws SBOLValidationException see {@link SBOLValidationException}
+	 */
+	public boolean removeComponentDefinition(ComponentDefinition componentDefinition) throws SBOLValidationException {
+		if (complete) {
+			for (ComponentDefinition cd : componentDefinitions.values()) {
+				for (Component c : cd.getComponents()) {
+					if (c.getDefinitionURI().equals(componentDefinition.getIdentity())) {
+						throw new SBOLValidationException("sbol-10604", c);
+					}
+				}
+			}
+			for (ModuleDefinition md : moduleDefinitions.values()) {
+				for (FunctionalComponent c : md.getFunctionalComponents()) {
+					if (c.getDefinitionURI().equals(componentDefinition.getIdentity())) {
+						throw new SBOLValidationException("sbol-10604", c);
+					}
+				}
+			}
+		}
+		return removeTopLevel(componentDefinition,componentDefinitions);
+	}
+
+	/**
+	 * Returns the component definition matching the given {@code displayId}
+	 * and {@code version} from this SBOL document's list of
+	 * component definitions.
+	 * <p>
+	 * A compliant ComponentDefinition URI is created first using the {@code defaultURIprefix},
+	 * the optional type {@link TopLevel#COMPONENT_DEFINITION}, the given {@code displayId}
+	 * and {@code version}. This URI is used to look up the component definition
+	 * in this SBOL document.
+	 *
+	 * @param displayId an intermediate between name and identity that is machine-readable
+	 * @param version The given version for this object
+	 * @return the matching component definition if present, or {@code null} otherwise.
+	 */
+	public ComponentDefinition getComponentDefinition(String displayId,String version) {
+		try {
+			return componentDefinitions.get(createCompliantURI(defaultURIprefix,TopLevel.COMPONENT_DEFINITION,displayId,version, typesInURIs));
+		} catch (SBOLValidationException e) {
+			return null;
+		}
+	}
+
+	/**
+	 * Returns the component definition matching the given {@code componentDefinitionURI} from this
+	 * SBOL document's list of component definitions.
+	 *
+	 * @param componentDefinitionURI The ComponentDefinition URI
+	 * @return the matching component definition if present, or {@code null} otherwise.
+	 */
+	public ComponentDefinition getComponentDefinition(URI componentDefinitionURI) {
+		return componentDefinitions.get(componentDefinitionURI);
+	}
+
+	/**
+	 * Returns the set of {@code ComponentDefinition} instances owned by this SBOL document.
+	 *
+	 * @return the set of {@code ComponentDefinition} instances owned by this SBOL document.
+	 */
+	public Set<ComponentDefinition> getComponentDefinitions() {
+		Set<ComponentDefinition> components = new HashSet<>();
+		components.addAll(this.componentDefinitions.values());
+		return components;
+	}
+
+	/**
+	 * Returns the set of root ComponentDefinitions.
+	 * @return the set of root ComponentDefinitions.
+	 */
+	public Set<ComponentDefinition> getRootComponentDefinitions() {
+		Set<ComponentDefinition> components = getComponentDefinitions();
+		for (ComponentDefinition componentDefinition : getComponentDefinitions()) {
+			for (Component component : componentDefinition.getComponents()) {
+				ComponentDefinition childDefinition = component.getDefinition();
+				if (childDefinition != null && components.contains(childDefinition)) {
+					components.remove(childDefinition);
+				}
+			}
+		}
+		return components;
+	}
+
+	/**
+	 * Removes all entries in the list of component definitions owned by this SBOL document. 
+	 * The list will be empty after this call returns.
+	 * <p>
+	 * This method calls {@link #removeComponentDefinition(ComponentDefinition)} to iteratively
+	 * remove each component definition.
+	 * 
+	 * @throws SBOLValidationException if an SBOL validation rule violation occurred in {@link #removeComponentDefinition(ComponentDefinition)}.
+	 */
+	public void clearComponentDefinitions() throws SBOLValidationException {
+		Object[] valueSetArray = componentDefinitions.values().toArray();
+		for (Object componentDefinition : valueSetArray) {
+			removeComponentDefinition((ComponentDefinition)componentDefinition);
+		}
+	}
+
+	/**
+	 * @param componentDefinitions The given set of ComponentDefinitions to be added
+	 * @throws SBOLValidationException see {@link SBOLValidationException} 
+	 */
+	/*void setComponentDefinitions(Set<ComponentDefinition> componentDefinitions) throws SBOLValidationException {
+		clearComponentDefinitions();
+		for (ComponentDefinition componentDefinition : componentDefinitions) {
+			addComponentDefinition(componentDefinition);
+		}
+	}*/
+
+
+	/**
+	 * @param identity a given identifier for this object
+	 * @param elements characters that represents the constituents of a biological or chemical molecule (i.e. nucleotide bases of a molecule of DNA, the amino acid residues of a protein, or the atoms and chemical bonds of a small molecule)
+	 * @param encoding Indicate how the elements property of a Sequence must be formed and interpreted
+	 * @return the created Sequence instance
+	 * @throws SBOLValidationException see {@link SBOLValidationException} 
+	 */
+	Sequence createSequence(URI identity, String elements, URI encoding) throws SBOLValidationException {
+		Sequence newSequence = new Sequence(identity, elements, encoding);
+		addSequence(newSequence);
+		return newSequence;
+	}
+
+	/**
+	 * Creates a Sequence instance with this SBOL document's {@code defaultURIprefix},
+	 * the given arguments, and an empty version string, and then
+	 * adds it to this SBOL document's list of Sequence instances.
+	 * <p>
+	 * This method calls {@link #createSequence(String, String, String, String, URI)} to do the following
+	 * validity checks and create a Sequence instance.
+	 * <p>
+	 * If the {@code defaultURIprefix} does not end with one of the following delimiters: "/", ":", or "#",
+	 * then "/" is appended to the end of it.
+	 * <p>
+	 * This method requires the {@code defaultURIprefix} field to be set, and
+	 * the given {@code displayId} is not {@code null} and is valid.
+	 * <p>
+	 * A Sequence instance is created with a compliant URI. This URI is composed from
+	 * the this SBOL document's {@code defaultURIprefix}, the optional type {@link TopLevel#SEQUENCE},
+	 * the given {@code displayId}, and an empty version string.
+	 * The display ID, persistent identity, and version fields of this instance
+	 * are then set accordingly.
+	 *
+	 * @param displayId an intermediate between name and identity that is machine-readable
+	 * @param elements characters that represents the constituents of a biological or chemical molecule (i.e. nucleotide bases of a molecule of DNA, the amino acid residues of a protein, or the atoms and chemical bonds of a small molecule)
+	 * @param encoding Indicate how the elements property of a Sequence must be formed and interpreted
+	 * @return the created Sequence instance
+	 * @throws SBOLValidationException see {@link SBOLValidationException} 
+	 */
+	public Sequence createSequence(String displayId, String elements, URI encoding) throws SBOLValidationException {
+		return createSequence(defaultURIprefix,displayId,"",elements,encoding);
+	}
+
+	/**
+	 * Creates a Sequence instance with this SBOL document's {@code defaultURIprefix}
+	 * and the given arguments, and then adds it to this SBOL document's list of Sequence instances.
+	 * <p>
+	 * This method calls {@link #createSequence(String, String, String, String, URI)} to do the following
+	 * validity checks and create a Sequence instance.
+	 * <p>
+	 * If the {@code defaultURIprefix} does not end with one of the following delimiters: "/", ":", or "#", then
+	 * "/" is appended to the end of it.
+	 * <p>
+	 * This method requires the {@code defaultURIprefix} field to be set, and
+	 * the given {@code displayId} and {@code version} arguments are not {@code null}
+	 * and are both valid.
+	 * <p>
+	 * A Sequence instance is created with a compliant URI. This URI is composed from
+	 * the this SBOL document's {@code defaultURIprefix}, the optional type {@link TopLevel#SEQUENCE},
+	 * the given {@code displayId}, and {@code version}.
+	 * The display ID, persistent identity, and version fields of this instance
+	 * are then set accordingly.
+	 *
+	 *
+	 * @param displayId  an intermediate between name and identity that is machine-readable
+	 * @param version The given version for this object
+	 * @param elements characters that represents the constituents of a biological or chemical molecule (i.e. nucleotide bases of a molecule of DNA, the amino acid residues of a protein, or the atoms and chemical bonds of a small molecule)
+	 * @param encoding Indicate how the elements property of a Sequence must be formed and interpreted
+	 * @return the created Sequence instance
+	 * @throws SBOLValidationException see {@link SBOLValidationException} 
+	 */
+	public Sequence createSequence(String displayId, String version, String elements, URI encoding) throws SBOLValidationException {
+		return createSequence(defaultURIprefix,displayId,version,elements,encoding);
+	}
+
+	/**
+	 * Creates a Sequence instance with the given arguments, and then adds it to this SBOLDocument
+	 * object's list of Sequence instances.
+	 * <p>
+	 * If the given {@code URIprefix} does not end with one of the following delimiters: "/", ":", or "#", then
+	 * "/" is appended to the end of it.
+	 * <p>
+	 * This method requires that the given {@code URIprefix}, {@code displayId},
+	 * and {@code version} are not {@code null} and are valid.
+	 * <p>
+	 * A Sequence instance is created with a compliant URI. This URI is composed from
+	 * the given {@code URIprefix}, the optional type {@link TopLevel#SEQUENCE},
+	 * the given {@code displayId}, and {@code version}.
+	 * The display ID, persistent identity, and version fields of this instance
+	 * are then set accordingly.
+	 *
+	 * @param URIprefix maps to a domain over which the user has control
+	 * @param displayId  an intermediate between name and identity that is machine-readable
+	 * @param version The given version for this object
+	 * @param elements characters that represents the constituents of a biological or chemical molecule (i.e. nucleotide bases of a molecule of DNA, the amino acid residues of a protein, or the atoms and chemical bonds of a small molecule)
+	 * @param encoding Indicate how the elements property of a Sequence must be formed and interpreted
+	 * @return the created Sequence instance
+	 * @throws SBOLValidationException see {@link SBOLValidationException}  
+	 */
+	public Sequence createSequence(String URIprefix, String displayId, String version, String elements, URI encoding) throws SBOLValidationException {
+		URIprefix = URIcompliance.checkURIprefix(URIprefix);
+		Sequence s = createSequence(createCompliantURI(URIprefix, TopLevel.SEQUENCE, displayId, version, typesInURIs),
+				elements, encoding);
+		s.setPersistentIdentity(createCompliantURI(URIprefix, TopLevel.SEQUENCE, displayId, "", typesInURIs));
+		s.setDisplayId(displayId);
+		s.setVersion(version);
+		return s;
+	}
+
+	/**
+	 * Creates an identical copy of each top-level element of a document, and then adds the created top-level to the corresponding
+	 * list of top-levels in this SBOL document.
+	 * <p>
+	 * This method calls {@link #createCopy(TopLevel)} for each top-level instance.
+	 *
+	 * @param document the document to be copied from
+	 * @throws SBOLValidationException if an SBOL validation rule violation occurred in {@link #createCopy(TopLevel)}.
+	 */
+	public void createCopy(SBOLDocument document) throws SBOLValidationException {
+		for (TopLevel topLevel : document.getTopLevels()) {
+			createCopy(topLevel);
+		}
+	}
+
+	/**
+	 * Creates an identical copy of the given top-level, and then adds the created top-level to the corresponding
+	 * list of top-levels in this SBOL document.
+	 * <p>
+	 * This method calls {@link #createCopy(TopLevel, String, String, String)} with the given top-level instance,
+	 * and {@code null} for other arguments.
+	 *
+	 * @param topLevel the top-level to be copied from
+	 * @return the copied top-level instance
+	 * @throws SBOLValidationException if an SBOL validation rule violation occurred in {@link #createCopy(TopLevel, String, String, String)}.
+	 */
+	public TopLevel createCopy(TopLevel topLevel) throws SBOLValidationException {
+		return createCopy(topLevel,null,null,null);
+	}
+
+	/**	
+	 * Creates a copy of the given top-level with the given display ID, and then adds the created top-level to the corresponding
+	 * list of top-levels in this SBOL document.
+	 * <p>
+	 * This method calls {@link #createCopy(TopLevel, String, String, String)} with the given top-level instance,
+	 * the default URI prefix for this SBOL document, the given display ID, and the empty version string. 
+	 * 
+	 * @param topLevel the top-level to be copied from
+	 * @param displayId the display ID of the created copy
+	 * @return the copied top-level instance
+	 * @throws SBOLValidationException if an SBOL validation rule violation occurred in 
+	 * {@link #createCopy(TopLevel, String, String, String)}.
+	 *
+	 */
+	public TopLevel createCopy(TopLevel topLevel, String displayId) throws SBOLValidationException {
+		return createCopy(topLevel,defaultURIprefix,displayId,"");
+	}
+
+	/**
+	 * Renames the given TopLevel instance with this SBOL document's {@code defaultURIprefix}
+	 * the given arguments, and an empty version string, and then adds it to the
+	 * corresponding top-level list owned by this SBOL document.
+	 * <p>
+	 * This method calls {@link #createCopy(TopLevel, String, String, String)} to do the following
+	 * validity checks and create a copy top-level instance.
+	 * <p>
+	 * If the {@code defaultURIprefix} is {@code null}, then it is extracted from the given
+	 * {@code topLevel} instance. If it does not end with one of the following delimiters: "/", ":", or "#", then
+	 * "/" is appended to the end of it.
+	 * <p>
+	 * If either the given {@code displayId} or {@code version}, then the corresponding field
+	 * is extracted from the given {@code topLevel} instance. Both extracted fields are required
+	 * to be valid and not {@code null}.
+	 * <p>
+	 * A top-level instance with a compliant URI using the given arguments,
+	 * and then its display ID, persistent identity, and version fields are set. This
+	 * instance is then added to the corresponding top-level list owned by this SBOL document.
+	 *
+	 * @param topLevel The topLevel object to be renamed from this SBOLDocument
+	 * @param displayId  an intermediate between name and identity that is machine-readable
+	 * @return the created top-level instance
+	 * @throws SBOLValidationException see {@link SBOLValidationException}  
+	 */
+	public TopLevel rename(TopLevel topLevel, String displayId) throws SBOLValidationException {
+		TopLevel renamedTopLevel = createCopy(topLevel,defaultURIprefix,displayId,"");
+		removeTopLevel(topLevel);
+		return renamedTopLevel;
+	}
+
+	/**
+	 * Creates a copy of the given top-level with the given display ID and version, 
+	 * and then adds the created top-level to the corresponding list of top-levels in this SBOL document.
+	 * <p>
+	 * This method calls {@link #createCopy(TopLevel, String, String, String)} with the given top-level instance,
+	 * the default URI prefix for this SBOL document, the given display ID, and the empty version string. 
+	 * 
+	 * @param topLevel the top-level to be copied from
+	 * @param displayId the display ID of the created copy
+	 * @param version the version of the created copy
+	 * @return the copied top-level instance
+	 * @throws SBOLValidationException if an SBOL validation rule violation occurred in 
+	 * {@link #createCopy(TopLevel, String, String, String)}
+	 */
+	public TopLevel createCopy(TopLevel topLevel, String displayId, String version) throws SBOLValidationException {
+		return createCopy(topLevel,defaultURIprefix,displayId,version);
+	}
+
+	/**
+	 * Renames the given TopLevel instance with this SBOL document's {@code defaultURIprefix}
+	 * and the given arguments, and then adds it to the
+	 * corresponding top-level list owned by this SBOL document.
+	 * <p>
+	 * This method calls {@link #createCopy(TopLevel, String, String, String)} to do the following
+	 * validity checks and create a copy top-level instance.
+	 * <p>
+	 * If the {@code defaultURIprefix} is {@code null}, then it is extracted from the given
+	 * {@code topLevel} instance. If it does not end with one of the following delimiters: "/", ":", or "#", then
+	 * "/" is appended to the end of it.
+	 * <p>
+	 * If either the given {@code displayId} or {@code version}, then the corresponding field
+	 * is extracted from the given {@code topLevel} instance. Both extracted fields are required
+	 * to be valid and not {@code null}.
+	 * <p>
+	 * A top-level instance with a compliant URI using the given arguments,
+	 * and then its display ID, persistent identity, and version fields are set. This
+	 * instance is then added to the corresponding top-level list owned by this SBOL document.
+	 *
+	 * @param topLevel The topLevel object to be rename from this SBOLDocument
+	 * @param displayId  an intermediate between name and identity that is machine-readable
+	 * @param version The given version for this object
+	 * @return the created top-level instance
+	 * @throws SBOLValidationException see {@link SBOLValidationException} 
+	 */
+	public TopLevel rename(TopLevel topLevel, String displayId, String version) throws SBOLValidationException {
+		TopLevel renamedTopLevel = createCopy(topLevel,defaultURIprefix,displayId,version);
+		removeTopLevel(topLevel);
+		return renamedTopLevel;
+	}
+
+	/**
+	 * Creates a copy of the given top-level with the given URI prefix, display ID and version, 
+	 * and then adds the created top-level to the corresponding list of top-levels in this SBOL document.
+	 * <p>
+	 * This method creates a compliant URI for the copied top-level with the given default URI prefix, display ID, and version.
+	 * 
+	 * @param topLevel the top-level to be copied from
+	 * @param URIprefix the URI prefix used to create the compliant URI for the created copy 
+	 * @param displayId the display ID of the created copy
+	 * @param version the version of the created copy
+	 * @return the copied top-level instance
+	 * @throws SBOLValidationException if any of the following SBOL validation rules was violated:
+	 * 10201, 10202, 10204, 10206, 10220, 
+	 * 10303, 10304, 10305, 
+	 * 10401, 10402, 10403, 10405,
+	 * 10501, 10503, 10522, 10526, 
+	 * 10602, 10604, 10605, 10607, 
+	 * 10701, 10801, 10802, 
+	 * 10803, 10804, 10805, 10807, 10808, 10809, 10811, 
+	 * 10901, 10905,
+	 * 11101, 
+	 * 11201,
+	 * 11301, 
+	 * 11401, 11402, 11403, 11404, 11405, 11406, 
+	 * 11501, 11502, 11504, 11508, 
+	 * 11601, 11608, 11609, 
+	 * 11701, 11703, 11704, 11705, 
+	 * 11801, 10802, 10803, 10804, 10807, 10808, 10809, 10811,  
+	 * 11901, 
+	 * 12001, 12002, 12003,  
+	 * 12101, 
+	 * 12103, 
+	 * 12301, 12302.
+	 */
+//	 * checkURIprefix: 10201
+//	 * addTopLevel (topLevel): 10202, 10220.
+//	 * Identified.Identified(Identified):
+//	 * 10201, 10202, 10204, 10206, 10220, 10303, 10304, 10305, 10401, 10501, 10701, 10801, 10901, 11101, 11201,
+//	 * 11301, 11401, 11501, 11601, 11701, 11801, 11901, 12001, 12101, 12103, 12301.
+//	 * Collection.copy: 10201, 10204, 10206, 10303, 10304, 10305, 12103
+//	 * ComponentDefinition.copy: 10201, 10202, 10204, 10206, 10303, 10304, 10305, 10503, 10522, 10526, 10602, 10604, 10605, 10607,
+//	 * 10802, 10803, 10804, 10805, 10807, 10808, 10809, 10811, 10905, 11402, 11403, 11404, 11405, 11406.
+//	 * Model.copy:10201, 10204, 10206, 10303, 10304, 10305, 11502, 11504, 11508.
+//	 * ModuleDefinition.copy: 10201, 10202, 10204, 10206, 10303, 10304, 10305, 10604, 10802, 10803, 10804, 
+//	 * 10807, 10808, 10809, 10811, 11608, 11609, 11703, 11704, 11705, 12002, 12003.
+//	 * Sequence.copy: 10201, 10204, 10206, 10303, 10304, 10305, 10402, 10403, 10405.
+//	 * GenericTopLevel.copy: 10201, 10204, 10206, 10303, 10304, 10305, 12302
+	public TopLevel createCopy(TopLevel topLevel, String URIprefix, String displayId, String version) throws SBOLValidationException {
+		// topLevel.isURIcompliant();
+		if (URIprefix == null) {
+			URIprefix = extractURIprefix(topLevel.getIdentity());
+			URIprefix = URIcompliance.checkURIprefix(URIprefix);
+		} else {
+			URIprefix = URIcompliance.checkURIprefix(URIprefix);
+		}
+		if (displayId == null) {
+			displayId = topLevel.getDisplayId();
+		}
+		if (version == null) {
+			version = topLevel.getVersion();
+		}
+		//validateIdVersion(displayId,version);
+		if (topLevel instanceof Collection) {
+			Collection newCollection = ((Collection) topLevel).copy(URIprefix, displayId, version);
+			addCollection(newCollection);
+			return newCollection;
+		}
+		else if (topLevel instanceof ComponentDefinition) {
+			ComponentDefinition newComponentDefinition = ((ComponentDefinition) topLevel).copy(URIprefix, displayId, version);
+			addComponentDefinition(newComponentDefinition);
+			return newComponentDefinition;
+		}
+		else if (topLevel instanceof Model) {
+			Model newModel = ((Model) topLevel).copy(URIprefix, displayId, version);
+			addModel(newModel);
+			return newModel;
+		}
+		else if (topLevel instanceof ModuleDefinition) {
+			ModuleDefinition newModuleDefinition = ((ModuleDefinition) topLevel).copy(URIprefix, displayId, version);
+			addModuleDefinition(newModuleDefinition);
+			return newModuleDefinition;
+		}
+		else if (topLevel instanceof Sequence) {
+			Sequence newSequence = ((Sequence) topLevel).copy(URIprefix, displayId, version);
+			addSequence(newSequence);
+			return newSequence;
+		}
+		else if (topLevel instanceof GenericTopLevel) {
+			GenericTopLevel newGenericTopLevel = ((GenericTopLevel) topLevel).copy(URIprefix, displayId, version);
+			addGenericTopLevel(newGenericTopLevel);
+			return newGenericTopLevel;
+		}
+		else {
+			throw new IllegalArgumentException("Unable to copy " + topLevel.getIdentity());
+		}
+	}
+
+	/**
+	 * Creates an identical copy of the given TopLevel instance and all its dependencies and returns them in 
+	 * a new SBOLDocument.
+	 *
+	 * @param topLevel The topLevel object to be recursively copied from this SBOLDocument
+	 * @return the created SBOLDocument with this top-level instance and all its dependencies
+	 * @throws SBOLValidationException see {@link SBOLValidationException}  
+	 */
+	public SBOLDocument createRecursiveCopy(TopLevel topLevel) throws SBOLValidationException {
+		SBOLDocument document = new SBOLDocument();
+		createRecursiveCopy(document,topLevel);
+		return document;
+	}
+	
+	private void createRecursiveCopy(SBOLDocument document, TopLevel topLevel) throws SBOLValidationException {
+		if (document.getTopLevel(topLevel.getIdentity())!=null) return;
+		if (topLevel instanceof GenericTopLevel || topLevel instanceof Sequence || topLevel instanceof Model) {
+			document.createCopy(topLevel);
+		} else if (topLevel instanceof Collection) {
+			for (TopLevel member : ((Collection)topLevel).getMembers()) {
+				createRecursiveCopy(document,member);
+			}
+			document.createCopy(topLevel);
+		} else if (topLevel instanceof ComponentDefinition) {
+			for (Component component : ((ComponentDefinition)topLevel).getComponents()) {
+				if (component.getDefinition()!=null) {
+					createRecursiveCopy(document,component.getDefinition());
+				}
+			}
+			for (TopLevel sequence : ((ComponentDefinition)topLevel).getSequences()) {
+				createRecursiveCopy(document,sequence);
+			}
+			document.createCopy(topLevel);
+		} else if (topLevel instanceof ModuleDefinition) {
+			for (FunctionalComponent functionalComponent : ((ModuleDefinition)topLevel).getFunctionalComponents()) {
+				if (functionalComponent.getDefinition()!=null) {
+					createRecursiveCopy(document,functionalComponent.getDefinition());
+				}
+			}
+			for (Module module : ((ModuleDefinition)topLevel).getModules()) {
+				if (module.getDefinition()!=null) {
+					createRecursiveCopy(document,module.getDefinition());
+				}
+			}
+			for (Model model : ((ModuleDefinition)topLevel).getModels()) {
+				if (document.getModel(model.getIdentity())!=null) continue;
+				document.createCopy(model);
+			}
+			document.createCopy(topLevel);
+		}
+	}
+
+	/**
+	 * Creates a copy of the given TopLevel instance with the given arguments, and then adds it to
+	 * the corresponding top-level list owned by this SBOL document.
+	 * <p>
+	 * If the given {@code URIprefix} is {@code null}, then it is extracted from the given
+	 * {@code topLevel} instance. If it does not end with one of the following delimiters: "/", ":", or "#", then
+	 * "/" is appended to the end of it.
+	 * <p>
+	 * If either the given {@code displayId} or {@code version}, then the corresponding field
+	 * is extracted from the given {@code topLevel} instance. Both extracted fields are required
+	 * to be valid and not {@code null}.
+	 * <p>
+	 * A top-level instance with a compliant URI is created using the given arguments,
+	 * and then its display ID, persistent identity, and version fields are set. This
+	 * instance is then added to the corresponding top-level list owned by this SBOL document.
+	 *
+	 * @param topLevel The topLevel object to be renamed from this SBOLDocument
+	 * @param URIprefix maps to a domain over which the user has control
+	 * @param displayId  an intermediate between name and identity that is machine-readable
+	 * @param version The given version for this object
+	 * @return the created top-level instance
+	 * @throws SBOLValidationException see {@link SBOLValidationException} 
+	 */
+	public TopLevel rename(TopLevel topLevel, String URIprefix, String displayId, String version) throws SBOLValidationException {
+		TopLevel renamedTopLevel = createCopy(topLevel,URIprefix,displayId,version);
+		removeTopLevel(topLevel);
+		return renamedTopLevel;
+	}
+
+	/**
+	 * Appends the specified {@code sequence} object to the end of the list of sequences.
+	 *
+	 * @param sequence The given sequence to be added
+	 * @throws SBOLValidationException if an SBOL validation rule violation occurred in 
+	 * {@link #addTopLevel(TopLevel, Map, String, Map...)}.
+	 */
+	void addSequence(Sequence sequence) throws SBOLValidationException {
+		addTopLevel(sequence, sequences, "sequence",
+				collections, componentDefinitions, genericTopLevels, models, moduleDefinitions);
+	}
+
+	/**
+	 * Removes the given {@code sequence} from this SBOL document's list of Sequence instances.
+	 *
+	 * @param sequence The given sequence to be removed
+	 * @return {@code true} if the given {@code sequence} is successfully removed, {@code false} otherwise.
+	 * @throws SBOLValidationException see {@link SBOLValidationException}  
+	 */
+	public boolean removeSequence(Sequence sequence) throws SBOLValidationException {
+		if (complete) {
+			for (ComponentDefinition cd : componentDefinitions.values()) {
+				if (cd.containsSequence(sequence.getIdentity())) {
+					throw new SBOLValidationException("sbol-10513", cd);
+				}
+			}
+		}
+		return removeTopLevel(sequence,sequences);
+	}
+
+	/**
+	 * Returns the Sequence instance matching the given {@code displayId}
+	 * and {@code version} from this SBOL document's list of
+	 * Sequence instances.
+	 * <p>
+	 * A compliant Sequence URI is created first using the {@code defaultURIprefix},
+	 * the optional type {@link TopLevel#SEQUENCE}, the given {@code displayId}
+	 * and {@code version}. This URI is used to look up the Sequence instance
+	 * in this SBOL document.
+	 *
+	 * @param displayId  an intermediate between name and identity that is machine-readable
+	 * @param version The given version for this object
+	 * @return the matching Sequence instance if present, or {@code null} otherwise.
+	 */
+	public Sequence getSequence(String displayId,String version) {
+		try {
+			return sequences.get(createCompliantURI(defaultURIprefix,TopLevel.SEQUENCE,displayId,version, typesInURIs));
+		} catch (SBOLValidationException e) {
+			return null;
+		}
+	}
+
+	/**
+	 * Returns the Sequence instance matching the given {@code modelURI} from this
+	 * SBOL document's list of Sequence instances.
+	 *
+	 * @param sequenceURI takes the given SequenceURI to retrieve the sequence from this SBOL document
+	 * @return the matching Sequence instance if present, or {@code null} otherwise.
+	 */
+	public Sequence getSequence(URI sequenceURI) {
+		return sequences.get(sequenceURI);
+	}
+
+	/**
+	 * Returns the set of {@code Sequence} instances owned by this SBOL document.
+	 *
+	 * @return the set of {@code Sequence} instances owned by this SBOL document.
+	 */
+	public Set<Sequence> getSequences() {
+		//		return (List<Structure>) structures.values();
+		Set<Sequence> structures = new HashSet<>();
+		structures.addAll(this.sequences.values());
+		return structures;
+	}
+
+	/**
+	 * Removes all entries in the list of sequences owned by this SBOL document. 
+	 * The list will be empty after this call returns.
+	 * <p>
+	 * This method calls {@link #removeSequence(Sequence)} to iteratively remove each sequence.
+	 * 
+	 * @throws SBOLValidationException if an SBOL validation rule violation occurred in {@link #removeSequence(Sequence)}.
+	 */
+	public void clearSequences() throws SBOLValidationException {
+		Object[] valueSetArray = sequences.values().toArray();
+		for (Object sequence : valueSetArray) {
+			removeSequence((Sequence)sequence);
+		}
+	}
+
+	/**
+	 * Clears the existing list <code>structures</code>, then appends all of the elements in the specified collection to the end of this list.
+	 * @throws SBOLValidationException see {@link SBOLValidationException} 
+	 */
+	/*void setSequences(Set<Sequence> sequences) throws SBOLValidationException {
+		clearSequences();
+		for (Sequence sequence : sequences) {
+			addSequence(sequence);
+		}
+	}*/
+
+	/**
+ 	 * Creates a generic top-level, and then adds it to this SBOL document's list of generic top-levels.
+	 * <p>
+	 * This method calls {@link #createGenericTopLevel(String, String, String, QName)} with the default URI
+	 * prefix of this SBOL document, the given component definition display ID, an empty version string, 
+	 * and the given RDF type. 
+	 *
+	 * @param displayId the display ID of the generic top-level to be created
+	 * @param rdfType the types of the generic top-level to be created
+	 * @return the created generic top-level
+	 * @throws SBOLValidationException if an SBOL validation rule violation occurred in 
+	 * {@link #createGenericTopLevel(String, String, String, QName)}. 
+	 */
+	public GenericTopLevel createGenericTopLevel(String displayId, QName rdfType) throws SBOLValidationException {
+		return createGenericTopLevel(defaultURIprefix,displayId,"",rdfType);
+	}
+
+	/**
+	 * Creates a generic top-level, and then adds it to this SBOL document's list of generic top-levels.
+	 * <p>
+	 * This method calls {@link #createGenericTopLevel(String, String, String, QName)} with the default URI
+	 * prefix of this SBOL document, the given component definition display ID and version, and the given RDF type. 
+	 *
+	 * @param displayId the display ID of the generic top-level to be created
+	 * @param version the version of the generic top-level to be created
+	 * @param rdfType the types of the generic top-level to be created
+	 * @return the created generic top-level
+	 * @throws SBOLValidationException if an SBOL validation rule violation occurred in 
+	 * {@link #createGenericTopLevel(String, String, String, QName)}. 
+	 */
+	public GenericTopLevel createGenericTopLevel(String displayId, String version, QName rdfType) throws SBOLValidationException {
+		return createGenericTopLevel(defaultURIprefix,displayId,version,rdfType);
+	}
+
+	/**
+	 * Creates a generic top-level, and then adds it to this SBOL document's list of generic top-levels.
+	 * <p>
+	 * This method calls {@link #createGenericTopLevel(String, String, String, QName)} with the default URI
+	 * prefix of this SBOL document, the given component definition display ID and version, and the given RDF type. 
+	 * 
+	 * @param URIprefix the given URI prefix used to create a compliant URI for the generic top-level to be created 
+	 * @param displayId the display ID of the generic top-level to be created
+	 * @param version the version of the generic top-level to be created
+	 * @param rdfType the types of the generic top-level to be created
+	 * @return the created generic top-level
+	 * @throws SBOLValidationException if an SBOL validation rules was violated:
+	 * 10201, 10202, 10204, 10206, 10220, 10303, 10304, 10305, 10401, 10501, 10701, 10801, 10901, 11101, 11201, 11301, 
+	 * 11401, 11501, 11601, 11701, 11801, 11901, 12001, 12301, 12302. 
+	 */
+	public GenericTopLevel createGenericTopLevel(String URIprefix, String displayId, String version, QName rdfType) throws SBOLValidationException {
+		URIprefix = URIcompliance.checkURIprefix(URIprefix);
+		GenericTopLevel g = createGenericTopLevel(createCompliantURI(URIprefix, TopLevel.GENERIC_TOP_LEVEL, displayId, version, typesInURIs), rdfType);
+		g.setPersistentIdentity(createCompliantURI(URIprefix, TopLevel.GENERIC_TOP_LEVEL, displayId, "", typesInURIs));
+		g.setDisplayId(displayId);
+		g.setVersion(version);
+		return g;
+	}
+
+	/**
+	 * @param identity a given identifier for this object
+	 * @param rdfType a given QName for this annotated GenericTopLevel object
+	 * @return the new generic top level
+	 * @throws SBOLValidationException if any of the following condition is satisfied:
+	 * <ul>
+	 * <li>the following SBOL validation rule was violated: 12302;</li>
+	 * <li>an SBOL validation rule violation occurred in {@link GenericTopLevel#GenericTopLevel(URI, QName)}; or </li>
+	 * <li>an SBOL validation rule violation occurred in {@link #addGenericTopLevel(GenericTopLevel)}.</li>
+	 * </ul>
+	 */
+	GenericTopLevel createGenericTopLevel(URI identity, QName rdfType) throws SBOLValidationException {
+		if (rdfType.getNamespaceURI().equals(Sbol2Terms.sbol2.getNamespaceURI()) ||
+				rdfType.getNamespaceURI().equals(Sbol1Terms.sbol1.getNamespaceURI())) {
+			throw new SBOLValidationException("sbol-12302");
+		}
+		GenericTopLevel newGenericTopLevel = new GenericTopLevel(identity,rdfType);
+		addGenericTopLevel(newGenericTopLevel);
+		return newGenericTopLevel;
+	}
+
+	/**
+	 * Appends the specified {@code genericTopLevel} object to the end of the list of generic top levels.
+	 *
+	 * @param genericTopLevel Adds the given TopLevel object to this document
+	 * @throws SBOLValidationException if an SBOL validation rule violation occurred in
+	 * {@link #addTopLevel(TopLevel, Map, String, Map...)}.
+	 */
+	void addGenericTopLevel(GenericTopLevel genericTopLevel) throws SBOLValidationException {
+		addTopLevel(genericTopLevel, genericTopLevels, "genericTopLevel",
+				collections, componentDefinitions, models, moduleDefinitions, sequences);
+	}
+
+	/**
+	 * Removes the given {@code genericTopLevel} from this SBOL document's list of GenericTopLevel instances.
+	 *
+	 * @param genericTopLevel The given GenericTopLevel object to be removed from this document
+	 * @return {@code true} if the given {@code genericTopLevel} is successfully removed, {@code false} otherwise.
+	 * @throws SBOLValidationException see {@link SBOLValidationException}  
+	 */
+	public boolean removeGenericTopLevel(GenericTopLevel genericTopLevel) throws SBOLValidationException {
+		return removeTopLevel(genericTopLevel,genericTopLevels);
+	}
+
+	/**
+	 * Returns the GenericTopLevel instance matching the given {@code displayId}
+	 * and {@code version} from this SBOL document's list of
+	 * GenericTopLevel instances.
+	 * <p>
+	 * A compliant GenericTopLevel URI is created first using the {@code defaultURIprefix},
+	 * the optional type {@link TopLevel#GENERIC_TOP_LEVEL}, the given {@code displayId}
+	 * and {@code version}. This URI is used to look up the GenericTopLevel instance
+	 * in this SBOL document.
+	 *
+	 * @param displayId  an intermediate between name and identity that is machine-readable
+	 * @param version The given version for this object
+	 * @return the matching GenericTopLevel instance if present, or {@code null} otherwise.
+	 */
+	public GenericTopLevel getGenericTopLevel(String displayId, String version) {
+		try {
+			return genericTopLevels.get(createCompliantURI(defaultURIprefix,TopLevel.GENERIC_TOP_LEVEL,displayId,version, typesInURIs));
+		} catch (SBOLValidationException e) {
+			return null;
+		}
+	}
+
+	/**
+	 * Returns the GenericTopLevel instance matching the given {@code topLevelURI} from this
+	 * SBOL document's list of GenericTopLevel instances.
+	 *
+	 * @param topLevelURI The topLevel object to be retrieved from this SBOLDocument
+	 * @return the matching GenericTopLevel instance if present, or {@code null} otherwise.
+	 */
+	public GenericTopLevel getGenericTopLevel(URI topLevelURI) {
+		return genericTopLevels.get(topLevelURI);
+	}
+
+	/**
+	 * Returns the set of {@code GenericTopLevel} instances owned by this SBOL document.
+	 *
+	 * @return the set of {@code GenericTopLevel} instances owned by this SBOL document.
+	 */
+	public Set<GenericTopLevel> getGenericTopLevels() {
+		//		return (List<GenericTopLevel>) topLevels.values();
+		Set<GenericTopLevel> topLevels = new HashSet<>();
+		topLevels.addAll(this.genericTopLevels.values());
+		return topLevels;
+	}
+
+	/**
+	 * Removes all entries in the list of generic top-levels
+	 * owned by this SBOL document. The list will be empty after this call returns.
+	 * <p>
+	 * This method calls {@link #removeGenericTopLevel(GenericTopLevel)} to iteratively
+	 * remove each generic top-level.
+	 * 
+	 * @throws SBOLValidationException if an SBOL validation rule violation occurred in {@link #removeGenericTopLevel(GenericTopLevel)}.
+	 */
+	public void clearGenericTopLevels() throws SBOLValidationException {
+		Object[] valueSetArray = genericTopLevels.values().toArray();
+		for (Object genericTopLevel : valueSetArray) {
+			removeGenericTopLevel((GenericTopLevel)genericTopLevel);
+		}
+	}
+
+	/**
+	 * Clears the existing list <code>topLevels</code>, then appends all of the elements in the specified topLevels to the end of this list.
+	 * @throws SBOLValidationException see {@link SBOLValidationException} 
+	 */
+	/*void setGenericTopLevels(Set<GenericTopLevel> topLevels) throws SBOLValidationException {
+		clearGenericTopLevels();
+		for (GenericTopLevel topLevel : topLevels) {
+			addGenericTopLevel(topLevel);
+		}
+	}*/
+
+	/**
+	 * Returns the top-level instance matching the given {@code topLevelURI} from this
+	 * SBOL document's lists of top-level instances.
+	 *
+	 * @param topLevelURI The topLevel object to be retrieved from this SBOLDocument
+	 * @return the matching top-level instance if present, or {@code null} otherwise.
+	 */
+	public TopLevel getTopLevel(URI topLevelURI) {
+		TopLevel topLevel = collections.get(topLevelURI);
+		if (topLevel!=null) {
+			return topLevel;
+		}
+		topLevel = moduleDefinitions.get(topLevelURI);
+		if (topLevel!=null) {
+			return topLevel;
+		}
+		topLevel = models.get(topLevelURI);
+		if (topLevel!=null) {
+			return topLevel;
+		}
+		topLevel = componentDefinitions.get(topLevelURI);
+		if (topLevel!=null) {
+			return topLevel;
+		}
+		topLevel = sequences.get(topLevelURI);
+		if (topLevel!=null) {
+			return topLevel;
+		}
+		topLevel = genericTopLevels.get(topLevelURI);
+		if (topLevel!=null) {
+			return topLevel;
+		}
+		return null;
+	}
+
+	/**
+	 * Returns a set of all TopLevel objects.
+	 *
+	 * @return set of all TopLevel objects.
+	 */
+	public Set<TopLevel> getTopLevels() {
+		Set<TopLevel> topLevels = new HashSet<>();
+		for (Collection topLevel : collections.values()) {
+			topLevels.add(topLevel);
+		}
+		for (Sequence topLevel : sequences.values()) {
+			topLevels.add(topLevel);
+		}
+		for (Model topLevel : models.values()) {
+			topLevels.add(topLevel);
+		}
+		for (GenericTopLevel topLevel : genericTopLevels.values()) {
+			topLevels.add(topLevel);
+		}
+		for (ComponentDefinition topLevel : componentDefinitions.values()) {
+			topLevels.add(topLevel);
+		}
+		for (ModuleDefinition topLevel : moduleDefinitions.values()) {
+			topLevels.add(topLevel);
+		}
+		return topLevels;
+	}
+
+	/**
+	 * Creates a set of TopLevels with derived from the same object
+	 * as specified by the wasDerivedFrom parameter.
+	 * @param wasDerivedFrom refers to another SBOL object or non-SBOL resource from which this object was derived.
+	 * @return Set of TopLevels with a matching wasDerivedFrom URI.
+	 */
+	public Set<TopLevel> getByWasDerivedFrom(URI wasDerivedFrom) {
+		Set<TopLevel> topLevels = new HashSet<>();
+		for (Collection topLevel : collections.values()) {
+			if (topLevel.isSetWasDerivedFrom() &&
+					topLevel.getWasDerivedFrom().equals(wasDerivedFrom)) {
+				topLevels.add(topLevel);
+			}
+		}
+		for (Sequence topLevel : sequences.values()) {
+			if (topLevel.isSetWasDerivedFrom() &&
+					topLevel.getWasDerivedFrom().equals(wasDerivedFrom)) {
+				topLevels.add(topLevel);
+			}
+		}
+		for (Model topLevel : models.values()) {
+			if (topLevel.isSetWasDerivedFrom() &&
+					topLevel.getWasDerivedFrom().equals(wasDerivedFrom)) {
+				topLevels.add(topLevel);
+			}
+		}
+		for (GenericTopLevel topLevel : genericTopLevels.values()) {
+			if (topLevel.isSetWasDerivedFrom() &&
+					topLevel.getWasDerivedFrom().equals(wasDerivedFrom)) {
+				topLevels.add(topLevel);
+			}
+		}
+		for (ComponentDefinition topLevel : componentDefinitions.values()) {
+			if (topLevel.isSetWasDerivedFrom() &&
+					topLevel.getWasDerivedFrom().equals(wasDerivedFrom)) {
+				topLevels.add(topLevel);
+			}
+		}
+		for (ModuleDefinition topLevel : moduleDefinitions.values()) {
+			if (topLevel.isSetWasDerivedFrom() &&
+					topLevel.getWasDerivedFrom().equals(wasDerivedFrom)) {
+				topLevels.add(topLevel);
+			}
+		}
+		return topLevels;
+	}
+
+	/**
+	 * Adds the given namespace URI and its prefix to this SBOL document.
+	 *
+	 * @param nameSpaceURI the URI used to construct a new namespace
+	 * @param prefix the prefix used to construct a new namespace
+	 */
+	public void addNamespace(URI nameSpaceURI, String prefix) {
+
+		//		if (!URIcompliance.isURIprefixCompliant(nameSpaceURI.toString())) {
+		//			throw new SBOLException("Namespace URI " + nameSpaceURI.toString() + " is not valid.");
+		//		}
+		nameSpaces.put(prefix, NamespaceBinding(nameSpaceURI.toString(), prefix));
+
+	}
+
+	/**
+	 * Adds the given namespace QName to this SBOL document.
+	 *
+	 * @param qName the QName to be added
+	 */
+	public void addNamespace(QName qName) {
+
+		nameSpaces.put(qName.getPrefix(), NamespaceBinding(qName.getNamespaceURI(),
+				qName.getPrefix()));
+	}
+
+	void addNamespaceBinding(NamespaceBinding namespaceBinding) {
+		nameSpaces.put(namespaceBinding.getPrefix(), namespaceBinding);
+	}
+
+	/**
+	 *  Removes all non-required namespaces from this SBOL document.
+	 *  <p>
+	 *  This method calls {@link #removeNamespace(URI)} to iteratively remove each non-required namespace.
+	 */
+	public void clearNamespaces() {
+		Object[] keySetArray = nameSpaces.keySet().toArray();
+		for (Object key : keySetArray) {
+			if (isRequiredNamespaceBinding(URI.create((String)key))) continue;
+			removeNamespace(URI.create((String)key));
+		}
+	}
+
+	/**
+	 * Returns the {@link QName} instance matching the given {@code modelURI} from this
+	 * SBOL document's list of namespace QName instances.
+	 *
+	 * @param namespaceURI the namespaceURI to be retrieved from this SBOLDocument
+	 * @return the matching instance if present, or {@code null} otherwise.
+	 */
+	public QName getNamespace(URI namespaceURI) {
+		//if (nameSpaces.get(namespaceURI)==null) return null;
+		for (NamespaceBinding namespaceBinding : nameSpaces.values()) {
+			if (namespaceBinding.getNamespaceURI().equals(namespaceURI.toString())) {
+				return new QName(namespaceBinding.getNamespaceURI(), "", namespaceBinding.getPrefix());
+			}
+		}
+		return null;
+	}
+
+	/**
+	 * Returns the list of namespace bindings owned by this SBOL document.
+	 *
+	 * @return the list of namespace bindings owned by this SBOL document.
+	 */
+	public List<QName> getNamespaces() {
+		List<QName> bindings = new ArrayList<>();
+		for (NamespaceBinding namespaceBinding : this.nameSpaces.values()) {
+			bindings.add(new QName(namespaceBinding.getNamespaceURI(), "", namespaceBinding.getPrefix()));
+		}
+		return bindings;
+	}
+
+	/**
+	 * Gets the namespace bindings for the document
+	 * @return A list of {@link NamespaceBinding}
+	 */
+	List<NamespaceBinding> getNamespaceBindings() {
+		List<NamespaceBinding> bindings = new ArrayList<>();
+		bindings.addAll(this.nameSpaces.values());
+		return bindings;
+	}
+
+	/**
+	 * Removes the given {@code namespaceURI} from this SBOL document's list of ModuleDefinition instances.
+	 *
+	 * @param namespaceURI the namespaceURI to be removed from this SBOLDocument
+	 */
+	public void removeNamespace(URI namespaceURI) {
+		if (isRequiredNamespaceBinding(namespaceURI)) {
+			throw new IllegalStateException("Cannot remove required namespace " + namespaceURI.toString());
+		}
+		nameSpaces.remove(namespaceURI);
+	}
+
+	/**
+	 * Clears the existing list of <code>namespaces</code>, then appends all of the namespaces to the end of this list.
+	 */
+	/*void setNameSpaceBindings(List<NamespaceBinding> namespaceBinding) {
+		clearNamespaces();
+		for (NamespaceBinding namespace : namespaceBinding) {
+			addNamespaceBinding(namespace);
+		}
+	}*/
+
+	boolean isRequiredNamespaceBinding(URI namespaceURI) {
+		if (namespaceURI.toString().equals(Sbol2Terms.sbol2.getNamespaceURI())) return true;
+		if (namespaceURI.toString().equals(Sbol2Terms.dc.getNamespaceURI())) return true;
+		if (namespaceURI.toString().equals(Sbol2Terms.prov.getNamespaceURI())) return true;
+		if (namespaceURI.toString().equals(Sbol1Terms.rdf.getNamespaceURI())) return true;
+		return false;
+	}
+
+	@Override
+	public int hashCode() {
+		final int prime = 31;
+		int result = 1;
+		result = prime * result + ((collections == null) ? 0 : collections.hashCode());
+		result = prime * result
+				+ ((componentDefinitions == null) ? 0 : componentDefinitions.hashCode());
+		result = prime * result + ((genericTopLevels == null) ? 0 : genericTopLevels.hashCode());
+		result = prime * result + ((models == null) ? 0 : models.hashCode());
+		result = prime * result + ((moduleDefinitions == null) ? 0 : moduleDefinitions.hashCode());
+		result = prime * result + ((nameSpaces == null) ? 0 : nameSpaces.hashCode());
+		result = prime * result + ((sequences == null) ? 0 : sequences.hashCode());
+		return result;
+	}
+
+
+	@Override
+	public boolean equals(Object obj) {
+		if (this == obj)
+			return true;
+		if (obj == null)
+			return false;
+		if (getClass() != obj.getClass())
+			return false;
+		SBOLDocument other = (SBOLDocument) obj;
+		if (collections == null) {
+			if (other.collections != null)
+				return false;
+		} else if (!collections.equals(other.collections))
+			return false;
+		if (componentDefinitions == null) {
+			if (other.componentDefinitions != null)
+				return false;
+		} else if (!componentDefinitions.equals(other.componentDefinitions))
+			return false;
+		if (genericTopLevels == null) {
+			if (other.genericTopLevels != null)
+				return false;
+		} else if (!genericTopLevels.equals(other.genericTopLevels))
+			return false;
+		if (models == null) {
+			if (other.models != null)
+				return false;
+		} else if (!models.equals(other.models))
+			return false;
+		if (moduleDefinitions == null) {
+			if (other.moduleDefinitions != null)
+				return false;
+		} else if (!moduleDefinitions.equals(other.moduleDefinitions))
+			return false;
+		if (nameSpaces == null) {
+			if (other.nameSpaces != null)
+				return false;
+		} else if (!nameSpaces.equals(other.nameSpaces))
+			return false;
+		if (sequences == null) {
+			if (other.sequences != null)
+				return false;
+		} else if (!sequences.equals(other.sequences))
+			return false;
+		return true;
+	}
+
+	/**
+	 * @param newTopLevel
+	 * @param instancesMap
+	 * @param typeName
+	 * @param maps
+	 * @throws SBOLValidationException if either of the following SBOL validation rules was violated:
+	 * 10202, 10220. 
+	 */
+	@SafeVarargs
+	private final <TL extends TopLevel> void addTopLevel(TL newTopLevel, Map<URI, TL> instancesMap, String typeName, Map<URI, ? extends Identified> ... maps) throws SBOLValidationException {
+		boolean childrenCompliant = true;
+		try {
+			newTopLevel.checkDescendantsURIcompliance();
+		} catch (SBOLValidationException e) {
+			childrenCompliant = false;
+		}
+		if (compliant && childrenCompliant) {
+			URI persistentId = URI.create(extractPersistentId(newTopLevel.getIdentity()));
+			if (keyExistsInAnyMap(persistentId, maps))
+				throw new SBOLValidationException("sbol-10220", newTopLevel);
+			if (instancesMap.containsKey(newTopLevel.getIdentity()))
+				throw new SBOLValidationException("sbol-10202", newTopLevel);
+			String prefix = extractURIprefix(persistentId);
+			while (prefix!=null) {
+				if (keyExistsInAnyMap(URI.create(prefix), maps))
+					throw new SBOLValidationException("sbol-10202", newTopLevel);
+				if (instancesMap.containsKey(URI.create(prefix)))
+					throw new SBOLValidationException("sbol-10202", newTopLevel);
+				prefix = extractURIprefix(URI.create(prefix));
+			}
+			if (prefixes.contains(persistentId.toString())) {
+				throw new IllegalArgumentException("Persistent identity `" + persistentId.toString() +
+						"' matches URI prefix in document.");
+			}
+			prefix = extractURIprefix(persistentId);
+			while (prefix!=null) {
+				prefixes.add(prefix);
+				prefix = extractURIprefix(URI.create(prefix));
+			}
+			instancesMap.put(newTopLevel.getIdentity(), newTopLevel);
+			Identified latest = instancesMap.get(persistentId);
+			if (latest == null) {
+				instancesMap.put(persistentId, newTopLevel);
+			}
+			else {
+				if (isFirstVersionNewer(
+						extractVersion(newTopLevel.getIdentity()),
+						extractVersion(latest.getIdentity()))){
+					instancesMap.put(persistentId, newTopLevel);
+				}
+			}
+		}
+		else { // Only check if URI exists in all maps.
+			if (keyExistsInAnyMap(newTopLevel.getIdentity()))
+				throw new SBOLValidationException("sbol-10202", newTopLevel);
+			if (instancesMap.containsKey(newTopLevel.getIdentity()))
+				throw new SBOLValidationException("sbol-10202", newTopLevel);
+			instancesMap.put(newTopLevel.getIdentity(), newTopLevel);
+			if (newTopLevel.isSetPersistentIdentity()) {
+				Identified latest = instancesMap.get(newTopLevel.getPersistentIdentity());
+				if (latest == null) {
+					instancesMap.put(newTopLevel.getPersistentIdentity(), newTopLevel);
+				}
+				else {
+					if (isFirstVersionNewer(
+							extractVersion(newTopLevel.getIdentity()),
+							extractVersion(latest.getIdentity()))){
+						instancesMap.put(newTopLevel.getPersistentIdentity(), newTopLevel);
+					}
+				}
+			}
+		}
+		newTopLevel.setSBOLDocument(this);
+	}
+
+	/**
+	 * Removes the given {@code topLevel} from this SBOL document's list of TopLevel instances.
+	 *
+	 * @param topLevel The topLevel object to be removed from this SBOLDocument
+	 * @param instancesMap map of toplevel instances
+	 * @return {@code true} if the given {@code topLevel} is successfully removed, {@code false} otherwise.
+	 * @throws SBOLValidationException see {@link SBOLValidationException} 
+	 */
+	private final <TL extends TopLevel> boolean removeTopLevel(TopLevel topLevel, Map<URI, TL> instancesMap) throws SBOLValidationException {
+		if (complete) {
+			for (Collection c : collections.values()) {
+				if (c.containsMember(topLevel.getIdentity())) {
+					throw new SBOLValidationException("sbol-12103", c);
+				}
+			}
+		}
+		Set<TopLevel> setToRemove = new HashSet<>();
+		setToRemove.add(topLevel);
+		boolean changed = instancesMap.values().removeAll(setToRemove);
+		URI latestVersion = null;
+		for (TL tl : instancesMap.values()) {
+			if (topLevel.getPersistentIdentity().toString().equals(tl.getPersistentIdentity().toString())) {
+				if (latestVersion==null) {
+					latestVersion = tl.getIdentity();
+				} else if (isFirstVersionNewer(extractVersion(tl.getIdentity()),extractVersion(latestVersion))) {
+					latestVersion = tl.getIdentity();
+				}
+			}
+		}
+		if (latestVersion != null) {
+			instancesMap.put(topLevel.getPersistentIdentity(),instancesMap.get(latestVersion));
+		}
+		return changed;
+	}
+
+	private void removeTopLevel(TopLevel topLevel) throws SBOLValidationException {
+		if (topLevel instanceof GenericTopLevel) removeGenericTopLevel((GenericTopLevel) topLevel);
+		else if (topLevel instanceof Collection) removeCollection((Collection) topLevel);
+		else if (topLevel instanceof Sequence) removeSequence((Sequence) topLevel);
+		else if (topLevel instanceof ComponentDefinition) removeComponentDefinition((ComponentDefinition) topLevel);
+		else if (topLevel instanceof Model) removeModel((Model) topLevel);
+		else if (topLevel instanceof ModuleDefinition) removeModuleDefinition((ModuleDefinition) topLevel);
+	}
+
+	/**
+	 * Sets the default URI prefix to the given {@code defaultURIprefix}.
+	 *
+	 * @param defaultURIprefix the given default URI prefix
+	 * @throws IllegalArgumentException noncompliant URI
+	 */
+
+	public void setDefaultURIprefix(String defaultURIprefix) throws IllegalArgumentException {
+		if (!defaultURIprefix.endsWith("/") && !defaultURIprefix.endsWith(":") && !defaultURIprefix.endsWith("#")) {
+			defaultURIprefix += "/";
+		}
+		if (isURIprefixCompliant(defaultURIprefix)) {
+			this.defaultURIprefix = defaultURIprefix;
+		}
+		else {
+			throw new IllegalArgumentException(
+					"Unable to set default URI prefix to non-compliant value `" + defaultURIprefix + "'");
+		}
+	}
+
+	/**
+	 * Returns the default URI prefix of this SBOL document
+	 *
+	 * @return the default URI prefix of this SBOL document
+	 */
+	public String getDefaultURIprefix() {
+		return defaultURIprefix;
+	}
+
+	/**
+	 * Returns {@code true} if the {@code complete} flag for this SBOL document is set.
+	 * This flag is set to {@code true} if all objects are must be present within this SBOL document,
+	 * i.e. all URI references point to actual objects.
+	 *
+	 * @return {@code true} if the complete flag is set, {@code false} otherwise
+	 */
+	public boolean isComplete() {
+		return complete;
+	}
+
+	/**
+	 * Sets the complete flag which when true indicates this SBOL document is complete
+	 * and any URIs that cannot be dereferenced to a valid object cause an exception to be thrown.
+	 *
+	 * @param complete A flag indicator which when true indicates this SBOL document is complete
+	 */
+	public void setComplete(boolean complete) {
+		this.complete = complete;
+	}
+
+	/**
+	 * Returns {@code true} if all URIs in this SBOL document are compliant.
+	 *
+	 * @return {@code true} if all URIs in this SBOL document are compliant,
+	 * {@code false} otherwise
+	 */
+	public boolean isCompliant() {
+		return compliant;
+	}
+
+	void setCompliant(boolean compliant) {
+		this.compliant = compliant;
+	}
+
+	/**
+	 * Returns {@code true} if types are to be inserted into top-level URIs.
+	 *
+	 * @return {@code true} if types are to be inserted into top-level URIs, {@code false} otherwise
+	 */
+	public boolean isTypesInURIs() {
+		return typesInURIs;
+	}
+
+	/**
+	 * Sets the flag to the given {@code typesInURIs} to determine if types are to be inserted into top-level URIs.
+	 *
+	 * @param typesInURIs A flag to determine if types are to be inserted into top-level URIs
+	 */
+	public void setTypesInURIs(boolean typesInURIs) {
+		this.typesInURIs = typesInURIs;
+	}
+
+	/**
+	 * Returns {@code true} if default component instances should be created when not present.
+	 *
+	 * @return {@code true} if default component instances should be created when not present,
+	 * {@code false} otherwise
+	 */
+	public boolean isCreateDefaults() {
+		return createDefaults;
+	}
+
+	/**
+	 * Sets the flag to the given {@code createDefaults} to determine if default component instances
+	 * should be created when not present.
+	 *
+	 * @param createDefaults A flag to determine if default component instances should be created when not present.
+	 */
+	public void setCreateDefaults(boolean createDefaults) {
+		this.createDefaults = createDefaults;
+	}
+
+	/**
+	 * Takes in a given RDF fileName and add the data read to this SBOLDocument.
+	 *
+	 * @param fileName a given RDF fileName
+	 * @throws SBOLValidationException see {@link SBOLValidationException}
+	 * @throws SBOLConversionException see {@link SBOLConversionException}
+	 * @throws IOException see {@link IOException}
+	 */
+	public void read(String fileName) throws SBOLValidationException, IOException, SBOLConversionException {
+		read(new File(fileName));
+	}
+
+	/**
+	 * Takes in a given RDF File and add the data read to this SBOLDocument.
+	 *
+	 * @param file a given RDF File
+	 * @throws SBOLValidationException see {@link SBOLValidationException}
+	 * @throws SBOLConversionException see {@link SBOLConversionException}
+	 * @throws IOException see {@link IOException}
+	 */
+	public void read(File file) throws SBOLValidationException, IOException, SBOLConversionException {
+		FileInputStream stream     = new FileInputStream(file);
+		BufferedInputStream buffer = new BufferedInputStream(stream);
+		read(buffer);
+	}
+
+	/**
+	 * Takes in a given RDF InputStream and add the data read to this SBOLDocument.
+	 *
+	 * @param in a given RDF InputStream
+	 * @throws SBOLValidationException see {@link SBOLValidationException}
+	 * @throws SBOLConversionException see {@link SBOLConversionException}
+	 * @throws IOException see {@link IOException}
+	 */
+	public void read(InputStream in) throws SBOLValidationException, IOException, SBOLConversionException {
+		SBOLReader.read(this,in,SBOLDocument.RDF);
+	}
+
+	/**
+	 * Serializes SBOLDocument and outputs the data from the serialization to the given output
+	 * file name in RDF format
+	 * @param filename the given output file name
+	 * @throws IOException see {@link IOException}
+	 * @throws SBOLConversionException see {@link SBOLConversionException}
+	 */
+	public void write(String filename) throws IOException, SBOLConversionException
+	{
+		SBOLWriter.write(this, new File(filename));
+	}
+
+	/**
+	 * Serializes SBOLDocument and outputs the data from the serialization to the given output
+	 * file name in fileType format
+	 * @param filename the given output file name
+	 * @param fileType the file type to be written out to
+	 * @throws IOException see {@link IOException}
+	 * @throws SBOLConversionException see {@link SBOLConversionException}
+	 */
+	public void write(String filename,String fileType) throws IOException, SBOLConversionException
+	{
+		SBOLWriter.write(this, new File(filename), fileType);
+	}
+
+	/**
+	 * Serializes SBOLDocument and outputs the data from the serialization to the given output
+	 * file in RDF format
+	 * @param file the given output file in RDF format
+	 * @throws IOException see {@link IOException}
+	 * @throws SBOLConversionException see {@link SBOLConversionException}
+	 */
+	public void write(File file) throws IOException, SBOLConversionException
+	{
+		FileOutputStream stream = new FileOutputStream(file);
+		BufferedOutputStream buffer = new BufferedOutputStream(stream);
+		SBOLWriter.write(this, buffer);
+		stream.close();
+		buffer.close();
+	}
+
+	/**
+	 * Serializes SBOLDocument and outputs the data from the serialization to the given output
+	 * file in fileType format
+	 * @param file the given output file
+	 * @param fileType the file type of the given output file
+	 * @throws IOException see {@link IOException}
+	 * @throws SBOLConversionException see {@link SBOLConversionException}
+	 */
+	public void write(File file,String fileType) throws IOException, SBOLConversionException
+	{
+		FileOutputStream stream = new FileOutputStream(file);
+		BufferedOutputStream buffer = new BufferedOutputStream(stream);
+		SBOLWriter.write(this, buffer, fileType);
+		stream.close();
+		buffer.close();
+	}
+
+	/**
+	 * Serializes SBOLDocument and outputs the data from the serialization to the given output
+	 * stream in RDF format
+	 * @param out the given output stream
+	 * @throws SBOLConversionException see {@link SBOLConversionException}
+	 */
+	public void write(OutputStream out) throws SBOLConversionException
+	{
+		SBOLWriter.write(this, out);
+	}
+
+	/**
+	 * Serializes SBOLDocument and outputs the data from the serialization to the given output
+	 * stream in fileType format
+	 * @param out the given output stream
+	 * @param fileType specify what file type for the the given output stream
+	 * @throws SBOLConversionException see {@link SBOLConversionException}   
+	 * @throws IOException see {@link IOException} 
+	 */
+	public void write(OutputStream out,String fileType) throws SBOLConversionException, IOException 
+	{
+		SBOLWriter.write(this, out, fileType);
+	}
+
+	@Override
+	public String toString() {
+		return "SBOLDocument [genericTopLevels=" + genericTopLevels + ", collections="
+				+ collections + ", componentDefinitions=" + componentDefinitions + ", models="
+				+ models + ", moduleDefinitions=" + moduleDefinitions + ", sequences=" + sequences
+				+ ", nameSpaces=" + nameSpaces + ", defaultURIprefix=" + defaultURIprefix
+				+ ", complete=" + complete + ", compliant=" + compliant + ", typesInURIs="
+				+ typesInURIs + ", createDefaults=" + createDefaults + "]";
+
+	}
+}