package org.sbolstandard.core2;

import java.io.BufferedInputStream;
import java.io.File;
import java.io.FileInputStream;
import java.io.InputStream;
import java.io.Reader;
import java.io.StringReader;
import java.net.URI;
import java.sql.Timestamp;
import java.text.ParseException;
import java.text.SimpleDateFormat;
import java.util.ArrayList;
import java.util.Collections;
import java.util.HashMap;
import java.util.HashSet;
import java.util.List;
import java.util.Map;
import java.util.Scanner;
import java.util.Set;

import javax.json.Json;
import javax.json.JsonReader;
import javax.xml.namespace.QName;
import javax.xml.stream.XMLInputFactory;
import javax.xml.stream.XMLStreamReader;

import org.sbolstandard.core2.abstract_classes.Location;
import org.sbolstandard.core2.util.SBOLPair;

import uk.ac.intbio.core.io.turtle.TurtleIo;
import uk.ac.ncl.intbio.core.datatree.DocumentRoot;
import uk.ac.ncl.intbio.core.datatree.IdentifiableDocument;
import uk.ac.ncl.intbio.core.datatree.Literal;
import uk.ac.ncl.intbio.core.datatree.NamedProperty;
import uk.ac.ncl.intbio.core.datatree.NamespaceBinding;
import uk.ac.ncl.intbio.core.datatree.NestedDocument;
import uk.ac.ncl.intbio.core.datatree.TopLevelDocument;
import uk.ac.ncl.intbio.core.io.IoReader;
import uk.ac.ncl.intbio.core.io.json.JsonIo;
import uk.ac.ncl.intbio.core.io.json.StringifyQName;
import uk.ac.ncl.intbio.core.io.rdf.RdfIo;

public class SBOLReader {

	/*
	 * TODO:
	 * new class GenericLocation - orientation
	 * change to enumeration - direction, access, refinement, restriction, orientation
	 * new location will be added -  range cut, multi-range and GenericLocation
	 *
	 */
<<<<<<< HEAD
=======
	private static String authority = null;
	
	public static void setAuthority(String authority) 
	{
		SBOLReader.authority = authority;
	}
>>>>>>> 01172ea0

	public static SBOLDocument read(String fileName) throws Throwable
	{
		FileInputStream fis = new FileInputStream(fileName);
		String inputStreamString = new Scanner(fis,"UTF-8").useDelimiter("\\A").next();
		return readRdf(new File(fileName));
	}

	public static SBOLDocument readJson(String fileName) throws Throwable
	{
		return readJson(new File(fileName));
	}

	public static SBOLDocument readRdf(String fileName) throws Throwable
	{
		return readRdf(new File(fileName));
	}

	public static SBOLDocument readTurtle(String fileName) throws Throwable
	{
		return readTurtle(new File(fileName));
	}

	public static SBOLDocument readJson(File file) throws Throwable
	{
		FileInputStream stream = new FileInputStream(file);
		BufferedInputStream buffer = new BufferedInputStream(stream);
		String inputStreamString = new Scanner(stream,"UTF-8").useDelimiter("\\A").next();

		DocumentRoot<QName> document= readJson(new StringReader(inputStreamString));
		return readJson(buffer, document);
	}

	public static SBOLDocument read(File file) throws Throwable
	{
		FileInputStream stream = new FileInputStream(file);
		BufferedInputStream buffer = new BufferedInputStream(stream);

		return read(buffer);
	}

	/**
	 * Takes in the given .rdf file and converts the file to an SBOLDocument
	 */
	public static SBOLDocument readRdf(File file) throws Throwable
	{
		FileInputStream stream = new FileInputStream(file);
		BufferedInputStream buffer = new BufferedInputStream(stream);
		//		String inputStreamString = new Scanner(stream,"UTF-8").useDelimiter("\\A").next();
		//
		//		DocumentRoot<QName> document= readRdf(new StringReader(inputStreamString));
		//
		//		for(NamespaceBinding n: document.getNamespaceBindings())
		//		{
		//			if(n.getNamespaceURI().equals(Sbol1Terms.sbol1.getNamespaceURI()))
		//			{
		//				return readRdfV1(buffer, document);
		//			}
		//		}
		return readRdf(buffer);
	}

	public static SBOLDocument readTurtle(File file) throws Throwable
	{
		FileInputStream stream = new FileInputStream(file);
		BufferedInputStream buffer = new BufferedInputStream(stream);
		String inputStreamString = new Scanner(stream,"UTF-8").useDelimiter("\\A").next();

		DocumentRoot<QName> document= readTurtle(new StringReader(inputStreamString));
		return readTurtle(buffer, document);
	}

	public static SBOLDocument readJson(InputStream in, DocumentRoot<QName> document)
	{
		SBOLDocument SBOLDoc = new SBOLDocument();
		for(NamespaceBinding n : document.getNamespaceBindings())
		{
			SBOLDoc.addNameSpaceBinding(URI.create(n.getNamespaceURI()), n.getPrefix());
		}
		readTopLevelDocs(SBOLDoc,document);
		return SBOLDoc;
	}

	public static SBOLDocument read(InputStream in)
	{
		String inputStreamString = new Scanner(in,"UTF-8").useDelimiter("\\A").next();
		SBOLDocument SBOLDoc = new SBOLDocument();
		try
		{
			DocumentRoot<QName> document = readRdf(new StringReader(inputStreamString));

			for(NamespaceBinding n: document.getNamespaceBindings())
			{
				if(n.getNamespaceURI().equals(Sbol1Terms.sbol1.getNamespaceURI()))
				{
					return readRdfV1(in, document);
				}
				SBOLDoc.addNameSpaceBinding(URI.create(n.getNamespaceURI()), n.getPrefix());
			}

			readTopLevelDocs(SBOLDoc,document);

		}
		catch (Exception e) { e.printStackTrace(); }

		return SBOLDoc;
	}

	public static SBOLDocument readRdf(InputStream in)
	{
		String inputStreamString = new Scanner(in,"UTF-8").useDelimiter("\\A").next();
		SBOLDocument SBOLDoc = new SBOLDocument();
		//		DocumentRoot<QName> document;
		try {
			DocumentRoot<QName> document = readRdf(new StringReader(inputStreamString));

			for(NamespaceBinding n: document.getNamespaceBindings())
			{
				if(n.getNamespaceURI().equals(Sbol1Terms.sbol1.getNamespaceURI()))
				{
					return readRdfV1(in, document);
				}
				SBOLDoc.addNameSpaceBinding(URI.create(n.getNamespaceURI()), n.getPrefix());
			}

			//			for(NamespaceBinding n : document.getNamespaceBindings())
			//			{
			//				SBOLDoc.addNameSpaceBinding(URI.create(n.getNamespaceURI()), n.getPrefix());
			//			}
			readTopLevelDocs(SBOLDoc,document);

		} catch (Exception e) { e.printStackTrace(); }

		return SBOLDoc;
	}

	public static SBOLDocument readRdfV1(InputStream in, DocumentRoot<QName> document)
	{
		SBOLDocument SBOLDoc = new SBOLDocument();
		for(NamespaceBinding n : document.getNamespaceBindings())
		{
			if(n.getNamespaceURI().equals(Sbol1Terms.sbol1.getNamespaceURI()))
				SBOLDoc.addNameSpaceBinding(URI.create(Sbol2Terms.sbol2.getNamespaceURI()), Sbol2Terms.sbol2.getPrefix());
			else
				SBOLDoc.addNameSpaceBinding(URI.create(n.getNamespaceURI()), n.getPrefix());
		}
		readTopLevelDocsV1(SBOLDoc, document);
		return SBOLDoc;
	}

	public static SBOLDocument readTurtle(InputStream in, DocumentRoot<QName> document)
	{
		SBOLDocument SBOLDoc = new SBOLDocument();
		for(NamespaceBinding n : document.getNamespaceBindings())
		{
			SBOLDoc.addNameSpaceBinding(URI.create(n.getNamespaceURI()), n.getPrefix());
		}
		readTopLevelDocs(SBOLDoc,document);
		return SBOLDoc;
	}

	private static DocumentRoot<QName> readJson(Reader stream) throws Exception
	{
		JsonReader reader = Json.createReaderFactory(Collections.<String, Object> emptyMap()).createReader(stream);
		JsonIo jsonIo = new JsonIo();
		IoReader<String> ioReader = jsonIo.createIoReader(reader.read());
		DocumentRoot<String> root = ioReader.read();
		return StringifyQName.string2qname.mapDR(root);
	}

	private static DocumentRoot<QName> readRdf(Reader reader) throws Exception
	{
		XMLStreamReader xmlReader=XMLInputFactory.newInstance().createXMLStreamReader(reader);
		RdfIo rdfIo = new RdfIo();
		return rdfIo.createIoReader(xmlReader).read();
	}

	private static DocumentRoot<QName> readTurtle(Reader reader) throws Exception
	{
		TurtleIo turtleIo = new TurtleIo();
		return turtleIo.createIoReader(reader).read();
	}


	private static void readTopLevelDocsV1(SBOLDocument SBOLDoc, DocumentRoot<QName> document) {

		for(TopLevelDocument<QName> topLevel : document.getTopLevelDocuments())
		{
			if(topLevel.getType().equals( Sbol1Terms.DNAComponent.DNAComponent))
				parseDnaComponentV1(SBOLDoc, topLevel);
			else if(topLevel.getType().equals( Sbol1Terms.DNASequence.DNASequence))
				parseDnaSequenceV1(SBOLDoc, topLevel);
			else if(topLevel.getType().equals( Sbol1Terms.Collection.Collection))
				parseCollectionV1(SBOLDoc, topLevel);
			//TODO: else parse as genericTopLevel?
		}
	}

	private static void readTopLevelDocs(SBOLDocument SBOLDoc, DocumentRoot<QName> document) {
		for(TopLevelDocument<QName> topLevel : document.getTopLevelDocuments())
		{
			if(topLevel.getType().equals( Sbol2Terms.Collection.Collection))
				parseCollections(SBOLDoc, topLevel);
			else if(topLevel.getType().equals( Sbol2Terms.ModuleDefinition.ModuleDefinition))
				parseModuleDefinition(SBOLDoc, topLevel);
			else if(topLevel.getType().equals( Sbol2Terms.Model.Model))
				parseModels(SBOLDoc, topLevel);
			else if(topLevel.getType().equals( Sbol2Terms.Sequence.Sequence))
				parseSequences(SBOLDoc, topLevel);
			else if(topLevel.getType().equals( Sbol2Terms.ComponentDefinition.ComponentDefinition))
				parseComponentDefinitions(SBOLDoc, topLevel);
			else
				parseGenericTopLevel(SBOLDoc, topLevel);
		}
	}

	private static ComponentDefinition parseDnaComponentV1(SBOLDocument SBOLDoc,
			IdentifiableDocument<QName> componentDef)
	{
		URI identity    = componentDef.getIdentity();
		String displayId   = null;
		String name 	   = null;
		String description = null;
		Set<URI> roles 	   = new HashSet<URI>();
		URI seq_identity   = null;
		List<Annotation> annotations = new ArrayList<Annotation>();
		List<SequenceAnnotation> sequenceAnnotations = new ArrayList<SequenceAnnotation>();
		List<Component> components = new ArrayList<Component>();
		List<SequenceConstraint> sequenceConstraints = new ArrayList<SequenceConstraint>();

		List<SBOLPair> precedePairs = new ArrayList<SBOLPair>();
		Map<URI, URI> componentDefMap = new HashMap<URI, URI>();

		Set<URI> type = new HashSet<URI>();
		type.add(Sbol2Terms.DnaComponentV1URI.type);
		int component_num = 0;

		for(NamedProperty<QName> namedProperty : componentDef.getProperties())
		{
			if(namedProperty.getName().equals(Sbol1Terms.DNAComponent.displayId))
			{
				displayId = ((Literal<QName>)namedProperty.getValue()).getValue().toString();
				if (authority!=null) {
					identity = URI.create(authority + "/" + displayId + "/1/0");
				}
			}
			else if(namedProperty.getName().equals(Sbol1Terms.DNAComponent.name))
			{
				name = ((Literal<QName>)namedProperty.getValue()).getValue().toString();
			}
			else if(namedProperty.getName().equals(Sbol1Terms.DNAComponent.description))
			{
				description = ((Literal<QName>)namedProperty.getValue()).getValue().toString();
			}
			else if(namedProperty.getName().equals(Sbol1Terms.DNAComponent.type))
			{
				roles.add(URI.create(((Literal<QName>)namedProperty.getValue()).getValue().toString()));
			}
			else if(namedProperty.getName().equals(Sbol1Terms.DNAComponent.annotations))
			{
				//				URI value = URI.create(((Literal<QName>)namedProperty.getValue()).getValue().toString());
				//				componentDefMap.put(componentDef, value);

				SequenceAnnotation sa = parseSequenceAnnotationV1(SBOLDoc,
						((NestedDocument<QName>)namedProperty.getValue()), precedePairs);

				sequenceAnnotations.add(sa);

				// TODO: make component either displayid or unique counter
<<<<<<< HEAD
				int component_ver = 0;
				URI component_identity = null;
				if(displayId != null)
=======
				URI component_identity = null;
				/*if(displayId != null)
>>>>>>> 01172ea0
				{
					component_identity = URI.create(getParentURI(componentDef.getIdentity())+ displayId + "/1/0");
				}
				else
<<<<<<< HEAD
				{
					component_identity = URI.create(getParentURI(componentDef.getIdentity())+ "/component#" + ++component_ver + "/1/0");
				}
				URI access = Sbol2Terms.Access.PUBLIC;
				URI instantiatedComponent = component_identity;
				// URI instantiatedComponent = sa.getComponent();
				// TODO: change sa.getComponent() to component_identity
				// TODO: add to map2 from sa.getIdentity() to component_identity
				componentDefMap.put(sa.getIdentity(), component_identity);
=======
				{*/
				component_identity = URI.create(getParentURI(identity)+ "component" + ++component_num + "/1/0");
				/*}*/
				URI access = Sbol2Terms.Access.PUBLIC;
				URI instantiatedComponent = sa.getComponent();
				// TODO: replace sa.getIdentity() with the identity of this nestedDocument
				componentDefMap.put(sa.getIdentity(), component_identity);
				sa.setComponent(component_identity);
>>>>>>> 01172ea0

				Component component = new Component(component_identity, access, instantiatedComponent);
				components.add(component);

			}
			else if(namedProperty.getName().equals(Sbol1Terms.DNAComponent.dnaSequence))
			{
				seq_identity = parseDnaSequenceV1(SBOLDoc, (NestedDocument<QName>) namedProperty.getValue()).getIdentity();
			}
			else
			{
				annotations.add(new Annotation(namedProperty)) ;
			}
		}

		if(roles.isEmpty())
			roles.add(Sbol2Terms.DnaComponentV1URI.roles);

		// TODO: for each pair in the list of precedes, create a sequenceConstraint of restriction
		// precedes, the subject is the component URI of the first SA in
		// the list and the object is the second SA's component
		int sc_version = 0;
		for(SBOLPair pair: precedePairs)
		{
			// TODO: need parent URI in front, sequenceConstraint##
<<<<<<< HEAD
			URI sc_identity = URI.create(getParentURI(componentDef.getIdentity())+"/sequenceConstraint#" + ++sc_version +"/1/0");
=======
			URI sc_identity = URI.create(getParentURI(identity)+"sequenceConstraint" + ++sc_version +"/1/0");
>>>>>>> 01172ea0

			// TODO: turn into a URI constant
			URI restriction = Sbol2Terms.DnaComponentV1URI.restriction;

			// TODO: these should use map2 to fetch component URI
			//			URI subject = pair.getLeft();
			//			URI object = pair.getRight();
			URI subject = null;
			URI object = null;
			for(URI key : componentDefMap.keySet())
			{
				if(pair.getLeft().equals(key))
				{
					subject = componentDefMap.get(key);
				}
				else if(pair.getRight().equals(key))
				{
					object = componentDefMap.get(key);
				}

			}


			SequenceConstraint sc = new SequenceConstraint(sc_identity, restriction, subject, object);
			sequenceConstraints.add(sc);
		}

		ComponentDefinition c = SBOLDoc.createComponentDefinition(identity, type, roles);
		if(displayId != null)
			c.setDisplayId(displayId);
		if(name != null && !name.isEmpty())
			c.setName(name);
		if(description != null && !description.isEmpty())
			c.setDescription(description);
		if(seq_identity != null)
			c.setSequence(seq_identity);
		if(!annotations.isEmpty())
			c.setAnnotations(annotations);
		if(!sequenceAnnotations.isEmpty())
			c.setSequenceAnnotations(sequenceAnnotations);
		if(!components.isEmpty())
			c.setSubComponents(components);
		if(!sequenceConstraints.isEmpty())
			c.setSequenceConstraints(sequenceConstraints);


		return c;
	}

	private static Sequence parseDnaSequenceV1(SBOLDocument SBOLDoc, IdentifiableDocument<QName> topLevel)
	{
		URI identity = topLevel.getIdentity();
		String elements = null;
		URI encoding = Sbol2Terms.SequenceURI.DnaSequenceV1;
		String displayId = null;
		String name = null;
		String description = null;
		List<Annotation> annotations = new ArrayList<Annotation>();

		for(NamedProperty<QName> namedProperty : topLevel.getProperties())
		{
			if(namedProperty.getName().equals(Sbol1Terms.DNASequence.nucleotides))
			{
				elements = ((Literal<QName>)namedProperty.getValue()).getValue().toString();
			}
			else if(namedProperty.getName().equals(Sbol2Terms.Documented.displayId))
			{
				displayId = ((Literal<QName>)namedProperty.getValue()).getValue().toString();
				if (authority!=null) {
					identity = URI.create(authority + "/" + displayId + "/1/0");
				}	
			}
			else if(namedProperty.getName().equals(Sbol2Terms.Documented.name))
			{
				name = ((Literal<QName>)namedProperty.getValue()).getValue().toString();
			}
			else if(namedProperty.getName().equals(Sbol2Terms.Documented.description))
			{
				description = ((Literal<QName>)namedProperty.getValue()).getValue().toString();
			}
			else
			{
				annotations.add(new Annotation(namedProperty)) ;
			}
		}

		Sequence sequence = SBOLDoc.createSequence(identity, elements, encoding);
		if(displayId != null)
			sequence.setDisplayId(displayId);
		if(name != null)
			sequence.setName(name);
		if(description != null)
			sequence.setDescription(description);
		if(!annotations.isEmpty())
			sequence.setAnnotations(annotations);

		return sequence;
	}

	private static Collection parseCollectionV1(SBOLDocument SBOLDoc, IdentifiableDocument<QName> topLevel)
	{
		URI identity = topLevel.getIdentity();
		String displayId = null;
		String name = null;
		String description = null;
		Set<URI> members = new HashSet<URI>();
		List<Annotation> annotations = new ArrayList<Annotation>();

		for(NamedProperty<QName> namedProperty : topLevel.getProperties())
		{
			if(namedProperty.getName().equals(Sbol1Terms.Collection.displayId))
			{
				displayId = ((Literal<QName>)namedProperty.getValue()).getValue().toString();
				if (authority!=null) {
					identity = URI.create(authority + "/" + displayId + "/1/0");
				}				
			}
			else if(namedProperty.getName().equals(Sbol1Terms.Collection.name))
			{
				name = ((Literal<QName>)namedProperty.getValue()).getValue().toString();
			}
			else if(namedProperty.getName().equals(Sbol1Terms.Collection.description))
			{
				description = ((Literal<QName>)namedProperty.getValue()).getValue().toString();
			}
			else if(namedProperty.getName().equals(Sbol1Terms.Collection.component))
			{
				members.add(parseDnaComponentV1(SBOLDoc, (NestedDocument<QName>)namedProperty.getValue()).getIdentity());
			}
			else
			{
				annotations.add(new Annotation(namedProperty)) ;
			}
		}

		Collection c = SBOLDoc.createCollection(identity);
		if(displayId != null)
			c.setDisplayId(displayId);
		if(name != null)
			c.setName(name);
		if(description != null)
			c.setDescription(description);
		if(!members.isEmpty())
			c.setMembers(members);
		if(!annotations.isEmpty())
			c.setAnnotations(annotations);
		return c;
	}

	private static SequenceAnnotation parseSequenceAnnotationV1(SBOLDocument SBOLDoc,
			NestedDocument<QName> sequenceAnnotation, List<SBOLPair> precedePairs)
	{
		String identity = null;
		Integer start = null;
		Integer end = null;
		String strand = null;
		URI componentURI = null;

		List<Annotation> annotations = new ArrayList<Annotation>();
		Map<URI, IdentifiableDocument<QName>> saURIMap = new HashMap<URI, IdentifiableDocument<QName>>();

		for(NamedProperty<QName> namedProperty : sequenceAnnotation.getProperties())
		{
			if(namedProperty.getName().equals(Sbol1Terms.SequenceAnnotations.uri))
			{
				// TODO: <parentURI> + "/" + annotation# + "/1/0" (only do this if authority is not null)
				identity = ((Literal<QName>)namedProperty.getValue()).getValue().toString();
			}
			else if(namedProperty.getName().equals(Sbol1Terms.SequenceAnnotations.bioStart))
			{
				String temp = ((Literal<QName>)namedProperty.getValue()).getValue().toString();
				start = Integer.parseInt(temp);
			}
			else if(namedProperty.getName().equals(Sbol1Terms.SequenceAnnotations.bioEnd))
			{
				String temp2 = ((Literal<QName>)namedProperty.getValue()).getValue().toString();
				end = Integer.parseInt(temp2);
			}
			else if(namedProperty.getName().equals(Sbol1Terms.SequenceAnnotations.strand))
			{
				strand = ((Literal<QName>)namedProperty.getValue()).getValue().toString();
			}
			else if(namedProperty.getName().equals(Sbol1Terms.SequenceAnnotations.subComponent))
			{
				componentURI = parseDnaComponentV1(SBOLDoc,
						(NestedDocument<QName> )namedProperty.getValue()).getIdentity();
			}
			else if(namedProperty.getName().equals(Sbol1Terms.SequenceAnnotations.precedes))
			{
				//TODO: create a pair which includes URI of this annotation and the URI referred to in
				//the precedes, and add this to a list of precedes pairs.
				URI left = sequenceAnnotation.getIdentity();
				URI right = URI.create(((Literal<QName>)namedProperty.getValue()).getValue().toString());
				SBOLPair pair = new SBOLPair(left, right);
				precedePairs.add(pair);
			}
			else
			{
				annotations.add(new Annotation(namedProperty)) ;
			}
		}

		Location location = null; //Note: Do not create a seqAnnotation if Location is empty

		if(start != null && end != null) //create SequenceAnnotation & Component
		{
			URI range_identity = URI.create(getParentURI(sequenceAnnotation.getIdentity()) + "range/1/0");
			Range r = new Range(range_identity, start, end);
			if(strand != null)
			{
				if(strand.equals("+"))
				{
					r.setOrientation(Sbol2Terms.Orientation.inline);
				}
				else if(strand.equals("-"))
				{
					r.setOrientation(Sbol2Terms.Orientation.reverseComplement);
				}

				location = r;
			}
		}
		else
		{
			// TODO: create location with dummy (0) values for start/end for now
			// replace later with new location class composed of just an orientation
			// Do not return here
			URI dummyRange_id = URI.create(getParentURI(sequenceAnnotation.getIdentity()) + "range/1/0");
			int dummy_start = 0;
			int dummy_end = 0;
			Range dummyRange = new Range(dummyRange_id, dummy_start, dummy_end);
			location = dummyRange;
		}

		SequenceAnnotation s = new SequenceAnnotation(sequenceAnnotation.getIdentity(), location);

		if(componentURI != null)
			s.setComponent(componentURI);
		if(!annotations.isEmpty())
			s.setAnnotations(annotations);

		return s;
	}


	private static ComponentDefinition parseComponentDefinitions(SBOLDocument SBOLDoc, TopLevelDocument<QName> topLevel)
	{
		Set<URI> type = new HashSet<URI>();
		Set<URI> roles = new HashSet<URI>();

		URI structure = null;
		List<Component> components = new ArrayList<Component>();
		List<SequenceAnnotation> sequenceAnnotations = new ArrayList<SequenceAnnotation>();
		List<SequenceConstraint> sequenceConstraints = new ArrayList<SequenceConstraint>();

		String name = null;
		String description = null;
		String timeStamp = null;
		List<Annotation> annotations = new ArrayList<Annotation>();

		for(NamedProperty<QName> namedProperty : topLevel.getProperties())
		{
			if(namedProperty.getName().equals(Sbol2Terms.ComponentDefinition.type))
			{
				type.add(URI.create(((Literal<QName>)namedProperty.getValue()).getValue().toString()));
			}
			else if(namedProperty.getName().equals(Sbol2Terms.Model.roles))
			{
				roles.add(URI.create(((Literal<QName>)namedProperty.getValue()).getValue().toString()));
			}
			else if(namedProperty.getName().equals(Sbol2Terms.ComponentDefinition.hasSubComponents))
			{
				components.add(parseSubComponent(((NestedDocument<QName>)namedProperty.getValue())));
			}
			else if(namedProperty.getName().equals(Sbol2Terms.ComponentDefinition.hasSequence))
			{
				structure = URI.create(((Literal<QName>)namedProperty.getValue()).getValue().toString());
			}
			else if(namedProperty.getName().equals(Sbol2Terms.ComponentDefinition.hasSequenceAnnotations))
			{
				sequenceAnnotations.add(parseSequenceAnnotation((NestedDocument<QName>)namedProperty.getValue()));
			}
			else if(namedProperty.getName().equals(Sbol2Terms.ComponentDefinition.hasSequenceConstraints))
			{
				sequenceConstraints.add(parseSequenceConstraint(((NestedDocument<QName>)namedProperty.getValue())));
			}
			else if(namedProperty.getName().equals(Sbol2Terms.Documented.name))
			{
				name = ((Literal<QName>)namedProperty.getValue()).getValue().toString();
			}
			else if(namedProperty.getName().equals(Sbol2Terms.Documented.description))
			{
				description = ((Literal<QName>)namedProperty.getValue()).getValue().toString();
			}
			else if(namedProperty.getName().equals(Sbol2Terms.Identified.timeStamp))
			{
				timeStamp = ((Literal<QName>)namedProperty.getValue()).getValue().toString();
			}
			else
			{
				annotations.add(new Annotation(namedProperty)) ;
			}
		}

		ComponentDefinition c = SBOLDoc.createComponentDefinition(topLevel.getIdentity(), type, roles);
		if(structure != null)
			c.setSequence(structure);
		if(!components.isEmpty())
			c.setSubComponents(components);
		if(!sequenceAnnotations.isEmpty())
			c.setSequenceAnnotations(sequenceAnnotations);
		if(!sequenceConstraints.isEmpty())
			c.setSequenceConstraints(sequenceConstraints);
		if(name != null)
			c.setName(name);
		if(description != null)
			c.setDescription(description);
		if(timeStamp != null)
			c.setTimeStamp(getTimestamp(timeStamp));
		if(!annotations.isEmpty())
			c.setAnnotations(annotations);
		return c;
	}

	private static SequenceConstraint parseSequenceConstraint(NestedDocument<QName> sequenceConstraints)
	{
		URI restriction = null;
		URI subject = null;
		URI object = null;
		String timeStamp = null;
		List<Annotation> annotations = new ArrayList<Annotation>();

		for(NamedProperty<QName> namedProperty : sequenceConstraints.getProperties())
		{
			if(namedProperty.getName().equals(Sbol2Terms.SequenceConstraint.restriction))
			{
				restriction = URI.create(((Literal<QName>)namedProperty.getValue()).getValue().toString());
			}
			else if(namedProperty.getName().equals(Sbol2Terms.SequenceConstraint.hasSubject))
			{
				subject = URI.create(((Literal<QName>)namedProperty.getValue()).getValue().toString());
			}
			else if(namedProperty.getName().equals(Sbol2Terms.SequenceConstraint.hasObject))
			{
				object = URI.create(((Literal<QName>)namedProperty.getValue()).getValue().toString());
			}
			else if(namedProperty.getName().equals(Sbol2Terms.Identified.timeStamp))
			{
				timeStamp = ((Literal<QName>)namedProperty.getValue()).getValue().toString();
			}
			else
			{
				annotations.add(new Annotation(namedProperty)) ;
			}
		}

		SequenceConstraint s = new SequenceConstraint(sequenceConstraints.getIdentity(), restriction, subject, object);
		//		s.setTimeStamp(getTimestamp(timeStamp)); //TODO: supress for now
		if(!annotations.isEmpty())
			s.setAnnotations(annotations);
		return s;
	}

	private static SequenceAnnotation parseSequenceAnnotation(NestedDocument<QName> sequenceAnnotation)
	{
		Location location = null;
		URI componentURI = null;
		String name = null;
		String description = null;
		String timeStamp = null;
		List<Annotation> annotations = new ArrayList<Annotation>();


		for(NamedProperty<QName> namedProperty : sequenceAnnotation.getProperties())
		{
			if(namedProperty.getName().equals(Sbol2Terms.Location.Location))
			{
				location = parseLocation((NestedDocument<QName>)namedProperty.getValue());
			}
			else if (namedProperty.getName().equals(Sbol2Terms.SequenceAnnotation.hasComponent))
			{
				componentURI = URI.create(((Literal<QName>)namedProperty.getValue()).getValue().toString());
			}
			else if(namedProperty.getName().equals(Sbol2Terms.Documented.name))
			{
				name = ((Literal<QName>)namedProperty.getValue()).getValue().toString();
			}
			else if(namedProperty.getName().equals(Sbol2Terms.Documented.description))
			{
				description = ((Literal<QName>)namedProperty.getValue()).getValue().toString();
			}
			else if(namedProperty.getName().equals(Sbol2Terms.Identified.timeStamp))
			{
				timeStamp = ((Literal<QName>)namedProperty.getValue()).getValue().toString();
			}
			else
			{
				annotations.add(new Annotation(namedProperty)) ;
			}
		}

		SequenceAnnotation s = new SequenceAnnotation(sequenceAnnotation.getIdentity(), location);
		if(componentURI != null)
			s.setComponent(componentURI);
		if(name != null)
			s.setName(name);
		if(description != null)
			s.setDescription(description);
		if(timeStamp != null)
			s.setTimeStamp(getTimestamp(timeStamp));
		if(!annotations.isEmpty())
			s.setAnnotations(annotations);
		return s;
	}

	private static Location parseLocation(NestedDocument<QName> location)
	{
		Location l = null;
		String timeStamp = null;
		List<Annotation> annotations = new ArrayList<Annotation>();

		if(location.getType().equals(Sbol2Terms.Range.Range))
		{
			l = parseRange(location);
		}
		else if(location.getType().equals(Sbol2Terms.MultiRange.MultiRange))
		{
			l = parseMultiRange(location);
		}
		else if(location.getType().equals(Sbol2Terms.Cut.Cut))
		{
			l = parseCut(location);
		}
		else //TODO: Ask how to handle this exception
		{
			System.out.println("ERR: Null. Location isn't a Range, MultiRange, or Cut.");
			return l;
		}

		//TODO: should the location members be parsed when it is already parsed within range, cut,
		//and multirange?
		for(NamedProperty<QName> namedProperty : location.getProperties())
		{
			if(namedProperty.getName().equals(Sbol2Terms.Identified.timeStamp))
			{
				timeStamp = ((Literal<QName>)namedProperty.getValue()).getValue().toString();
			}
			else
			{
				annotations.add(new Annotation(namedProperty)) ;
			}
		}

		if(timeStamp != null)
			l.setTimeStamp(getTimestamp(timeStamp));
		if(!annotations.isEmpty())
			l.setAnnotations(annotations);

		return l;

	}

	private static Cut parseCut(NestedDocument<QName> typeCut)
	{
		Integer at = null;
		URI orientation = null;
		String version = null;
		String timeStamp = null;
		List<Annotation> annotations = new ArrayList<Annotation>();

		for(NamedProperty<QName> namedProperty : typeCut.getProperties())
		{
			if(namedProperty.getName().equals(Sbol2Terms.Cut.at))
			{
				String temp = ((Literal<QName>)namedProperty.getValue()).getValue().toString();
				at = Integer.parseInt(temp);
			}
			else if(namedProperty.getName().equals(Sbol2Terms.Cut.orientation))
			{
				orientation = URI.create(((Literal<QName>)namedProperty.getValue()).getValue().toString());
			}
			else if(namedProperty.getName().equals(Sbol2Terms.Identified.version))
			{
				version = ((Literal<QName>)namedProperty.getValue()).getValue().toString();
			}
			else if(namedProperty.getName().equals(Sbol2Terms.Identified.timeStamp))
			{
				timeStamp = ((Literal<QName>)namedProperty.getValue()).getValue().toString();
			}
			else
			{
				annotations.add(new Annotation(namedProperty)) ;
			}
		}

		if(at == null)
		{
			//TODO: how to handle problems with data model when at is null
			System.out.println("ERR: at is Null. Problem is data model");
		}

		Cut c = new Cut(typeCut.getIdentity(), at);
		if(orientation != null)
			c.setOrientation(orientation);
		if(version != null)
			c.setVersion(version);
		if(timeStamp != null)
			c.setTimeStamp(getTimestamp(timeStamp));
		if(!annotations.isEmpty())
			c.setAnnotations(annotations);

		return c;
	}

	private static MultiRange parseMultiRange(NestedDocument<QName> typeMultiRange)
	{
		String version = null;
		List<Range> ranges = new ArrayList<Range>();
		String timeStamp = null;
		List<Annotation> annotations = new ArrayList<Annotation>();

		for(NamedProperty<QName> namedProperty : typeMultiRange.getProperties())
		{
			if(namedProperty.getName().equals(Sbol2Terms.MultiRange.hasRanges))
			{
				ranges.add( parseRange((NestedDocument<QName>)namedProperty.getValue() ));
			}
			else if(namedProperty.getName().equals(Sbol2Terms.Identified.version))
			{
				version = ((Literal<QName>)namedProperty.getValue()).getValue().toString();
			}
			else if(namedProperty.getName().equals(Sbol2Terms.Identified.timeStamp))
			{
				timeStamp = ((Literal<QName>)namedProperty.getValue()).getValue().toString();
			}
			else
			{
				annotations.add(new Annotation(namedProperty)) ;
			}
		}

		MultiRange multiRange = new MultiRange(typeMultiRange.getIdentity());
		if(!ranges.isEmpty())
			multiRange.setRanges(ranges);
		if(version != null)
			multiRange.setVersion(version);
		if(timeStamp != null)
			multiRange.setTimeStamp(getTimestamp(timeStamp));
		if(!annotations.isEmpty())
			multiRange.setAnnotations(annotations);
		return null;
	}

	private static Range parseRange(NestedDocument<QName> typeRange)
	{
		Integer start = null;
		Integer end = null;
		URI orientation = null;
		String version = null;

		String timeStamp = null;
		List<Annotation> annotations = new ArrayList<Annotation>();

		for(NamedProperty<QName> namedProperty : typeRange.getProperties())
		{
			String temp;
			if(namedProperty.getName().equals(Sbol2Terms.Range.start))
			{
				temp = ((Literal<QName>)namedProperty.getValue()).getValue().toString();
				start = Integer.parseInt(temp);
			}
			else if(namedProperty.getName().equals(Sbol2Terms.Range.end))
			{
				temp = ((Literal<QName>)namedProperty.getValue()).getValue().toString();
				end = Integer.parseInt(temp);
			}
			else if(namedProperty.getName().equals(Sbol2Terms.Range.orientation))
			{
				orientation = URI.create(((Literal<QName>)namedProperty.getValue()).getValue().toString());
			}
			else if(namedProperty.getName().equals(Sbol2Terms.Identified.version))
			{
				version = ((Literal<QName>)namedProperty.getValue()).getValue().toString();
			}
			else if(namedProperty.getName().equals(Sbol2Terms.Identified.timeStamp))
			{
				timeStamp = ((Literal<QName>)namedProperty.getValue()).getValue().toString();
			}
			else
			{
				annotations.add(new Annotation(namedProperty)) ;
			}
		}

		Range r = new Range(typeRange.getIdentity(), start, end);
		if(orientation != null)
			r.setOrientation(orientation);
		if(version != null)
			r.setVersion(version);
		if(timeStamp != null)
			r.setTimeStamp(getTimestamp(timeStamp));
		if(!annotations.isEmpty())
			r.setAnnotations(annotations);
		return r;
	}

	private static Component parseSubComponent(NestedDocument<QName> subComponents)
	{
		String name = null;
		String description = null;
		String timeStamp = null;
		URI access = Sbol2Terms.Access.PUBLIC;
		URI subComponentURI = null;
		List<Annotation> annotations = new ArrayList<Annotation>();
		List<MapsTo> mappings = new ArrayList<MapsTo>();

		for(NamedProperty<QName> namedProperty : subComponents.getProperties())
		{
			if(namedProperty.getName().equals(Sbol2Terms.ComponentInstance.access))
			{
				access = URI.create(((Literal<QName>)namedProperty.getValue()).getValue().toString());
			}
			if(namedProperty.getName().equals(Sbol2Terms.Module.hasMappings))
			{
				mappings.add(parseMapping((NestedDocument<QName>)namedProperty.getValue()));
			}
			else if(namedProperty.getName().equals(Sbol2Terms.ComponentInstance.hasComponentDefinition))
			{
				subComponentURI = URI.create(((Literal<QName>)namedProperty.getValue()).getValue().toString());
			}
			else if(namedProperty.getName().equals(Sbol2Terms.Documented.name))
			{
				name = ((Literal<QName>)namedProperty.getValue()).getValue().toString();
			}
			else if(namedProperty.getName().equals(Sbol2Terms.Documented.description))
			{
				description = ((Literal<QName>)namedProperty.getValue()).getValue().toString();
			}
			else if(namedProperty.getName().equals(Sbol2Terms.Identified.timeStamp))
			{
				timeStamp = ((Literal<QName>)namedProperty.getValue()).getValue().toString();
			}
			else
			{
				annotations.add(new Annotation(namedProperty)) ;
			}
		}

		Component c = new Component(subComponents.getIdentity(), access, subComponentURI);
		if(access != null)
			c.setAccess(access);
		if(!mappings.isEmpty())
			c.setMappings(mappings);
		if(subComponentURI != null)
			c.setDefinition(subComponentURI);
		if(name != null)
			c.setName(name);
		if(description != null)
			c.setDescription(description);
		if(timeStamp != null)
			c.setTimeStamp(getTimestamp(timeStamp));
		if(!annotations.isEmpty())
			c.setAnnotations(annotations);

		return c;
	}

	private static GenericTopLevel parseGenericTopLevel(SBOLDocument SBOLDoc, TopLevelDocument<QName> topLevel)
	{
		String name = null;
		String description = null;
		String timeStamp = null;
		URI rdfType = null;
		List<Annotation> annotations = new ArrayList<Annotation>();

		for(NamedProperty<QName> namedProperty : topLevel.getProperties())
		{
			if(namedProperty.getName().equals(Sbol2Terms.Identified.timeStamp))
			{
				timeStamp = ((Literal<QName>)namedProperty.getValue()).getValue().toString();
			}
			else if(namedProperty.getName().equals(Sbol2Terms.Documented.name))
			{
				name = ((Literal<QName>)namedProperty.getValue()).getValue().toString();
			}
			else if(namedProperty.getName().equals(Sbol2Terms.Documented.description))
			{
				description = ((Literal<QName>)namedProperty.getValue()).getValue().toString();
			}
			else
			{
				annotations.add(new Annotation(namedProperty)) ;
			}
		}

		GenericTopLevel t = SBOLDoc.createGenericTopLevel(topLevel.getIdentity(),topLevel.getType());

		if(name != null)
			t.setName(name);
		if(description != null)
			t.setDescription(description);
		//		t.setTimeStamp(getTimestamp(timeStamp));
		if(!annotations.isEmpty())
			t.setAnnotations(annotations);
		return t;
	}

	private static Model parseModels(SBOLDocument SBOLDoc, TopLevelDocument<QName> topLevel)
	{
		String name = null;
		String description = null;
		String timeStamp = null;
		URI source = null;
		URI language = null;
		URI framework = null;
		Set<URI> roles = new HashSet<URI>();
		List<Annotation> annotations = new ArrayList<Annotation>();

		for(NamedProperty<QName> namedProperty : topLevel.getProperties())
		{
			if(namedProperty.getName().equals(Sbol2Terms.Model.source))
			{
				source = URI.create(((Literal<QName>)namedProperty.getValue()).getValue().toString());
			}
			else if(namedProperty.getName().equals(Sbol2Terms.Model.language))
			{
				language = URI.create(((Literal<QName>)namedProperty.getValue()).getValue().toString());
			}
			else if(namedProperty.getName().equals(Sbol2Terms.Model.framework))
			{
				framework = URI.create(((Literal<QName>)namedProperty.getValue()).getValue().toString());
			}
			else if(namedProperty.getName().equals(Sbol2Terms.Model.roles))
			{
				roles.add(URI.create(((Literal<QName>)namedProperty.getValue()).getValue().toString()));
			}
			else if(namedProperty.getName().equals(Sbol2Terms.Documented.name))
			{
				name = ((Literal<QName>)namedProperty.getValue()).getValue().toString();
			}
			else if(namedProperty.getName().equals(Sbol2Terms.Documented.description))
			{
				description = ((Literal<QName>)namedProperty.getValue()).getValue().toString();
			}
			else if(namedProperty.getName().equals(Sbol2Terms.Identified.timeStamp))
			{
				timeStamp = ((Literal<QName>)namedProperty.getValue()).getValue().toString();
			}
			else
			{
				annotations.add(new Annotation(namedProperty)) ;
			}
		}

		Model m = SBOLDoc.createModel(topLevel.getIdentity(), source, language, framework, roles);
		if(name != null)
			m.setName(name);
		if(description != null)
			m.setDescription(description);
		if(timeStamp != null)
			m.setTimeStamp(getTimestamp(timeStamp));
		if(!annotations.isEmpty())
			m.setAnnotations(annotations);
		return m;
	}

	private static Collection parseCollections(SBOLDocument SBOLDoc, TopLevelDocument<QName> topLevel)
	{
		String name = null;
		String description = null;
		String timeStamp = null;
		Set<URI> members = new HashSet<URI>();
		List<Annotation> annotations = new ArrayList<Annotation>();

		for(NamedProperty<QName> namedProperty : topLevel.getProperties())
		{
			if(namedProperty.getName().equals(Sbol2Terms.Collection.hasMembers))
			{
				members.add(URI.create(((Literal<QName>)namedProperty.getValue()).getValue().toString()));
			}
			else if(namedProperty.getName().equals(Sbol2Terms.Documented.name))
			{
				name = ((Literal<QName>)namedProperty.getValue()).getValue().toString();
			}
			else if(namedProperty.getName().equals(Sbol2Terms.Documented.description))
			{
				description = ((Literal<QName>)namedProperty.getValue()).getValue().toString();
			}

			else if(namedProperty.getName().equals(Sbol2Terms.Identified.timeStamp))
			{
				timeStamp = ((Literal<QName>)namedProperty.getValue()).getValue().toString();
			}
			else
			{
				annotations.add(new Annotation(namedProperty)) ;
			}
		}

		Collection c = SBOLDoc.createCollection(topLevel.getIdentity());
		if(!members.isEmpty())
			c.setMembers(members);
		if(name != null)
			c.setName(name);
		if(description != null)
			c.setDescription(description);
		if(timeStamp != null)
			c.setTimeStamp(getTimestamp(timeStamp));
		if(!annotations.isEmpty())
			c.setAnnotations(annotations);
		return c;
	}

	private static ModuleDefinition parseModuleDefinition(SBOLDocument SBOLDoc, TopLevelDocument<QName> topLevel)
	{
		String name = null;
		String description = null;
		String timeStamp = null;
		Set<URI> roles = new HashSet<URI>();
		List<FunctionalComponent> functionalComponents = new ArrayList<FunctionalComponent>();
		List<Interaction> interactions = new ArrayList<Interaction>();
		Set<URI> models = new HashSet<URI>();
		List<Module> subModules = new ArrayList<Module>();
		List<Annotation> annotations = new ArrayList<Annotation>();

		for(NamedProperty<QName> namedProperty : topLevel.getProperties())
		{
			if(namedProperty.getName().equals(Sbol2Terms.ModuleDefinition.roles))
			{
				roles.add(URI.create(((Literal<QName>)namedProperty.getValue()).getValue().toString()));
			}
			else if(namedProperty.getName().equals(Sbol2Terms.ModuleDefinition.hasSubModule))
			{
				subModules.add(parseSubModule(
						((NestedDocument<QName>)namedProperty.getValue())
						));
			}
			else if(namedProperty.getName().equals(Sbol2Terms.ModuleDefinition.hasInteractions))
			{
				interactions.add(
						parseInteraction(((NestedDocument<QName>)namedProperty.getValue())
								));
			}
			else if(namedProperty.getName().equals(Sbol2Terms.ModuleDefinition.hasComponents))
			{
				functionalComponents.add(
						parseFunctionalComponents((NestedDocument<QName>)namedProperty.getValue())
						);
			}
			else if(namedProperty.getName().equals(Sbol2Terms.ModuleDefinition.hasModels))
			{
				models.add(URI.create(((Literal<QName>)namedProperty.getValue()).getValue().toString()));
			}
			else if(namedProperty.getName().equals(Sbol2Terms.Documented.name))
			{
				name = ((Literal<QName>)namedProperty.getValue()).getValue().toString();
			}
			else if(namedProperty.getName().equals(Sbol2Terms.Documented.description))
			{
				description = ((Literal<QName>)namedProperty.getValue()).getValue().toString();
			}
			else if(namedProperty.getName().equals(Sbol2Terms.Identified.timeStamp))
			{
				timeStamp = ((Literal<QName>)namedProperty.getValue()).getValue().toString();
			}
			else
			{
				annotations.add(new Annotation(namedProperty)) ;
			}
		}

		ModuleDefinition moduleDefinition = SBOLDoc.createModuleDefinition(topLevel.getIdentity(), roles);
		if(!functionalComponents.isEmpty())
			moduleDefinition.setComponents(functionalComponents);
		if(!interactions.isEmpty())
			moduleDefinition.setInteractions(interactions);
		if(!models.isEmpty())
			moduleDefinition.setModels(models);
		if(!subModules.isEmpty())
			moduleDefinition.setSubModules(subModules);
		if(name != null)
			moduleDefinition.setName(name);
		if(description != null)
			moduleDefinition.setDescription(description);
		if(timeStamp != null)
			moduleDefinition.setTimeStamp(getTimestamp(timeStamp));
		if(!annotations.isEmpty())
			moduleDefinition.setAnnotations(annotations);
		return moduleDefinition;
	}

	private static Module parseSubModule(NestedDocument<QName> module)
	{
		URI subModuleURI = null;
		URI definitionURI = null;
		String name = null;
		String description = null;
		String timeStamp = null;
		List<MapsTo> mappings = new ArrayList<MapsTo>();
		List<Annotation> annotations = new ArrayList<Annotation>();

		for(NamedProperty<QName> namedProperty : module.getProperties())
		{
			if(namedProperty.getName().equals(Sbol2Terms.Module.hasMappings))
			{
				mappings.add(
						parseMapping((NestedDocument<QName>)namedProperty.getValue()));
			}
			else if(namedProperty.getName().equals(Sbol2Terms.Module.hasDefinition))
			{
				definitionURI = URI.create(((Literal<QName>)namedProperty.getValue()).getValue().toString());
			}
			//TODO: does the UML diagram missing an instatiatedModule because the constructor for
			//Module requires an instantiatedModule
			//			else if(namedProperty.getName().equals(Sbol2Terms.Module.hasInstantiatedModule))
			//			{
			//				subModuleURI = URI.create(((Literal<QName>)namedProperty.getValue()).getValue().toString());
			//			}
			else if(namedProperty.getName().equals(Sbol2Terms.Documented.name))
			{
				name = ((Literal<QName>)namedProperty.getValue()).getValue().toString();
			}
			else if(namedProperty.getName().equals(Sbol2Terms.Documented.description))
			{
				description = ((Literal<QName>)namedProperty.getValue()).getValue().toString();
			}
			else if(namedProperty.getName().equals(Sbol2Terms.Identified.timeStamp))
			{
				timeStamp = ((Literal<QName>)namedProperty.getValue()).getValue().toString();
			}
			else
			{
				annotations.add(new Annotation(namedProperty)) ;
			}
		}

		Module submodule = new Module(module.getIdentity(), definitionURI);
		if(!mappings.isEmpty())
			submodule.setMappings(mappings);
		//		submodule.setDefinition(definitionURI);
		if(name != null)
			submodule.setName(name);
		if(description != null)
			submodule.setDescription(description);
		if(timeStamp != null)
			submodule.setTimeStamp(getTimestamp(timeStamp));
		if(!annotations.isEmpty())
			submodule.setAnnotations(annotations);
		return submodule;
	}

	private static MapsTo parseMapping(NestedDocument<QName> mappings)
	{
		URI remote = null;
		RefinementType refinement = null;
		URI local = null;

		for(NamedProperty<QName> m : mappings.getProperties())
		{
			if(m.getName().equals(Sbol2Terms.MapsTo.refinement))
			{
				refinement = RefinementType.valueOf(((Literal<QName>)m.getValue()).getValue().toString());
			}
			else if(m.getName().equals(Sbol2Terms.MapsTo.hasRemote))
			{
				remote = URI.create(((Literal<QName>)m.getValue()).getValue().toString());
			}
			else if(m.getName().equals(Sbol2Terms.MapsTo.hasLocal))
			{
				local = URI.create(((Literal<QName>)m.getValue()).getValue().toString());
			}
		}

		MapsTo map = new MapsTo(mappings.getIdentity(), refinement, local,remote);
		return map;
	}

	private static Interaction parseInteraction(NestedDocument<QName> interaction)
	{
		String name = null;
		String description = null;
		String timeStamp = null;
		Set<URI> type = new HashSet<URI>();
		List<Participation> participations = new ArrayList<Participation>();
		List<Annotation> annotations = new ArrayList<Annotation>();

		for(NamedProperty<QName> i : interaction.getProperties())
		{
			if(i.getName().equals(Sbol2Terms.Interaction.type))
			{
				type.add(URI.create(((Literal<QName>)i.getValue()).getValue().toString()));
			}
			else if(i.getName().equals(Sbol2Terms.Interaction.hasParticipations))
			{
				participations.add(parseParticipation(
						(NestedDocument<QName>)i.getValue()));
			}
			else if(i.getName().equals(Sbol2Terms.Documented.name))
			{
				name = ((Literal<QName>)i.getValue()).getValue().toString();
			}
			else if(i.getName().equals(Sbol2Terms.Documented.description))
			{
				description = ((Literal<QName>)i.getValue()).getValue().toString();
			}
			else if(i.getName().equals(Sbol2Terms.Identified.timeStamp))
			{
				timeStamp = ((Literal<QName>)i.getValue()).getValue().toString();
			}
			else
			{
				annotations.add(new Annotation(i)) ;
			}
		}

		Interaction i = new Interaction(interaction.getIdentity(), type, participations);
		if(name != null)
			i.setName(name);
		if(description != null)
			i.setDescription(description);
		if(timeStamp != null)
			i.setTimeStamp(getTimestamp(timeStamp));
		if(!annotations.isEmpty())
			i.setAnnotations(annotations);
		return i;
	}

	private static Participation parseParticipation(NestedDocument<QName> participation)
	{
		Set<URI> role = new HashSet<URI>();
		URI participant = null;

		for(NamedProperty<QName> p : participation.getProperties())
		{
			if(p.getName().equals(Sbol2Terms.Participation.role))
			{
				role.add(URI.create(((Literal<QName>)p.getValue()).getValue().toString()));
			}
			else if(p.getName().equals(Sbol2Terms.Participation.hasParticipant))
			{
				participant = URI.create(((Literal<QName>)p.getValue()).getValue().toString());
			}
		}

		Participation p = new Participation(participation.getIdentity(), role, participant);
		return p;
	}

	private static FunctionalComponent parseFunctionalComponents(NestedDocument<QName> functionalComponent)
	{
		String name = null;
		String description = null;
		String timeStamp = null;
		URI access = null;
		URI direction = null;
		URI functionalComponentURI = null;
		List<Annotation> annotations = new ArrayList<Annotation>();
		List<MapsTo> mappings = new ArrayList<MapsTo>();

		for(NamedProperty<QName> f : functionalComponent.getProperties())
		{
			if(functionalComponent.getType().equals(Sbol2Terms.ComponentInstance.access))
			{
				access = URI.create(((Literal<QName>)f.getValue()).getValue().toString());
			}
			else if(f.getName().equals(Sbol2Terms.FunctionalComponent.direction))
			{
				direction = URI.create(((Literal<QName>)f.getValue()).getValue().toString());
			}
			if(f.getName().equals(Sbol2Terms.ComponentInstance.hasMappings))
			{
				mappings.add(parseMapping((NestedDocument<QName>)f.getValue()));
			}
			else if(f.getName().equals(Sbol2Terms.ComponentInstance.hasComponentDefinition))
			{
				functionalComponentURI = URI.create(((Literal<QName>)f.getValue()).getValue().toString());
			}
			else if(f.getName().equals(Sbol2Terms.Documented.name))
			{
				name = ((Literal<QName>)f.getValue()).getValue().toString();
			}
			else if(f.getName().equals(Sbol2Terms.Documented.description))
			{
				description = ((Literal<QName>)f.getValue()).getValue().toString();
			}
			else if(f.getName().equals(Sbol2Terms.Identified.timeStamp))
			{
				timeStamp = ((Literal<QName>)f.getValue()).getValue().toString();
			}
			else
			{
				annotations.add(new Annotation(f)) ;
			}

		}

		FunctionalComponent fc = new FunctionalComponent(functionalComponent.getIdentity(), access, functionalComponentURI, direction);
		if(!mappings.isEmpty())
			fc.setMappings(mappings);
		if(name != null)
			fc.setName(name);
		if(description != null)
			fc.setDescription(description);
		if(timeStamp != null)
			fc.setTimeStamp(getTimestamp(timeStamp));
		if(!annotations.isEmpty())
			fc.setAnnotations(annotations);
		return fc;
	}

	private static Sequence parseSequences(SBOLDocument SBOLDoc, TopLevelDocument<QName> topLevel)
	{
		String name = null;
		String description = null;
		String timeStamp = null;
		String elements = null;
		URI encoding = null;
		List<Annotation> annotations = new ArrayList<Annotation>();

		for(NamedProperty<QName> namedProperty : topLevel.getProperties())
		{
			if(namedProperty.getName().equals(Sbol2Terms.Sequence.elements))
			{
				elements = ((Literal<QName>)namedProperty.getValue()).getValue().toString();
			}
			else if( namedProperty.getName().equals( Sbol2Terms.Sequence.encoding))
			{
				encoding = URI.create(((Literal<QName>)namedProperty.getValue()).getValue().toString());
			}
			else if(namedProperty.getName().equals(Sbol2Terms.Documented.name))
			{
				name = ((Literal<QName>)namedProperty.getValue()).getValue().toString();
			}
			else if(namedProperty.getName().equals(Sbol2Terms.Documented.description))
			{
				description = ((Literal<QName>)namedProperty.getValue()).getValue().toString();
			}
			else if(namedProperty.getName().equals(Sbol2Terms.Identified.timeStamp))
			{
				timeStamp = ((Literal<QName>)namedProperty.getValue()).getValue().toString();
			}
			else
			{
				annotations.add(new Annotation(namedProperty)) ;
			}
		}

		Sequence sequence = SBOLDoc.createSequence(topLevel.getIdentity(), elements, encoding);
		if(name != null)
			sequence.setName(name);
		if(description != null)
			sequence.setDescription(description);
		if(timeStamp != null)
			sequence.setTimeStamp(getTimestamp(timeStamp));
		if(!annotations.isEmpty())
			sequence.setAnnotations(annotations);
		return sequence;
	}

	private static Timestamp getTimestamp(String timeStamp)
	{
		SimpleDateFormat sdf = new SimpleDateFormat("yyyy-MM-dd hh:mm:ss.SSS");
		java.util.Date date = null;
		try
		{
			date = sdf.parse(timeStamp);
		}
		catch (ParseException e)
		{
			e.printStackTrace();
		}
		java.sql.Timestamp timestamp = new java.sql.Timestamp(date.getTime());
		return timestamp;
	}

	private static URI getParentURI(URI identity)
	{
<<<<<<< HEAD
		String identity_str = identity.toString();
		String result = identity_str;
		if(identity_str.endsWith("1/0"))
		{
			result = identity_str.substring(0, identity_str.length() - 3);
		}
		else if(!identity_str.endsWith("/"))
		{
			result = identity_str + "/";
		}
=======
		// TODO: /d+/d+ at the end, and remove
		String identity_str = identity.toString();
		String result = identity_str;
		if(identity_str.endsWith("/1/0"))
		{
			result = identity_str.substring(0, identity_str.length() - 3);
		}
>>>>>>> 01172ea0
		return URI.create(result);
	}

}<|MERGE_RESOLUTION|>--- conflicted
+++ resolved
@@ -50,15 +50,13 @@
 	 * new location will be added -  range cut, multi-range and GenericLocation
 	 *
 	 */
-<<<<<<< HEAD
-=======
+
 	private static String authority = null;
-	
-	public static void setAuthority(String authority) 
+
+	public static void setAuthority(String authority)
 	{
 		SBOLReader.authority = authority;
 	}
->>>>>>> 01172ea0
 
 	public static SBOLDocument read(String fileName) throws Throwable
 	{
@@ -278,7 +276,7 @@
 	private static ComponentDefinition parseDnaComponentV1(SBOLDocument SBOLDoc,
 			IdentifiableDocument<QName> componentDef)
 	{
-		URI identity    = componentDef.getIdentity();
+		URI identity       = componentDef.getIdentity();
 		String displayId   = null;
 		String name 	   = null;
 		String description = null;
@@ -319,47 +317,27 @@
 			}
 			else if(namedProperty.getName().equals(Sbol1Terms.DNAComponent.annotations))
 			{
-				//				URI value = URI.create(((Literal<QName>)namedProperty.getValue()).getValue().toString());
-				//				componentDefMap.put(componentDef, value);
-
 				SequenceAnnotation sa = parseSequenceAnnotationV1(SBOLDoc,
 						((NestedDocument<QName>)namedProperty.getValue()), precedePairs);
 
 				sequenceAnnotations.add(sa);
 
 				// TODO: make component either displayid or unique counter
-<<<<<<< HEAD
-				int component_ver = 0;
-				URI component_identity = null;
-				if(displayId != null)
-=======
 				URI component_identity = null;
 				/*if(displayId != null)
->>>>>>> 01172ea0
 				{
 					component_identity = URI.create(getParentURI(componentDef.getIdentity())+ displayId + "/1/0");
 				}
 				else
-<<<<<<< HEAD
-				{
-					component_identity = URI.create(getParentURI(componentDef.getIdentity())+ "/component#" + ++component_ver + "/1/0");
-				}
-				URI access = Sbol2Terms.Access.PUBLIC;
-				URI instantiatedComponent = component_identity;
-				// URI instantiatedComponent = sa.getComponent();
-				// TODO: change sa.getComponent() to component_identity
-				// TODO: add to map2 from sa.getIdentity() to component_identity
-				componentDefMap.put(sa.getIdentity(), component_identity);
-=======
 				{*/
 				component_identity = URI.create(getParentURI(identity)+ "component" + ++component_num + "/1/0");
 				/*}*/
 				URI access = Sbol2Terms.Access.PUBLIC;
+
 				URI instantiatedComponent = sa.getComponent();
 				// TODO: replace sa.getIdentity() with the identity of this nestedDocument
 				componentDefMap.put(sa.getIdentity(), component_identity);
 				sa.setComponent(component_identity);
->>>>>>> 01172ea0
 
 				Component component = new Component(component_identity, access, instantiatedComponent);
 				components.add(component);
@@ -385,11 +363,8 @@
 		for(SBOLPair pair: precedePairs)
 		{
 			// TODO: need parent URI in front, sequenceConstraint##
-<<<<<<< HEAD
-			URI sc_identity = URI.create(getParentURI(componentDef.getIdentity())+"/sequenceConstraint#" + ++sc_version +"/1/0");
-=======
 			URI sc_identity = URI.create(getParentURI(identity)+"sequenceConstraint" + ++sc_version +"/1/0");
->>>>>>> 01172ea0
+
 
 			// TODO: turn into a URI constant
 			URI restriction = Sbol2Terms.DnaComponentV1URI.restriction;
@@ -460,7 +435,7 @@
 				displayId = ((Literal<QName>)namedProperty.getValue()).getValue().toString();
 				if (authority!=null) {
 					identity = URI.create(authority + "/" + displayId + "/1/0");
-				}	
+				}
 			}
 			else if(namedProperty.getName().equals(Sbol2Terms.Documented.name))
 			{
@@ -505,7 +480,7 @@
 				displayId = ((Literal<QName>)namedProperty.getValue()).getValue().toString();
 				if (authority!=null) {
 					identity = URI.create(authority + "/" + displayId + "/1/0");
-				}				
+				}
 			}
 			else if(namedProperty.getName().equals(Sbol1Terms.Collection.name))
 			{
@@ -1567,18 +1542,6 @@
 
 	private static URI getParentURI(URI identity)
 	{
-<<<<<<< HEAD
-		String identity_str = identity.toString();
-		String result = identity_str;
-		if(identity_str.endsWith("1/0"))
-		{
-			result = identity_str.substring(0, identity_str.length() - 3);
-		}
-		else if(!identity_str.endsWith("/"))
-		{
-			result = identity_str + "/";
-		}
-=======
 		// TODO: /d+/d+ at the end, and remove
 		String identity_str = identity.toString();
 		String result = identity_str;
@@ -1586,7 +1549,6 @@
 		{
 			result = identity_str.substring(0, identity_str.length() - 3);
 		}
->>>>>>> 01172ea0
 		return URI.create(result);
 	}
 
