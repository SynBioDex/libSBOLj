package org.sbolstandard.core2;

import java.io.File;
import java.io.IOException;
import java.net.URI;
import java.util.ArrayList;
import java.util.HashMap;
import java.util.HashSet;
import java.util.List;
import java.util.Set;
import java.util.regex.Matcher;
import java.util.regex.Pattern;

import javax.xml.namespace.QName;

import org.openscience.cdk.DefaultChemObjectBuilder;
import org.openscience.cdk.exception.InvalidSmilesException;
import org.openscience.cdk.smiles.SmilesParser;

//import uk.co.turingatemyhamster.opensmiles.OpenSmilesParser;

/**
 * Provides functionality for validating SBOL data models.
 * 
 * @author Zhen Zhang
 * @author Chris Myers
 * @version 2.1
 */

public class SBOLValidate {

	/**
	 * the current SBOL version
	 */
	private static final String SBOLVersion = "2.0";
	private static final String libSBOLj_Version = "2.1.2";
	private static List<String> errors = null;

	/**
	 * Empties the error list that is used to store SBOL validation exceptions.
	 */
	public static void clearErrors() {
		errors = new ArrayList<String>();
	}

	/**
	 * Returns the error list used to store SBOL validation exceptions.
	 * 
	 * @return the error list used to store SBOL validation exceptions
	 */
	public static List<String> getErrors() {
		return errors;
	}

	/**
	 * Returns the number of errors in the error list.
	 * @return the number of errors in the error list
	 */
	public static int getNumErrors() {
		return errors.size();
	}

	/**
	 * Validates if SBOL instances are compliant in the given SBOL document.
	 *
	 * @param sbolDocument the SBOL document to be validated
	 */
	static void validateCompliance(SBOLDocument sbolDocument) {
		for (TopLevel topLevel : sbolDocument.getTopLevels()) {
			try {
				topLevel.isURIcompliant();
			}
			catch (SBOLValidationException e) {
				errors.add(e.getMessage());
			}
		}
	}

	private static void checkCollectionCompleteness(SBOLDocument sbolDocument,Collection collection) {
		for (URI member : collection.getMemberURIs()) {
			if (sbolDocument.getTopLevel(member)==null) {
				SBOLValidationException e = new SBOLValidationException("sbol-12103", collection);
				errors.add(e.getMessage());
			}
		}
	}

	private static void checkComponentDefinitionCompleteness(SBOLDocument sbolDocument,ComponentDefinition componentDefinition) {
		for (URI sequenceURI : componentDefinition.getSequenceURIs()) {
			if (sbolDocument.getSequence(sequenceURI)==null) {
				errors.add(new SBOLValidationException("sbol-10513", componentDefinition).getMessage());
			}
		}
		for (Component component : componentDefinition.getComponents()) {
			if (component.getDefinition()==null) {
				errors.add(new SBOLValidationException("sbol-10604", component).getMessage());
			}
			for (MapsTo mapsTo : component.getMapsTos()) {
				if (mapsTo.getRemote()==null) {
					errors.add(new SBOLValidationException("sbol-10808", mapsTo).getMessage());
					continue;
				}
				if (mapsTo.getRemote().getAccess().equals(AccessType.PRIVATE)) {
					errors.add(new SBOLValidationException("sbol-10807", mapsTo).getMessage());
				}
				if (mapsTo.getRefinement().equals(RefinementType.VERIFYIDENTICAL)) {
					if (!mapsTo.getLocal().getDefinitionURI().equals(mapsTo.getRemote().getDefinitionURI())) {
						errors.add(new SBOLValidationException("sbol-10811", mapsTo).getMessage());
					}
				}
			}
		}
	}

	/**
	 * @param componentDefinition
	 * @param mapsTo
	 * @throws SBOLValidationException the following SBOL validation rule was violated: 10526
	 */
	static void checkComponentDefinitionMapsTos(ComponentDefinition componentDefinition,MapsTo mapsTo) throws SBOLValidationException {
		for (Component component : componentDefinition.getComponents()) {
			for (MapsTo mapsTo2 : component.getMapsTos()) {
				if (mapsTo==mapsTo2) continue;
				if (mapsTo.getLocalURI().equals(mapsTo2.getLocalURI()) &&
						mapsTo.getRefinement().equals(RefinementType.USEREMOTE) &&
						mapsTo2.getRefinement().equals(RefinementType.USEREMOTE)) {
					throw new SBOLValidationException("sbol-10526",componentDefinition);
				}
			}
		}
	}

	/**
	 * @param moduleDefinition
	 * @param mapsTo
	 * @throws SBOLValidationException the following SBOL validation rule was violated: 11609.
	 */
	static void checkModuleDefinitionMapsTos(ModuleDefinition moduleDefinition,MapsTo mapsTo) throws SBOLValidationException {
		for (Module module : moduleDefinition.getModules()) {
			for (MapsTo mapsTo2 : module.getMapsTos()) {
				if (mapsTo==mapsTo2) continue;
				if (mapsTo.getLocalURI().equals(mapsTo2.getLocalURI()) &&
						mapsTo.getRefinement().equals(RefinementType.USEREMOTE) &&
						mapsTo2.getRefinement().equals(RefinementType.USEREMOTE)) {
					throw new SBOLValidationException("sbol-11609",moduleDefinition);
				}
			}
		}
		for (FunctionalComponent functionalComponent : moduleDefinition.getFunctionalComponents()) {
			for (MapsTo mapsTo2 : functionalComponent.getMapsTos()) {
				if (mapsTo==mapsTo2) continue;
				if (mapsTo.getLocalURI().equals(mapsTo2.getLocalURI()) &&
						mapsTo.getRefinement().equals(RefinementType.USEREMOTE) &&
						mapsTo2.getRefinement().equals(RefinementType.USEREMOTE)) {
					throw new SBOLValidationException("sbol-11609",moduleDefinition);
				}
			}
		}
	}

	private static void validateMapsTos(SBOLDocument sbolDocument) {
		for (ComponentDefinition componentDefinition : sbolDocument.getComponentDefinitions()) {
			for (Component component : componentDefinition.getComponents()) {
				for (MapsTo mapsTo : component.getMapsTos()) {
					try {
						checkComponentDefinitionMapsTos(componentDefinition,mapsTo);
					}
					catch (SBOLValidationException e) {
						errors.add(e.getMessage());
					}
				}
			}
		}
		for (ModuleDefinition moduleDefinition : sbolDocument.getModuleDefinitions()) {
			for (Module module : moduleDefinition.getModules()) {
				for (MapsTo mapsTo : module.getMapsTos()) {
					try {
						checkModuleDefinitionMapsTos(moduleDefinition,mapsTo);
					}
					catch (SBOLValidationException e) {
						errors.add(e.getMessage());
					}
				}
			}
			for (FunctionalComponent functionalComponent : moduleDefinition.getFunctionalComponents()) {
				for (MapsTo mapsTo : functionalComponent.getMapsTos()) {
					try {
						checkModuleDefinitionMapsTos(moduleDefinition,mapsTo);
					}
					catch (SBOLValidationException e) {
						errors.add(e.getMessage());
					}
				}
			}
		}
	}

	private static void checkModuleDefinitionCompleteness(SBOLDocument sbolDocument,ModuleDefinition moduleDefinition) {
		for (URI modelURI : moduleDefinition.getModelURIs()) {
			if (sbolDocument.getModel(modelURI) == null) {
				errors.add(new SBOLValidationException("sbol-11608", moduleDefinition).getMessage());
			}
		}
		for (FunctionalComponent functionalComponent : moduleDefinition.getFunctionalComponents()) {
			if (functionalComponent.getDefinition() == null) {
				errors.add(new SBOLValidationException("sbol-10604", functionalComponent).getMessage());
			}
			for (MapsTo mapsTo : functionalComponent.getMapsTos()) {
				if (mapsTo.getRemote()==null) {
					errors.add(new SBOLValidationException("sbol-10808", mapsTo).getMessage());
					continue;
				}
				if (mapsTo.getRemote().getAccess().equals(AccessType.PRIVATE)) {
					errors.add(new SBOLValidationException("sbol-10807", mapsTo).getMessage());
				}
				if (mapsTo.getRefinement().equals(RefinementType.VERIFYIDENTICAL)) {
					if (!mapsTo.getLocal().getDefinitionURI().equals(mapsTo.getRemote().getDefinitionURI())) {
						errors.add(new SBOLValidationException("sbol-10811", mapsTo).getMessage());
					}
				}
			}
		}
		for (Module module : moduleDefinition.getModules()) {
			if (module.getDefinition() == null) {
				errors.add(new SBOLValidationException("sbol-11703", module).getMessage());
			}
			for (MapsTo mapsTo : module.getMapsTos()) {
				if (mapsTo.getRemote()==null) {
					errors.add(new SBOLValidationException("sbol-10809", mapsTo).getMessage());
					continue;
				}
				if (mapsTo.getRemote().getAccess().equals(AccessType.PRIVATE)) {
					errors.add(new SBOLValidationException("sbol-10807", mapsTo).getMessage());
				}
				if (mapsTo.getRefinement().equals(RefinementType.VERIFYIDENTICAL)) {
					if (!mapsTo.getLocal().getDefinitionURI().equals(mapsTo.getRemote().getDefinitionURI())) {
						errors.add(new SBOLValidationException("sbol-10811", mapsTo).getMessage());
					}
				}
			}
		}
	}

	/**
	 * Validates if all URI references to SBOL objects are in the same given SBOL document.
	 *
	 * @param sbolDocument the given SBOL document to be validated for completeness
	 */
	private static void validateCompleteness(SBOLDocument sbolDocument) {
		for (Collection collection : sbolDocument.getCollections()) {
			checkCollectionCompleteness(sbolDocument,collection);
		}
		for (ComponentDefinition componentDefinition : sbolDocument.getComponentDefinitions()) {
			checkComponentDefinitionCompleteness(sbolDocument,componentDefinition);
		}
		for (ModuleDefinition moduleDefinition : sbolDocument.getModuleDefinitions()) {
			checkModuleDefinitionCompleteness(sbolDocument,moduleDefinition);
		}
	}

	/**
	 * @param sbolDocument
	 * @param componentDefinition
	 * @param visited
	 * @throws SBOLValidationException if either of the following SBOL validation rule was violated: 10603, 10605.
	 */
	static void checkComponentDefinitionCycle(SBOLDocument sbolDocument,
			ComponentDefinition componentDefinition, Set<URI> visited) throws SBOLValidationException {
		if (componentDefinition==null) return;
		visited.add(componentDefinition.getIdentity());
		for (Component component : componentDefinition.getComponents()) {
			ComponentDefinition cd = component.getDefinition();
			if (cd==null) continue;
			if (visited.contains(cd.getIdentity())) {
				throw new SBOLValidationException("sbol-10603",component);
			}
			try {
				checkComponentDefinitionCycle(sbolDocument,cd,visited);
			} catch (SBOLValidationException e) {
				throw new SBOLValidationException("sbol-10605",component);
			}
		}
		visited.remove(componentDefinition.getIdentity());
		return;
	}

	static void checkModuleDefinitionCycle(SBOLDocument sbolDocument,
			ModuleDefinition moduleDefinition, Set<URI> visited) throws SBOLValidationException {
		if (moduleDefinition==null) return;
		visited.add(moduleDefinition.getIdentity());
		for (Module module : moduleDefinition.getModules()) {
			ModuleDefinition md = module.getDefinition();
			if (md==null) continue;
			if (visited.contains(md.getIdentity())) {
				throw new SBOLValidationException("sbol-11704",module);
			}
			try {
				checkModuleDefinitionCycle(sbolDocument,md,visited);
			} catch (SBOLValidationException e) {
				throw new SBOLValidationException("sbol-11705",module);
			}
		}
		visited.remove(moduleDefinition.getIdentity());
		return;
	}

	static boolean checkWasDerivedFromVersion(SBOLDocument sbolDocument, Identified identified,
			URI wasDerivedFrom) {
		String wasDerivedFromPI = URIcompliance.extractPersistentId(wasDerivedFrom);
		if (wasDerivedFromPI ==null ||
				!wasDerivedFromPI.equals(identified.getPersistentIdentity().toString())) {
			return true;
		}
		Identified derivedFrom = sbolDocument.getTopLevel(wasDerivedFrom);
		if ((derivedFrom!=null) &&
				(derivedFrom.isSetPersistentIdentity() && identified.isSetPersistentIdentity()) &&
				(derivedFrom.getPersistentIdentity().equals(identified.getPersistentIdentity())) &&
				(derivedFrom.isSetVersion() && identified.isSetVersion()) &&
				(Version.isFirstVersionNewer(derivedFrom.getVersion(), identified.getVersion()))) {
			return false;
		}
		return true;
	}

	private static void validateWasDerivedFromVersion(SBOLDocument sbolDocument) {
		for (TopLevel topLevel : sbolDocument.getTopLevels()) {
			for (URI wasDerivedFrom : topLevel.getWasDerivedFroms()) {
				if (!checkWasDerivedFromVersion(sbolDocument,topLevel,wasDerivedFrom)) {
					errors.add(new SBOLValidationException("sbol-10302", topLevel).getMessage());
				}
			}
		}
	}

	/**
	 * @param sbolDocument
	 * @param identified
	 * @param wasDerivedFrom
	 * @param visited
	 * @throws SBOLValidationException if any of the following SBOL validation rule was violated: 10303, 10304.
	 */
	static void checkWasDerivedFromCycle(SBOLDocument sbolDocument,
			Identified identified, URI wasDerivedFrom, Set<URI> visited) throws SBOLValidationException {
		visited.add(identified.getIdentity());
		TopLevel tl = sbolDocument.getTopLevel(wasDerivedFrom);
		if (tl!=null) {
			if (visited.contains(tl.getIdentity())) {
				throw new SBOLValidationException("sbol-10303",identified);
			}
			if (tl.getWasDerivedFroms().size()==0) return;
			for (URI wdf : tl.getWasDerivedFroms()) {
				try {
					checkWasDerivedFromCycle(sbolDocument,tl,wdf,visited);
				} catch (SBOLValidationException e) {
					throw new SBOLValidationException("sbol-10304",identified);
				}
			} 
		}
		visited.remove(identified.getIdentity());
		return;
	}

	/**
	 * Validates if there are circular references in the given SBOL document.
	 *
	 * @param sbolDocument the given SBOL document to be validated for circular references
	 */
	private static void validateCircularReferences(SBOLDocument sbolDocument) {
		for (TopLevel topLevel : sbolDocument.getTopLevels()) {
			for (URI wasDerivedFrom : topLevel.getWasDerivedFroms()) {
				try {
					checkWasDerivedFromCycle(sbolDocument,topLevel,wasDerivedFrom, new HashSet<URI>());
				} catch (SBOLValidationException e) {
					errors.add(e.getMessage());
				}
			}
		}
		for (ComponentDefinition componentDefinition : sbolDocument.getComponentDefinitions()) {
			try {
				checkComponentDefinitionCycle(sbolDocument,componentDefinition,new HashSet<URI>());
			} catch (SBOLValidationException e) {
				errors.add(e.getMessage());
			}
		}
		for (ModuleDefinition moduleDefinition : sbolDocument.getModuleDefinitions()) {
			try {
				checkModuleDefinitionCycle(sbolDocument,moduleDefinition,new HashSet<URI>());
			} catch (SBOLValidationException e) {
				errors.add(e.getMessage());
			}
		}
	}

	/**
	 * @param componentDefinition
	 * @param sequenceConstraint
	 * @throws SBOLValidationException if any of the following SBOL validation rules was violated:
	 * 11409, 11410, 11411.
	 */
	static void checkSequenceConstraint(ComponentDefinition componentDefinition,SequenceConstraint sequenceConstraint) throws SBOLValidationException {
		SequenceAnnotation saSubject = componentDefinition.getSequenceAnnotation(sequenceConstraint.getSubject());
		SequenceAnnotation saObject = componentDefinition.getSequenceAnnotation(sequenceConstraint.getObject());
		if (saSubject==null || saObject==null) return;
		if (sequenceConstraint.getRestriction().equals(RestrictionType.PRECEDES)) {
			if (saObject.compareTo(saSubject) != (-1)*Integer.MAX_VALUE
					&& saObject.compareTo(saSubject) < 0) {
				throw new SBOLValidationException("sbol-11409", sequenceConstraint);
			}
		} else if (sequenceConstraint.getRestriction().equals(RestrictionType.SAME_ORIENTATION_AS)) {
			for (Location locSubject : saSubject.getLocations()) {
				for (Location locObject : saObject.getLocations()) {
					if (!locSubject.getOrientation().equals(locObject.getOrientation())) {
						throw new SBOLValidationException("sbol-11410", sequenceConstraint);
					}
				}
			}
		} else if (sequenceConstraint.getRestriction().equals(RestrictionType.OPPOSITE_ORIENTATION_AS)) {
			for (Location locSubject : saSubject.getLocations()) {
				for (Location locObject : saObject.getLocations()) {
					if (locSubject.getOrientation().equals(locObject.getOrientation())) {
						throw new SBOLValidationException("sbol-11411", sequenceConstraint);
					}
				}
			}
		}
	}

	private static void checkInteractionTypeParticipationRole(Interaction interaction,URI type,URI role) {
		if (type.equals(SystemsBiologyOntology.INHIBITION)) {
			if (!role.equals(SystemsBiologyOntology.INHIBITOR) && 
					!role.equals(SystemsBiologyOntology.INHIBITED) && 
					!role.equals(SystemsBiologyOntology.PROMOTER)) {
				errors.add(new SBOLValidationException("sbol-11907",interaction).getMessage());
			}
		} else if (type.equals(SystemsBiologyOntology.STIMULATION)) {
			if (!role.equals(SystemsBiologyOntology.STIMULATOR) && 
					!role.equals(SystemsBiologyOntology.STIMULATED) && 
					!role.equals(SystemsBiologyOntology.PROMOTER)) {
				errors.add(new SBOLValidationException("sbol-11907",interaction).getMessage());
			}
		} else if (type.equals(SystemsBiologyOntology.NON_COVALENT_BINDING)) {
			if (!role.equals(SystemsBiologyOntology.REACTANT) && !role.equals(SystemsBiologyOntology.PRODUCT)) {
				errors.add(new SBOLValidationException("sbol-11907",interaction).getMessage());
			}
		} else if (type.equals(SystemsBiologyOntology.DEGRADATION)) {
			if (!role.equals(SystemsBiologyOntology.REACTANT)) {
				errors.add(new SBOLValidationException("sbol-11907",interaction).getMessage());
			}
		} else if (type.equals(SystemsBiologyOntology.BIOCHEMICAL_REACTION)) {
			if (!role.equals(SystemsBiologyOntology.REACTANT) && !role.equals(SystemsBiologyOntology.PRODUCT) &&
					!role.equals(SystemsBiologyOntology.MODIFIER)) {
				errors.add(new SBOLValidationException("sbol-11907",interaction).getMessage());
			}
		} else if (type.equals(SystemsBiologyOntology.GENETIC_PRODUCTION)) {
			if (!role.equals(SystemsBiologyOntology.PROMOTER) && 
					!role.equals(SystemsBiologyOntology.TEMPLATE) && 
					!role.equals(SystemsBiologyOntology.PRODUCT)) {
				errors.add(new SBOLValidationException("sbol-11907",interaction).getMessage());
			}
		} else if (type.equals(SystemsBiologyOntology.CONTROL)) {
			if (!role.equals(SystemsBiologyOntology.MODIFIER) && 
					!role.equals(SystemsBiologyOntology.MODIFIED)) { 
				errors.add(new SBOLValidationException("sbol-11907",interaction).getMessage());
			}
		}
	}

	private static void validateOntologyUsage(SBOLDocument sbolDocument) {
		SequenceOntology so = new SequenceOntology();
		SystemsBiologyOntology sbo = new SystemsBiologyOntology();
		EDAMOntology edam = new EDAMOntology();
		for (Sequence sequence : sbolDocument.getSequences()) {
			if (!sequence.getEncoding().equals(Sequence.IUPAC_DNA) &&
					!sequence.getEncoding().equals(Sequence.IUPAC_RNA) &&
					!sequence.getEncoding().equals(Sequence.IUPAC_PROTEIN) &&
					!sequence.getEncoding().equals(Sequence.SMILES)) {
				errors.add(new SBOLValidationException("sbol-10407", sequence).getMessage());

			}
		}
		for (ComponentDefinition compDef : sbolDocument.getComponentDefinitions()) {
			int numBioPAXtypes = 0;
			for (URI type : compDef.getTypes()) {
				if (type.equals(ComponentDefinition.DNA) ||
						type.equals(ComponentDefinition.RNA) ||
						type.equals(ComponentDefinition.PROTEIN) ||
						type.equals(ComponentDefinition.COMPLEX) ||
						type.equals(ComponentDefinition.SMALL_MOLECULE)) {
					numBioPAXtypes++;
				}
			}
			if (numBioPAXtypes == 0) {
				errors.add(new SBOLValidationException("sbol-10525", compDef).getMessage());
			} else if (numBioPAXtypes > 1){
				errors.add(new SBOLValidationException("sbol-10503", compDef).getMessage());
			}
			int numSO = 0;;
			for (URI role : compDef.getRoles()) {
				try {
					if (role.equals(SequenceOntology.SEQUENCE_FEATURE) ||
							so.isDescendantOf(role, SequenceOntology.SEQUENCE_FEATURE)) {
						numSO++;
					}
				} catch (Exception e){
				}
			}
			int numTopo = 0;;
			for (URI type : compDef.getTypes()) {
				try {
					if (so.isDescendantOf(type, SequenceOntology.TOPOLOGY_ATTRIBUTE)) {
						numTopo++;
					}
				} catch (Exception e){
				}
			}
			int numStrand = 0;;
			for (URI type : compDef.getTypes()) {
				try {
					if (so.isDescendantOf(type, SequenceOntology.STRAND_ATTRIBUTE)) {
						numStrand++;
					}
				} catch (Exception e){
				}
			}
			if (compDef.getTypes().contains(ComponentDefinition.DNA) || compDef.getTypes().contains(ComponentDefinition.RNA)) {
				if (numSO!=1) {
					errors.add(new SBOLValidationException("sbol-10527", compDef).getMessage());
				}
				if (numTopo>1) {
					errors.add(new SBOLValidationException("sbol-10528", compDef).getMessage());
				}
			} else if (!compDef.getTypes().contains(ComponentDefinition.RNA)) {
				if (numSO!=0) {
					errors.add(new SBOLValidationException("sbol-10511", compDef).getMessage());
				}
				if ((numTopo!=0)||(numStrand!=0)) {
					errors.add(new SBOLValidationException("sbol-10529", compDef).getMessage());
				}
			}
			for (Component c : compDef.getComponents()) {
				ComponentDefinition def = c.getDefinition();
				if (def==null) continue;
				numSO = 0;;
				for (URI role : c.getRoles()) {
					try {
						if (role.equals(SequenceOntology.SEQUENCE_FEATURE) ||
								so.isDescendantOf(role, SequenceOntology.SEQUENCE_FEATURE)) {
							numSO++;
						}
					} catch (Exception e){
					}
				}
				if (!def.getTypes().contains(ComponentDefinition.DNA) && 
						!def.getTypes().contains(ComponentDefinition.RNA)) {
					if (numSO!=0) {
						errors.add(new SBOLValidationException("sbol-10706", compDef).getMessage());
					}
				} else {
					if (numSO>1) {
						errors.add(new SBOLValidationException("sbol-10707", compDef).getMessage());
					}
				}

			}
			for (SequenceConstraint sc : compDef.getSequenceConstraints()) {
				try {
					RestrictionType.convertToRestrictionType(sc.getRestrictionURI());
				}
				catch (Exception e) {
					errors.add(new SBOLValidationException("sbol-11412", sc).getMessage());
				}
			}
		}
		for (Model model : sbolDocument.getModels()) {
			try {
				if (!edam.isDescendantOf(model.getLanguage(), EDAMOntology.FORMAT)) {
					errors.add(new SBOLValidationException("sbol-11507", model).getMessage());
				}
			}
			catch (Exception e) {
				errors.add(new SBOLValidationException("sbol-11507", model).getMessage());
			}
			try {
				if (!sbo.isDescendantOf(model.getFramework(), SystemsBiologyOntology.MODELING_FRAMEWORK)) {
					errors.add(new SBOLValidationException("sbol-11511", model).getMessage());
				}
			}
			catch (Exception e) {
				errors.add(new SBOLValidationException("sbol-11511", model).getMessage());
			}
		}
		for (ModuleDefinition modDef : sbolDocument.getModuleDefinitions()) {
			for (Interaction interaction : modDef.getInteractions()) {
				int numSBOtype = 0;
				URI SBOtype = null;
				for (URI type : interaction.getTypes()) {
					try {
						if (sbo.isDescendantOf(type, SystemsBiologyOntology.OCCURRING_ENTITY_REPRESENTATION)) {
							numSBOtype++;
							SBOtype = type;
						}
					}
					catch (Exception e) {
					}
				}
				if (numSBOtype != 1) {
					errors.add(new SBOLValidationException("sbol-11905", interaction).getMessage());
				}
				for (Participation participation : interaction.getParticipations()) {
					int numSBOrole = 0;
					URI SBOrole = null;
					for (URI role : participation.getRoles()) {
						try {
							if (sbo.isDescendantOf(role, SystemsBiologyOntology.PARTICIPANT_ROLE)) {
								numSBOrole++;
								SBOrole = role;
							}
						}
						catch (Exception e) {
						}
					}
					if (numSBOrole != 1) {
						errors.add(new SBOLValidationException("sbol-12007", participation).getMessage());
					} else {
						checkInteractionTypeParticipationRole(interaction,SBOtype,SBOrole);
					}
				}
			}
		}
	}

	private static void validateComponentDefinitionSequences(SBOLDocument sbolDocument) {
		for (ComponentDefinition componentDefinition : sbolDocument.getComponentDefinitions()) {
			if (componentDefinition.getSequences().size() < 1) continue;
			boolean foundNucleic = false;
			boolean foundProtein = false;
			boolean foundSmiles = false;
			int nucleicLength = -1;
			int proteinLength = -1;
			int smilesLength = -1;
			for (Sequence sequence : componentDefinition.getSequences()) {
				if (sequence.getEncoding().equals(Sequence.IUPAC_DNA) ||
						sequence.getEncoding().equals(Sequence.IUPAC_RNA)) {
					if (foundNucleic) {
						if (nucleicLength != sequence.getElements().length()) {
							errors.add(new SBOLValidationException("sbol-10518", componentDefinition).getMessage());
						}
					} else {
						foundNucleic = true;
						nucleicLength = sequence.getElements().length();
					}
					for (SequenceAnnotation sa : componentDefinition.getSequenceAnnotations()) {
						for (Location location : sa.getLocations()) {
							if (location instanceof Range) {
								Range range = (Range)location;
								if (range.getStart() <= 0 || range.getEnd() > nucleicLength) {
									errors.add(new SBOLValidationException("sbol-10523", componentDefinition).getMessage());
								}
							} else if (location instanceof Cut) {
								Cut cut = (Cut)location;
								if (cut.getAt() < 0 || cut.getAt() > nucleicLength) {
									errors.add(new SBOLValidationException("sbol-10523", componentDefinition).getMessage());
								}
							}
						}
					}
				} else if (sequence.getEncoding().equals(Sequence.IUPAC_PROTEIN)) {
					if (foundProtein) {
						if (proteinLength != sequence.getElements().length()) {
							errors.add(new SBOLValidationException("sbol-10518", componentDefinition).getMessage());
						}
					} else {
						foundProtein = true;
						proteinLength = sequence.getElements().length();
					}
				} else if (sequence.getEncoding().equals(Sequence.SMILES)) {
					if (foundSmiles) {
						if (smilesLength != sequence.getElements().length()) {
							errors.add(new SBOLValidationException("sbol-10518", componentDefinition).getMessage());
						}
					} else {
						foundSmiles = true;
						smilesLength = sequence.getElements().length();
					}
				}
			}
			if (componentDefinition.getTypes().contains(ComponentDefinition.DNA) && !foundNucleic) {
				errors.add(new SBOLValidationException("sbol-10516", componentDefinition).getMessage());
			} else if (componentDefinition.getTypes().contains(ComponentDefinition.RNA) && !foundNucleic) {
				errors.add(new SBOLValidationException("sbol-10516", componentDefinition).getMessage());
			} else if (componentDefinition.getTypes().contains(ComponentDefinition.PROTEIN) && !foundProtein) {
				errors.add(new SBOLValidationException("sbol-10516", componentDefinition).getMessage());
			} else if (componentDefinition.getTypes().contains(ComponentDefinition.SMALL_MOLECULE) && !foundSmiles) {
				errors.add(new SBOLValidationException("sbol-10516", componentDefinition).getMessage());
			}
			if (foundNucleic) {
				if (componentDefinition.getSequenceAnnotations().size()>0) {
					// TODO: this is not quite right need to do better job of array bounds checking
					try {
						String impliedElements = componentDefinition.getImpliedNucleicAcidSequence();
						Sequence dnaSequence = componentDefinition.getSequenceByEncoding(Sequence.IUPAC_DNA);
						if (!includesSequence(dnaSequence.getElements(),impliedElements)) {
							errors.add(new SBOLValidationException("sbol-10520", componentDefinition).getMessage());
						}
					} catch (Exception e) {
						errors.add(new SBOLValidationException("sbol-10520", componentDefinition).getMessage());
					}
				}
			}
			// Cannot check this one separately, since it either violates 10516 also OR it violates
			// best practices and does not use encodings from Table 1 or types from Table 2.
			/*
			if ((!componentDefinition.getTypes().contains(ComponentDefinition.DNA) &&
					!componentDefinition.getTypes().contains(ComponentDefinition.RNA))
					&& foundNucleic) {
				errors.add(new SBOLValidationException("sbol-10517", componentDefinition).getMessage());
			} else if (!componentDefinition.getTypes().contains(ComponentDefinition.PROTEIN) && foundProtein) {
				errors.add(new SBOLValidationException("sbol-10517", componentDefinition).getMessage());
			} else if (!componentDefinition.getTypes().contains(ComponentDefinition.SMALL_MOLECULE) && foundSmiles) {
				errors.add(new SBOLValidationException("sbol-10517", componentDefinition).getMessage());
			}
			*/
		}
	}
	
	private static boolean includesSequence(String specificSequence,String generalSequence) {
		//if (specificSequence.length()!=generalSequence.length()) return false;
		specificSequence = specificSequence.toLowerCase();
		generalSequence = generalSequence.toLowerCase();
		for (int i = 0; i < specificSequence.length(); i++) {
			switch (generalSequence.charAt(i)) {
			case 'a': 
			case 'c': 
			case 'g':
			case 't':
			case 'u':
				if (specificSequence.charAt(i)!=generalSequence.charAt(i)) {
					return false; 
				}
				break;
			case '.':
				if (specificSequence.charAt(i)!='.' && specificSequence.charAt(i)!='-') {
					return false;
				}
				break;
			case '-':
				if (specificSequence.charAt(i)!='.' && specificSequence.charAt(i)!='-') {
					return false;
				}
				break;
			case 'r':
				if (specificSequence.charAt(i)!='r' && specificSequence.charAt(i)!='a' &&
					specificSequence.charAt(i)!='g') {
					return false;
				}
				break;
			case 'y':
				if (specificSequence.charAt(i)!='y' && specificSequence.charAt(i)!='c' &&
					specificSequence.charAt(i)!='t') {
					return false;
				}
				break;
			case 's':
				if (specificSequence.charAt(i)!='s' && specificSequence.charAt(i)!='c' &&
					specificSequence.charAt(i)!='g') {
					return false;
				}
				break;
			case 'w':
				if (specificSequence.charAt(i)!='w' && specificSequence.charAt(i)!='a' &&
					specificSequence.charAt(i)!='t') {
					return false;
				}
				break;
			case 'k':
				if (specificSequence.charAt(i)!='k' && specificSequence.charAt(i)!='g' &&
					specificSequence.charAt(i)!='t') {
					return false;
				}
				break;
			case 'm':
				if (specificSequence.charAt(i)!='m' && specificSequence.charAt(i)!='a' &&
					specificSequence.charAt(i)!='c') {
					return false;
				}
				break;
			case 'b':
				if (specificSequence.charAt(i)!='k' && specificSequence.charAt(i)!='g' &&
					specificSequence.charAt(i)!='t' && specificSequence.charAt(i)!='c') {
					return false;
				}
				break;
			case 'd':
				if (specificSequence.charAt(i)!='d' && specificSequence.charAt(i)!='g' &&
					specificSequence.charAt(i)!='t' && specificSequence.charAt(i)!='a') {
					return false;
				}
				break;
			case 'h':
				if (specificSequence.charAt(i)!='h' && specificSequence.charAt(i)!='c' &&
					specificSequence.charAt(i)!='t' && specificSequence.charAt(i)!='a') {
					return false;
				}
				break;
			case 'v':
				if (specificSequence.charAt(i)!='v' && specificSequence.charAt(i)!='g' &&
					specificSequence.charAt(i)!='c' && specificSequence.charAt(i)!='a') {
					return false;
				}
				break;
			case 'n':
				break;
			default:
				return false;
			}
		}
		return true;
	}

	private static void validateSequenceAnnotations(SBOLDocument sbolDocument) {
		for (ComponentDefinition componentDefinition : sbolDocument.getComponentDefinitions()) {
			for (SequenceAnnotation sequenceAnnotation : componentDefinition.getSequenceAnnotations()) {
				Object[] locations = sequenceAnnotation.getLocations().toArray();
				for (int i = 0; i < locations.length-1; i++) {
					for (int j = i + 1; j < locations.length; j++) {
						Location location1 = (Location) locations[i];
						Location location2 = (Location) locations[j];
						if (location1.getIdentity().equals(location2.getIdentity())) continue;
						if (location1 instanceof Range && location2 instanceof Range) {
							if (((((Range)location1).getStart() >= ((Range)location2).getStart()) &&
									(((Range)location1).getStart() <= ((Range)location2).getEnd()))
									||
									((((Range)location2).getStart() >= ((Range)location1).getStart()) &&
											(((Range)location2).getStart() <= ((Range)location1).getEnd()))) {
								errors.add(new SBOLValidationException("sbol-10903", location1, location2).getMessage());
							}
						} else if (location1 instanceof Range && location2 instanceof Cut) {
							if ((((Range)location1).getEnd() > ((Cut)location2).getAt()) &&
									(((Cut)location2).getAt() >= ((Range)location1).getStart())) {
								errors.add(new SBOLValidationException("sbol-10903", location1, location2).getMessage());
							}
						} else if (location2 instanceof Range && location1 instanceof Cut) {
							if ((((Range)location2).getEnd() > ((Cut)location1).getAt()) &&
									(((Cut)location1).getAt() >= ((Range)location2).getStart())) {
								errors.add(new SBOLValidationException("sbol-10903", location1, location2).getMessage());
							}
						} else if (location2 instanceof Cut && location1 instanceof Cut) {
							if (((Cut)location2).getAt() == ((Cut)location1).getAt()) {
								errors.add(new SBOLValidationException("sbol-10903", location1, location2).getMessage());
							}
						}
					}
				}
			}
		}
	}

	private static final String IUPAC_DNA_PATTERN = "([ACGTURYSWKMBDHVN\\-\\.]*)";
	private static final Pattern iupacDNAparser = Pattern.compile(IUPAC_DNA_PATTERN);
	private static final String IUPAC_PROTEIN_PATTERN = "([ABCDEFGHIJKLMNOPQRSTUVWXYZ]*)";
	private static final Pattern iupacProteinParser = Pattern.compile(IUPAC_PROTEIN_PATTERN);
//	private static OpenSmilesParser openSmilesParser = new OpenSmilesParser();
	private static SmilesParser smilesParser = new SmilesParser(DefaultChemObjectBuilder.getInstance());     
	
	static boolean checkSmilesEncoding(String sequence) {
		try {
			smilesParser.parseSmiles(sequence);
			//IAtomContainer molecule = smilesParser.parseSmiles(sequence);
		} catch( InvalidSmilesException e ) {
			return false;
		}
		return true;
	}
	
	static boolean checkSequenceEncoding(Sequence sequence) {
		if (sequence.getEncoding().equals(Sequence.IUPAC_DNA) ||
				(sequence.getEncoding().equals(Sequence.IUPAC_RNA))) {
			Matcher m = iupacDNAparser.matcher(sequence.getElements().toUpperCase());
			return m.matches();
		} else if (sequence.getEncoding().equals(Sequence.IUPAC_PROTEIN)) {
			Matcher m = iupacProteinParser.matcher(sequence.getElements().toUpperCase());
			return m.matches();
		} else if (sequence.getEncoding().equals(Sequence.SMILES)) {
			return checkSmilesEncoding(sequence.getElements());
		}
		// TODO: removed tempoarily until smiles parser is fixed
		/* else if (sequence.getEncoding().equals(Sequence.SMILES)) {
			return openSmilesParser.check(sequence.getElements());
		} */
		return true;
	}

	private static void validatePersistentIdentityUniqueness(SBOLDocument sbolDocument) {
		HashMap<URI, Identified> elements = new HashMap<>();
		for (TopLevel topLevel : sbolDocument.getTopLevels()) {
			if (!topLevel.isSetPersistentIdentity()) continue;
			if (elements.get(topLevel.getPersistentIdentity())!=null) {
				Identified identified = elements.get(topLevel.getPersistentIdentity());
				if (!topLevel.getClass().equals(identified.getClass())) {
					errors.add(new SBOLValidationException("sbol-10220", topLevel).getMessage());
				}
			}
			elements.put(topLevel.getPersistentIdentity(),topLevel);
			if (topLevel instanceof ComponentDefinition) {
				for (Component c : ((ComponentDefinition) topLevel).getComponents()) {
					if (!c.isSetPersistentIdentity()) continue;
					if (elements.get(c.getPersistentIdentity())!=null) {
						Identified identified = elements.get(c.getPersistentIdentity());
						if (!c.getClass().equals(identified.getClass())) {
							errors.add(new SBOLValidationException("sbol-10220", c).getMessage());
						}
					}
					elements.put(c.getPersistentIdentity(),c);
					for (MapsTo m : c.getMapsTos()) {
						if (!m.isSetPersistentIdentity()) continue;
						if (elements.get(m.getPersistentIdentity())!=null) {
							Identified identified = elements.get(m.getPersistentIdentity());
							if (!m.getClass().equals(identified.getClass())) {
								errors.add(new SBOLValidationException("sbol-10220", m).getMessage());
							}
						}
						elements.put(m.getPersistentIdentity(),m);
					}
				}
				for (SequenceAnnotation sa : ((ComponentDefinition) topLevel).getSequenceAnnotations()) {
					if (!sa.isSetPersistentIdentity()) continue;
					if (elements.get(sa.getPersistentIdentity())!=null) {
						Identified identified = elements.get(sa.getPersistentIdentity());
						if (!sa.getClass().equals(identified.getClass())) {
							errors.add(new SBOLValidationException("sbol-10220", sa).getMessage());
						}
					}
					elements.put(sa.getPersistentIdentity(),sa);
					for (Location l : sa.getLocations()) {
						if (!l.isSetPersistentIdentity()) continue;
						if (elements.get(l.getPersistentIdentity())!=null) {
							Identified identified = elements.get(l.getPersistentIdentity());
							if (!l.getClass().equals(identified.getClass())) {
								errors.add(new SBOLValidationException("sbol-10220", l).getMessage());
							}
						}
						elements.put(l.getPersistentIdentity(),l);
					}
				}
				for (SequenceConstraint sc : ((ComponentDefinition) topLevel).getSequenceConstraints()) {
					if (!sc.isSetPersistentIdentity()) continue;
					if (elements.get(sc.getPersistentIdentity())!=null) {
						Identified identified = elements.get(sc.getPersistentIdentity());
						if (!sc.getClass().equals(identified.getClass())) {
							errors.add(new SBOLValidationException("sbol-10220", sc).getMessage());
						}
					}
					elements.put(sc.getPersistentIdentity(),sc);
				}
			}
			if (topLevel instanceof ModuleDefinition) {
				for (FunctionalComponent c : ((ModuleDefinition) topLevel).getFunctionalComponents()) {
					if (!c.isSetPersistentIdentity()) continue;
					if (elements.get(c.getPersistentIdentity())!=null) {
						Identified identified = elements.get(c.getPersistentIdentity());
						if (!c.getClass().equals(identified.getClass())) {
							errors.add(new SBOLValidationException("sbol-10220", c).getMessage());
						}
					}
					elements.put(c.getPersistentIdentity(),c);
					for (MapsTo m : c.getMapsTos()) {
						if (!m.isSetPersistentIdentity()) continue;
						if (elements.get(m.getPersistentIdentity())!=null) {
							Identified identified = elements.get(m.getPersistentIdentity());
							if (!m.getClass().equals(identified.getClass())) {
								errors.add(new SBOLValidationException("sbol-10220", m).getMessage());
							}
						}
						elements.put(m.getPersistentIdentity(),m);
					}
				}
				for (Module mod : ((ModuleDefinition) topLevel).getModules()) {
					if (!mod.isSetPersistentIdentity()) continue;
					if (elements.get(mod.getPersistentIdentity())!=null) {
						Identified identified = elements.get(mod.getPersistentIdentity());
						if (!mod.getClass().equals(identified.getClass())) {
							errors.add(new SBOLValidationException("sbol-10220", mod).getMessage());
						}
					}
					elements.put(mod.getPersistentIdentity(),mod);
					for (MapsTo m : mod.getMapsTos()) {
						if (!m.isSetPersistentIdentity()) continue;
						if (elements.get(m.getPersistentIdentity())!=null) {
							Identified identified = elements.get(m.getPersistentIdentity());
							if (!m.getClass().equals(identified.getClass())) {
								errors.add(new SBOLValidationException("sbol-10220", m).getMessage());
							}
						}
						elements.put(m.getPersistentIdentity(),m);
					}
				}
				for (Interaction i : ((ModuleDefinition) topLevel).getInteractions()) {
					if (!i.isSetPersistentIdentity()) continue;
					if (elements.get(i.getPersistentIdentity())!=null) {
						Identified identified = elements.get(i.getPersistentIdentity());
						if (!i.getClass().equals(identified.getClass())) {
							errors.add(new SBOLValidationException("sbol-10220", i).getMessage());
						}
					}
					elements.put(i.getPersistentIdentity(),i);
					for (Participation p : i.getParticipations()) {
						if (!p.isSetPersistentIdentity()) continue;
						if (elements.get(p.getPersistentIdentity())!=null) {
							Identified identified = elements.get(p.getPersistentIdentity());
							if (!p.getClass().equals(identified.getClass())) {
								errors.add(new SBOLValidationException("sbol-10220", p).getMessage());
							}
						}
						elements.put(p.getPersistentIdentity(),p);
					}
				}
			}
		}
	}

	private static void validateURIuniqueness(SBOLDocument sbolDocument) {
		HashMap<URI, Identified> elements = new HashMap<>();
		for (TopLevel topLevel : sbolDocument.getTopLevels()) {
			if (elements.get(topLevel.getIdentity())!=null) {
				Identified identified = elements.get(topLevel.getIdentity());
				if (!topLevel.equals(identified)) {
					errors.add(new SBOLValidationException("sbol-10202", topLevel).getMessage());
				}
			}
			elements.put(topLevel.getIdentity(),topLevel);
			if (topLevel instanceof ComponentDefinition) {
				for (Component c : ((ComponentDefinition) topLevel).getComponents()) {
					if (elements.get(c.getIdentity())!=null) {
						Identified identified = elements.get(c.getIdentity());
						if (!c.equals(identified)) {
							errors.add(new SBOLValidationException("sbol-10202", c).getMessage());
						}
					}
					elements.put(c.getIdentity(),c);
					for (MapsTo m : c.getMapsTos()) {
						if (elements.get(m.getIdentity())!=null) {
							Identified identified = elements.get(m.getIdentity());
							if (!m.equals(identified)) {
								errors.add(new SBOLValidationException("sbol-10202", m).getMessage());
							}
						}
						elements.put(m.getIdentity(),m);
					}
				}
				for (SequenceAnnotation sa : ((ComponentDefinition) topLevel).getSequenceAnnotations()) {
					if (elements.get(sa.getIdentity())!=null) {
						Identified identified = elements.get(sa.getIdentity());
						if (!sa.equals(identified)) {
							errors.add(new SBOLValidationException("sbol-10202", sa).getMessage());
						}
					}
					elements.put(sa.getIdentity(),sa);
					for (Location l : sa.getLocations()) {
						if (elements.get(l.getIdentity())!=null) {
							Identified identified = elements.get(l.getIdentity());
							if (!l.equals(identified)) {
								errors.add(new SBOLValidationException("sbol-10202", l).getMessage());
							}
						}
						elements.put(l.getIdentity(),l);
					}
				}
				for (SequenceConstraint sc : ((ComponentDefinition) topLevel).getSequenceConstraints()) {
					if (elements.get(sc.getIdentity())!=null) {
						Identified identified = elements.get(sc.getIdentity());
						if (!sc.equals(identified)) {
							errors.add(new SBOLValidationException("sbol-10202", sc).getMessage());
						}
					}
					elements.put(sc.getIdentity(),sc);
				}
			}
			if (topLevel instanceof ModuleDefinition) {
				for (FunctionalComponent c : ((ModuleDefinition) topLevel).getFunctionalComponents()) {
					if (elements.get(c.getIdentity())!=null) {
						Identified identified = elements.get(c.getIdentity());
						if (!c.equals(identified)) {
							errors.add(new SBOLValidationException("sbol-10202", c).getMessage());
						}
					}
					elements.put(c.getIdentity(),c);
					for (MapsTo m : c.getMapsTos()) {
						if (elements.get(m.getIdentity())!=null) {
							Identified identified = elements.get(m.getIdentity());
							if (!m.equals(identified)) {
								errors.add(new SBOLValidationException("sbol-10202", m).getMessage());
							}
						}
						elements.put(m.getIdentity(),m);
					}
				}
				for (Module mod : ((ModuleDefinition) topLevel).getModules()) {
					if (elements.get(mod.getIdentity())!=null) {
						Identified identified = elements.get(mod.getIdentity());
						if (!mod.equals(identified)) {
							errors.add(new SBOLValidationException("sbol-10202", mod).getMessage());
						}
					}
					elements.put(mod.getIdentity(),mod);
					for (MapsTo m : mod.getMapsTos()) {
						if (elements.get(m.getIdentity())!=null) {
							Identified identified = elements.get(m.getIdentity());
							if (!m.equals(identified)) {
								errors.add(new SBOLValidationException("sbol-10202", m).getMessage());
							}
						}
						elements.put(m.getIdentity(),m);
					}
				}
				for (Interaction i : ((ModuleDefinition) topLevel).getInteractions()) {
					if (elements.get(i.getIdentity())!=null) {
						Identified identified = elements.get(i.getIdentity());
						if (!i.equals(identified)) {
							errors.add(new SBOLValidationException("sbol-10202", i).getMessage());
						}
					}
					elements.put(i.getIdentity(),i);
					for (Participation p : i.getParticipations()) {
						if (elements.get(p.getIdentity())!=null) {
							Identified identified = elements.get(p.getIdentity());
							if (!p.equals(identified)) {
								errors.add(new SBOLValidationException("sbol-10202", p).getMessage());
							}
						}
						elements.put(p.getIdentity(),p);
					}
				}
			}
		}
	}

	/**
	 * Validates the given SBOL document. Errors encountered either throw exceptions or, if not fatal, are added to the list of errors
	 * that can be accessed using the {@link #getErrors()} method. Interpretations of the complete, compliant, and bestPractice parameters 
	 * are as follows:
	 * <ul>
	 * <li> complete: A {@code true} value means that all identity URI references in the given SBOL document can dereference to objects 
	 * in the same document; a {@code false} value means otherwise.</li>
	 * <li> compliant: A {@code true} value means that all URIs in the given SBOL document are compliant; a {@code false} value means otherwise.</li>
	 * <li> best practice: A {@code true} value means that validation rules with the RECOMMENDED condition in the SBOL specification are
	 * checked against the given SBOLDocuemnt object; a {@code false} value means otherwise.</li>
	 * </ul>
	 * 
	 * @param sbolDocument the given {@code SBOLDocument} object
	 * @param complete the given {@code complete} flag 
	 * @param compliant the given {@code compliant} flag
	 * @param bestPractice the given {@code bestPractice} flag
	 */
	public static void validateSBOL(SBOLDocument sbolDocument, boolean complete, boolean compliant,
			boolean bestPractice) {
		clearErrors();
		//validateSequenceEncodings(sbolDocument);
		//validateSequenceConstraints(sbolDocument);
		validateWasDerivedFromVersion(sbolDocument);
		validateCircularReferences(sbolDocument);
		validateURIuniqueness(sbolDocument);
		validatePersistentIdentityUniqueness(sbolDocument);
		validateMapsTos(sbolDocument);
		if (compliant) validateCompliance(sbolDocument);
		if (complete) validateCompleteness(sbolDocument);
		if (bestPractice) {
			validateOntologyUsage(sbolDocument);
			validateSequenceAnnotations(sbolDocument);
			validateComponentDefinitionSequences(sbolDocument);
		}
	}
	
	private static void compareNamespaces(String file1, SBOLDocument doc1, String file2, SBOLDocument doc2) {
		for (QName namespace : doc1.getNamespaces()) {
			if (doc2.getNamespaces().contains(namespace)) continue;
			errors.add("Namespace " + namespace.toString() + " not found in " + file2);
		}
		for (QName namespace : doc2.getNamespaces()) {
			if (doc1.getNamespaces().contains(namespace)) continue;
			errors.add("Namespace " + namespace.toString() + " not found in " + file1);
		}
	}

	private static void compareCollections(String file1, SBOLDocument doc1, String file2, SBOLDocument doc2) {
		for (Collection collection1 : doc1.getCollections()) {
			Collection collection2 = doc2.getCollection(collection1.getIdentity());
			if (collection2==null) {
				errors.add("Collection " + collection1.getIdentity() + " not found in " + file2);
			} else if (!collection1.equals(collection2)) {
				errors.add("Collection " + collection1.getIdentity() + " differ.");
			}
		}
		for (Collection collection2 : doc2.getCollections()) {
			Collection collection1 = doc1.getCollection(collection2.getIdentity());
			if (collection1==null) {
				errors.add("Collection " + collection2.getIdentity() + " not found in " + file1);
			}
		}
	}
	
	private static void compareMapsTos(String file1, Component component1, 
			String file2, Component component2) {
		for (MapsTo mapsTo1 : component1.getMapsTos()) {
			MapsTo mapsTo2 = component2.getMapsTo(mapsTo1.getIdentity());
			if (mapsTo2==null) {
				errors.add("--->MapsTo " + mapsTo1.getIdentity() + " not found in " + file2);
			} else if (!mapsTo1.equals(mapsTo2)) {
				errors.add("--->MapsTo " + mapsTo1.getIdentity() + " differ.");
			}
		}
		for (MapsTo mapsTo2 : component2.getMapsTos()) {
			MapsTo mapsTo1 = component1.getMapsTo(mapsTo2.getIdentity());
			if (mapsTo1==null) {
				errors.add("--->MapsTo " + mapsTo2.getIdentity() + " not found in " + file1);
			}
		}
	}

	private static void compareComponents(String file1, ComponentDefinition componentDefinition1, 
			String file2, ComponentDefinition componentDefinition2) {
		for (Component component1 : componentDefinition1.getComponents()) {
			Component component2 = componentDefinition2.getComponent(component1.getIdentity());
			if (component2==null) {
				errors.add("->Component " + component1.getIdentity() + " not found in " + file2);
			} else if (!component1.equals(component2)) {
				errors.add("->Component " + component1.getIdentity() + " differ.");
				compareMapsTos(file1,component1,file2,component2);
			}
		}
		for (Component component2 : componentDefinition2.getComponents()) {
			Component component1 = componentDefinition1.getComponent(component2.getIdentity());
			if (component1==null) {
				errors.add("->Component " + component2.getIdentity() + " not found in " + file1);
			}
		}
	}
	
	private static void compareVariableComponents(String file1, CombinatorialDerivation combinatorialDerivation1,
			String file2, CombinatorialDerivation combinatorialDerivation2) {
		for(VariableComponent variableComponent1 : combinatorialDerivation1.getVariableComponents().values()) {
			VariableComponent variableComponent2 = combinatorialDerivation2.getVariableComponent(variableComponent1.getIdentity());
			
			if(variableComponent2 == null) {
				errors.add("->VariableComponent " + variableComponent1.getIdentity() + " not found in " + file2);
			} else if(!variableComponent1.equals(variableComponent2)) {
				errors.add("->VariableComponent " + variableComponent1.getIdentity() + " differ.");
			}
		}
		
		for(VariableComponent variableComponent2 : combinatorialDerivation2.getVariableComponents().values()) {
			VariableComponent variableComponent1 = combinatorialDerivation1.getVariableComponent(variableComponent2.getIdentity());
			
			if(variableComponent1 == null) {
				errors.add("->VariableComponent " + variableComponent2.getIdentity() + " not found in " + file1);
			}
		}
	}

	private static void compareLocations(String file1, SequenceAnnotation sequenceAnnotation1, 
			String file2, SequenceAnnotation sequenceAnnotation2) {
		for (Location location1 : sequenceAnnotation1.getLocations()) {
			Location location2 = sequenceAnnotation2.getLocation(location1.getIdentity());
			if (location2==null) {
				errors.add("--->Location " + location1.getIdentity() + " not found in " + file2);
			} else if (!location1.equals(location2)) {
				errors.add("--->Location " + location1.getIdentity() + " differ.");
			}
		}
		for (Location location2 : sequenceAnnotation2.getLocations()) {
			Location location1 = sequenceAnnotation1.getLocation(location2.getIdentity());
			if (location1==null) {
				errors.add("--->Location " + location2.getIdentity() + " not found in " + file1);
			}
		}
	}
	
	private static void compareSequenceAnnotations(String file1, ComponentDefinition componentDefinition1, 
			String file2, ComponentDefinition componentDefinition2) {
		for (SequenceAnnotation sequenceAnnotation1 : componentDefinition1.getSequenceAnnotations()) {
			SequenceAnnotation sequenceAnnotation2 = componentDefinition2.getSequenceAnnotation(sequenceAnnotation1.getIdentity());
			if (sequenceAnnotation2==null) {
				errors.add("->SequenceAnnotation " + sequenceAnnotation1.getIdentity() + " not found in " + file2);
			} else if (!sequenceAnnotation1.equals(sequenceAnnotation2)) {
				errors.add("->SequenceAnnotation " + sequenceAnnotation1.getIdentity() + " differ.");
				compareLocations(file1,sequenceAnnotation1,file2,sequenceAnnotation2);
			}
		}
		for (SequenceAnnotation sequenceAnnotation2 : componentDefinition2.getSequenceAnnotations()) {
			SequenceAnnotation sequenceAnnotation1 = componentDefinition1.getSequenceAnnotation(sequenceAnnotation2.getIdentity());
			if (sequenceAnnotation1==null) {
				errors.add("->SequenceAnnotation " + sequenceAnnotation2.getIdentity() + " not found in " + file1);
			}
		}
	}

	private static void compareSequenceConstraints(String file1, ComponentDefinition componentDefinition1, 
			String file2, ComponentDefinition componentDefinition2) {
		for (SequenceConstraint sequenceConstraint1 : componentDefinition1.getSequenceConstraints()) {
			SequenceConstraint sequenceConstraint2 = componentDefinition2.getSequenceConstraint(sequenceConstraint1.getIdentity());
			if (sequenceConstraint2==null) {
				errors.add("->SequenceConstraint " + sequenceConstraint1.getIdentity() + " not found in " + file2);
			} else if (!sequenceConstraint1.equals(sequenceConstraint2)) {
				errors.add("->SequenceConstraint " + sequenceConstraint1.getIdentity() + " differ.");
			}
		}
		for (SequenceConstraint sequenceConstraint2 : componentDefinition2.getSequenceConstraints()) {
			SequenceConstraint sequenceConstraint1 = componentDefinition1.getSequenceConstraint(sequenceConstraint2.getIdentity());
			if (sequenceConstraint1==null) {
				errors.add("->SequenceConstraint " + sequenceConstraint2.getIdentity() + " not found in " + file1);
			}
		}
	}
	
	private static void compareComponentDefinitions(String file1, SBOLDocument doc1, String file2, SBOLDocument doc2) {
		for (ComponentDefinition componentDefinition1 : doc1.getComponentDefinitions()) {
			ComponentDefinition componentDefinition2 = doc2.getComponentDefinition(componentDefinition1.getIdentity());
			if (componentDefinition2==null) {
				errors.add("ComponentDefinition " + componentDefinition1.getIdentity() + " not found in " + file2);
			} else if (!componentDefinition1.equals(componentDefinition2)) {
				errors.add("ComponentDefinition " + componentDefinition1.getIdentity() + " differ.");
				compareComponents(file1,componentDefinition1,file2,componentDefinition2);
				compareSequenceAnnotations(file1,componentDefinition1,file2,componentDefinition2);
				compareSequenceConstraints(file1,componentDefinition1,file2,componentDefinition2);
			}
		}
		for (ComponentDefinition componentDefinition2 : doc2.getComponentDefinitions()) {
			ComponentDefinition componentDefinition1 = doc1.getComponentDefinition(componentDefinition2.getIdentity());
			if (componentDefinition1==null) {
				errors.add("ComponentDefinition " + componentDefinition2.getIdentity() + " not found in " + file1);
			}
		}		
	}
	
<<<<<<< HEAD
	private static void compareCombinatorialDerivations(String file1, SBOLDocument doc1, String file2, SBOLDocument doc2) {
		for(CombinatorialDerivation combinatorialDerivation1 : doc1.getCombinatorialDerivations()) {
			CombinatorialDerivation combinatorialDerivation2 = doc2.getCombinatorialDerivation(combinatorialDerivation1.getIdentity());
			
			if(combinatorialDerivation2 == null) {
				errors.add("CombinatorialDerivation " + combinatorialDerivation1.getIdentity() + " not found in " + file2);
			} else if(!combinatorialDerivation1.equals(combinatorialDerivation2)) {
				errors.add("CombinatorialDerivation " + combinatorialDerivation1.getIdentity() + " differ.");
				compareVariableComponents(file1, combinatorialDerivation1, file2, combinatorialDerivation2);
			}
		}
		
		for(CombinatorialDerivation combinatorialDerivation2 : doc2.getCombinatorialDerivations()) {
			CombinatorialDerivation combinatorialDerivation1 = doc1.getCombinatorialDerivation(combinatorialDerivation2.getIdentity());
			
			if(combinatorialDerivation1 == null) {
				errors.add("CombinatorialDerivation " + combinatorialDerivation2.getIdentity() + " not found in " + file2);
			}
		}
	}
=======
	private static void compareActivities(String file1, SBOLDocument doc1, String file2, SBOLDocument doc2) {
		for (Activity activity1 : doc1.getActivities()) {
			Activity activity2 = doc2.getActivity(activity1.getIdentity());
			if (activity2==null) {
				errors.add("Activity " + activity1.getIdentity() + " not found in " + file2);
			} else if (!activity1.equals(activity2)) {
				errors.add("Activity " + activity1.getIdentity() + " differ.");
				compareAssociations(file1,activity1,file2,activity2);
				compareUsages(file1,activity1,file2,activity2);
			}
		}
		for (Activity activity2 : doc2.getActivities()) {
			Activity activity1 = doc1.getActivity(activity2.getIdentity());
			if (activity1==null) {
				errors.add("Activity " + activity2.getIdentity() + " not found in " + file1);
			}
		}		
	}
	
	private static void compareAssociations(String file1, Activity activity1, String file2, Activity activity2) {
		for (Association association1 : activity1.getAssociations()) {
			Association association2 = activity2.getAssociation(association1.getIdentity());
			if (association2==null) {
				errors.add("Association " + association1.getIdentity() + " not found in " + file2);
			} else if (!association1.equals(association2)) {
				errors.add("Association " + association1.getIdentity() + " differ.");
			}
		}
		for (Association association2 : activity2.getAssociations()) {
			Association association1 = activity1.getAssociation(association2.getIdentity());
			if (association1==null) {
				errors.add("Association " + association2.getIdentity() + " not found in " + file1);
			}
		}		
	}
	
	private static void compareUsages(String file1, Activity activity1, String file2, Activity activity2) {
		for (Usage usage1 : activity1.getUsages()) {
			Usage usage2 = activity2.getUsage(usage1.getIdentity());
			if (usage2==null) {
				errors.add("Usage " + usage1.getIdentity() + " not found in " + file2);
			} else if (!usage1.equals(usage2)) {
				errors.add("Usage " + usage1.getIdentity() + " differ.");
			}
		}
		for (Usage usage2 : activity2.getUsages()) {
			Usage usage1 = activity1.getUsage(usage2.getIdentity());
			if (usage1==null) {
				errors.add("Usage " + usage2.getIdentity() + " not found in " + file1);
			}
		}		
	}

>>>>>>> 6969411e

	private static void comparePlans(String file1, SBOLDocument doc1, String file2, SBOLDocument doc2) {
		for (Plan plan1 : doc1.getPlans()) {
			Plan plan2 = doc2.getPlan(plan1.getIdentity());
			if (plan2==null) {
				errors.add("Plan " + plan1.getIdentity() + " not found in " + file2);
			} else if (!plan1.equals(plan2)) {
				errors.add("Plan " + plan1.getIdentity() + " differ.");
			}
		}
		for (Plan plan2 : doc2.getPlans()) {
			Plan plan1 = doc1.getPlan(plan2.getIdentity());
			if (plan1==null) {
				errors.add("Plan " + plan2.getIdentity() + " not found in " + file1);
			}
		}		
	}
	
	private static void compareAgents(String file1, SBOLDocument doc1, String file2, SBOLDocument doc2) {
		for (Agent plan1 : doc1.getAgents()) {
			Agent plan2 = doc2.getAgent(plan1.getIdentity());
			if (plan2==null) {
				errors.add("Agent " + plan1.getIdentity() + " not found in " + file2);
			} else if (!plan1.equals(plan2)) {
				errors.add("Agent " + plan1.getIdentity() + " differ.");
			}
		}
		for (Agent activity2 : doc2.getAgents()) {
			Agent activity1 = doc1.getAgent(activity2.getIdentity());
			if (activity1==null) {
				errors.add("Agent " + activity2.getIdentity() + " not found in " + file1);
			}
		}		
	}
	
	private static void compareSequences(String file1, SBOLDocument doc1, String file2, SBOLDocument doc2) {
		for (Sequence sequence1 : doc1.getSequences()) {
			Sequence sequence2 = doc2.getSequence(sequence1.getIdentity());
			if (sequence2==null) {
				errors.add("Sequence " + sequence1.getIdentity() + " not found in " + file2);
			} else if (!sequence1.equals(sequence2)) {
				errors.add("Sequence " + sequence1.getIdentity() + " differ.");
			}
		}
		for (Sequence sequence2 : doc2.getSequences()) {
			Sequence sequence1 = doc1.getSequence(sequence2.getIdentity());
			if (sequence1==null) {
				errors.add("Sequence " + sequence2.getIdentity() + " not found in " + file1);
			}
		}
	}
	
	private static void compareMapsTos(String file1, FunctionalComponent functionalComponent1, 
			String file2, FunctionalComponent functionalComponent2) {
		for (MapsTo mapsTo1 : functionalComponent1.getMapsTos()) {
			MapsTo mapsTo2 = functionalComponent2.getMapsTo(mapsTo1.getIdentity());
			if (mapsTo2==null) {
				errors.add("--->MapsTo " + mapsTo1.getIdentity() + " not found in " + file2);
			} else if (!mapsTo1.equals(mapsTo2)) {
				errors.add("--->MapsTo " + mapsTo1.getIdentity() + " differ.");
			}
		}
		for (MapsTo mapsTo2 : functionalComponent2.getMapsTos()) {
			MapsTo mapsTo1 = functionalComponent1.getMapsTo(mapsTo2.getIdentity());
			if (mapsTo1==null) {
				errors.add("--->MapsTo " + mapsTo2.getIdentity() + " not found in " + file1);
			}
		}
	}
	
	private static void compareFunctionalComponents(String file1, ModuleDefinition moduleDefinition1, 
			String file2, ModuleDefinition moduleDefinition2) {
		for (FunctionalComponent functionalComponent1 : moduleDefinition1.getFunctionalComponents()) {
			FunctionalComponent functionalComponent2 = moduleDefinition2.getFunctionalComponent(functionalComponent1.getIdentity());
			if (functionalComponent2==null) {
				errors.add("->FunctionalComponent " + functionalComponent1.getIdentity() + " not found in " + file2);
			} else if (!functionalComponent1.equals(functionalComponent2)) {
				errors.add("->FunctionalComponent " + functionalComponent1.getIdentity() + " differ.");
				compareMapsTos(file1,functionalComponent1,file2,functionalComponent2);
			}
		}
		for (FunctionalComponent functionalComponent2 : moduleDefinition2.getFunctionalComponents()) {
			FunctionalComponent functionalComponent1 = moduleDefinition1.getFunctionalComponent(functionalComponent2.getIdentity());
			if (functionalComponent1==null) {
				errors.add("->FunctionalComponent " + functionalComponent2.getIdentity() + " not found in " + file1);
			}
		}
	}

	private static void compareMapsTos(String file1, Module module1, 
			String file2, Module module2) {
		for (MapsTo mapsTo1 : module1.getMapsTos()) {
			MapsTo mapsTo2 = module2.getMapsTo(mapsTo1.getIdentity());
			if (mapsTo2==null) {
				errors.add("--->MapsTo " + mapsTo1.getIdentity() + " not found in " + file2);
			} else if (!mapsTo1.equals(mapsTo2)) {
				errors.add("--->MapsTo " + mapsTo1.getIdentity() + " differ.");
			}
		}
		for (MapsTo mapsTo2 : module2.getMapsTos()) {
			MapsTo mapsTo1 = module1.getMapsTo(mapsTo2.getIdentity());
			if (mapsTo1==null) {
				errors.add("--->MapsTo " + mapsTo2.getIdentity() + " not found in " + file1);
			}
		}
	}

	private static void compareModules(String file1, ModuleDefinition moduleDefinition1, 
			String file2, ModuleDefinition moduleDefinition2) {
		for (Module module1 : moduleDefinition1.getModules()) {
			Module module2 = moduleDefinition2.getModule(module1.getIdentity());
			if (module2==null) {
				errors.add("->Module " + module1.getIdentity() + " not found in " + file2);
			} else if (!module1.equals(module2)) {
				errors.add("->Module " + module1.getIdentity() + " differ.");
				compareMapsTos(file1,module1,file2,module2);
			}
		}
		for (Module module2 : moduleDefinition2.getModules()) {
			Module module1 = moduleDefinition1.getModule(module2.getIdentity());
			if (module1==null) {
				errors.add("->Module " + module2.getIdentity() + " not found in " + file1);
			}
		}
	}

	private static void compareParticipations(String file1, Interaction interaction1, 
			String file2, Interaction interaction2) {
		for (Participation participation1 : interaction1.getParticipations()) {
			Participation participation2 = interaction2.getParticipation(participation1.getIdentity());
			if (participation2==null) {
				errors.add("--->Participation " + participation1.getIdentity() + " not found in " + file2);
			} else if (!participation1.equals(participation2)) {
				errors.add("--->Participation " + participation1.getIdentity() + " differ.");
			}
		}
		for (Participation participation2 : interaction2.getParticipations()) {
			Participation participation1 = interaction1.getParticipation(participation2.getIdentity());
			if (participation1==null) {
				errors.add("--->Participation " + participation2.getIdentity() + " not found in " + file1);
			}
		}
	}	

	private static void compareInteractions(String file1, ModuleDefinition moduleDefinition1, 
			String file2, ModuleDefinition moduleDefinition2) {
		for (Interaction interaction1 : moduleDefinition1.getInteractions()) {
			Interaction interaction2 = moduleDefinition2.getInteraction(interaction1.getIdentity());
			if (interaction2==null) {
				errors.add("->Interaction " + interaction1.getIdentity() + " not found in " + file2);
			} else if (!interaction1.equals(interaction2)) {
				errors.add("->Interaction " + interaction1.getIdentity() + " differ.");
				compareParticipations(file1,interaction1,file1,interaction2);
			}
		}
		for (Interaction interaction2 : moduleDefinition2.getInteractions()) {
			Interaction interaction1 = moduleDefinition1.getInteraction(interaction2.getIdentity());
			if (interaction1==null) {
				errors.add("->Interaction " + interaction2.getIdentity() + " not found in " + file1);
			}
		}
	}
	
	private static void compareModuleDefinitions(String file1, SBOLDocument doc1, String file2, SBOLDocument doc2) {
		for (ModuleDefinition moduleDefinition1 : doc1.getModuleDefinitions()) {
			ModuleDefinition moduleDefinition2 = doc2.getModuleDefinition(moduleDefinition1.getIdentity());
			if (moduleDefinition2==null) {
				errors.add("ModuleDefinition " + moduleDefinition1.getIdentity() + " not found in " + file2);
			} else if (!moduleDefinition1.equals(moduleDefinition2)) {
				errors.add("ModuleDefinition " + moduleDefinition1.getIdentity() + " differ.");
				compareFunctionalComponents(file1,moduleDefinition1,file2,moduleDefinition2);
				compareModules(file1,moduleDefinition1,file2,moduleDefinition2);
				compareInteractions(file1,moduleDefinition1,file2,moduleDefinition2);
			}
		}
		for (ModuleDefinition moduleDefinition2 : doc2.getModuleDefinitions()) {
			ModuleDefinition moduleDefinition1 = doc1.getModuleDefinition(moduleDefinition2.getIdentity());
			if (moduleDefinition1==null) {
				errors.add("ModuleDefinition " + moduleDefinition2.getIdentity() + " not found in " + file1);
			}
		}		
	}

	private static void compareModels(String file1, SBOLDocument doc1, String file2, SBOLDocument doc2) {
		for (Model model1 : doc1.getModels()) {
			Model model2 = doc2.getModel(model1.getIdentity());
			if (model2==null) {
				errors.add("Model " + model1.getIdentity() + " not found in " + file2);
			} else if (!model1.equals(model2)) {
				errors.add("Model " + model1.getIdentity() + " differ.");
			}
		}
		for (Model model2 : doc2.getModels()) {
			Model model1 = doc1.getModel(model2.getIdentity());
			if (model1==null) {
				errors.add("Model " + model2.getIdentity() + " not found in " + file1);
			}
		}
	}

	private static void compareGenericTopLevels(String file1, SBOLDocument doc1, String file2, SBOLDocument doc2) {
		for (GenericTopLevel genericTopLevel1 : doc1.getGenericTopLevels()) {
			GenericTopLevel genericTopLevel2 = doc2.getGenericTopLevel(genericTopLevel1.getIdentity());
			if (genericTopLevel2==null) {
				errors.add("GenericTopLevel " + genericTopLevel1.getIdentity() + " not found in " + file2);
			} else if (!genericTopLevel1.equals(genericTopLevel2)) {
				errors.add("GenericTopLevel " + genericTopLevel1.getIdentity() + " differ.");
				//errors.add(genericTopLevel1.toString());
				//errors.add(genericTopLevel2.toString());
			}
		}
		for (GenericTopLevel genericTopLevel2 : doc2.getGenericTopLevels()) {
			GenericTopLevel genericTopLevel1 = doc1.getGenericTopLevel(genericTopLevel2.getIdentity());
			if (genericTopLevel1==null) {
				errors.add("GenericTopLevel " + genericTopLevel2.getIdentity() + " not found in " + file1);
			}
		}
	}

	
	/**
	 * Compares the given two SBOL documents and outputs the "standard" error output stream (System.err).
	 *   
	 * @param file1 the file name associated with {@code doc1}
	 * @param doc1 the first SBOL document
	 * @param file2 the file name associated with {@code doc2}
	 * @param doc2 the second SBOL document
	 */
	public static void compareDocuments(String file1, SBOLDocument doc1, String file2, SBOLDocument doc2) {
		clearErrors();
		compareNamespaces(file1,doc1,file2,doc2);
		compareCollections(file1,doc1,file2,doc2);
		compareComponentDefinitions(file1,doc1,file2,doc2);
		compareSequences(file1,doc1,file2,doc2);
		compareModuleDefinitions(file1,doc1,file2,doc2);
		compareModels(file1,doc1,file2,doc2);
		compareActivities(file1,doc1,file2,doc2);
		comparePlans(file1,doc1,file2,doc2);
		compareAgents(file1,doc1,file2,doc2);
		compareGenericTopLevels(file1,doc1,file2,doc2);
		compareCombinatorialDerivations(file1,doc1,file2,doc2);
	}
	

	private static void usage() {
		System.err.println("libSBOLj version " + libSBOLj_Version);
		System.err.println("Description: validates the contents of an SBOL " + SBOLVersion + " document, can compare two documents,\n"
				+ "and can convert to/from SBOL 1.1, GenBank, and FASTA formats.");
		System.err.println();
		System.err.println("Usage:");
		System.err.println("\tjava --jar libSBOLj.jar [options] <inputFile> [-o <outputFile> -e <compareFile>]");
		System.err.println();
		System.err.println("Options:");
		System.err.println("\t-l  <language> specfies language (SBOL1/SBOL2/GenBank/FASTA) for output (default=SBOL2)");
		System.err.println("\t-s  <topLevelURI> select only this object and those it references");
		System.err.println("\t-p  <URIprefix> used for converted objects");
		System.err.println("\t-v  <version> used for converted objects");
		System.err.println("\t-t  uses types in URIs");
		System.err.println("\t-n  allow non-compliant URIs");
		System.err.println("\t-i  allow SBOL document to be incomplete");
		System.err.println("\t-b  check best practices");
		System.err.println("\t-f  fail on first error");
		System.err.println("\t-d  display detailed error trace");
		System.exit(1);
	}

	/**
	 * The validate function will:
	 * - perform validation on the given input SBOL file
	 * - perform comparison between 2 SBOL files
	 * - perform interconversion between SBOL1 and SBOL2
	 * - convert from SBOL to GenBank
	 * - convert from SBOL to FASTA
	 * 
	 * @param fileName - Input SBOL file name
	 * @param URIPrefix - Default URI prefix to set the SBOL Document to be read in or to be created.
	 * @param complete - Set boolean variable to false to allow SBOL document to be incomplete. True otherwise.
	 * @param compliant - Set boolean variable to false to allow non-compliant URIs. True otherwise. 
	 * @param bestPractice - Set boolean variable to true to check best practices. False otherwise.
	 * @param typesInURI - Set boolean variable to true to indicate that types are inserted into top-level identity URIs when they are created of the SBOL Document.
	 * @param version - Specify the version to use for converted SBOL objects.
	 * @param keepGoing - Set boolean variable to false to indicate fail on first error and stop program from continuing. True otherwise. 
	 * @param compareFile - Second SBOL file to compare to the primary SBOL file.
	 * @param compareFileName - The name of the second SBOL file to compare to the primary SBOL file.
	 * @param mainFileName - Primary SBOL file to compare to the second SBOL file.
	 * @param topLevelURIStr - Specify the top level URI SBOL object contained within the given SBOL Document.
	 * @param genBankOut - Set boolean variable to true to convert input file to GenBank. False otherwise. 
	 * @param sbolV1out - Set boolean variable to true to convert input file to SBOL1. False otherwise. 
	 * @param fastaOut - Set boolean variable to true to convert input file to FASTA. False otherwise. 
	 * @param outputFile - The specified output name to be generated if the validation must produce an output file.
	 * @param showDetail - Set boolean variable to true to display detailed error trace. False otherwise. 
	 * @param noOutput - Set boolean variable to true to indicate no output file to be generated from validation
	 */
	public static void validate(String fileName, String URIPrefix, boolean complete, 
			boolean compliant, boolean bestPractice, boolean typesInURI, String version, 
			boolean keepGoing, String compareFile, String compareFileName, 
			String mainFileName, String topLevelURIStr, boolean genBankOut, 
			boolean sbolV1out, boolean fastaOut, String outputFile, boolean showDetail,
			boolean noOutput) {
		try {
			SBOLDocument doc = null;
			if (!URIPrefix.equals("")) {
				SBOLReader.setURIPrefix(URIPrefix);
			}
			if (!compliant) {
				SBOLReader.setCompliant(false);
			}
			SBOLReader.setTypesInURI(typesInURI);
			SBOLReader.setVersion(version);
			SBOLReader.setKeepGoing(keepGoing);
			SBOLWriter.setKeepGoing(keepGoing);
			if (FASTA.isFastaFile(fileName)) {
				System.out.println("Converting FASTA to SBOL Version 2");
			} else if (GenBank.isGenBankFile(fileName)) {
				System.out.println("Converting GenBank to SBOL Version 2");
			} else if (SBOLReader.getSBOLVersion(fileName).equals(SBOLReader.SBOLVERSION1)) {
				System.out.println("Converting SBOL Version 1 to SBOL Version 2");
			}
			doc = SBOLReader.read(fileName);
			doc.setTypesInURIs(typesInURI);
			if (!compareFile.equals("")) {
				SBOLDocument doc2 = SBOLReader.read(compareFile);
				if (mainFileName.equals("")) {
					File f = new File(fileName);
					mainFileName = f.getName();
				}
				if (compareFileName.equals("")) {
					File f = new File(compareFile);
					compareFileName = f.getName();
				}
				compareDocuments(mainFileName, doc, compareFileName, doc2);
				if (getNumErrors()!=0) {
					for (String error : getErrors()) {
						System.err.println(error);
					}
				}
			}
			if (!topLevelURIStr.equals("")) {
				TopLevel topLevel = doc.getTopLevel(URI.create(topLevelURIStr));
				if (topLevel==null) {
					System.err.println("TopLevel " + topLevelURIStr + " not found.");
					return;
				}
				if (complete) {
					doc = doc.createRecursiveCopy(topLevel);
				} else {
					SBOLDocument newDoc = new SBOLDocument();
					newDoc.createCopy(topLevel);
					doc = newDoc;
				}
			}
			if (!URIPrefix.equals("") && doc.getTopLevels().size() > 0) {
				System.out.println("Updating URI prefix to: " + URIPrefix);
				if (version != null) {
					System.out.println("Updating Version to: " + version);
				}
				doc = doc.changeURIPrefixVersion(URIPrefix,version);
			} else if (version != null) {
				System.err.println("Cannot change version without also changing the URI prefix.");
				return;
				//System.out.println("Updating Version to: " + version);
				//doc = doc.changeURIPrefixVersion(null,version);
			}
			validateSBOL(doc, complete, compliant, bestPractice);
			if (getNumErrors()==0 && SBOLReader.getNumErrors()==0) {
				if (noOutput) {
					System.out.println("Validation successful, no errors.");
				} else if (genBankOut) {
					if (outputFile.equals("")) {
						SBOLWriter.write(doc, (System.out), SBOLDocument.GENBANK);
					} else {
						System.out.println("Validation successful, no errors.");
						SBOLWriter.write(doc, outputFile, SBOLDocument.GENBANK);
					}
				} else if (sbolV1out) {
					if (outputFile.equals("")) {
						SBOLWriter.write(doc, (System.out), SBOLDocument.RDFV1);
					} else {
						System.out.println("Validation successful, no errors.");
						SBOLWriter.write(doc, outputFile, SBOLDocument.RDFV1);
					}
					if (SBOLWriter.getNumErrors()!=0) {
						for (String error : SBOLWriter.getErrors()) {
							System.err.println(error);
						}
					}
				} else if (fastaOut) {
					if (outputFile.equals("")) {
						SBOLWriter.write(doc, (System.out), SBOLDocument.FASTAformat);
					} else {
						System.out.println("Validation successful, no errors.");
						SBOLWriter.write(doc, outputFile, SBOLDocument.FASTAformat);
					}
				} else {
					if (outputFile.equals("")) {
						SBOLWriter.write(doc, (System.out));
					} else {
						System.out.println("Validation successful, no errors.");
						SBOLWriter.write(doc, outputFile);
					}
				}
			} else {
				if (getNumErrors()!=0) {
					for (String error : getErrors()) {
						System.err.println(error);
						System.err.println();
					}
				}
				if (SBOLReader.getNumErrors()!=0) {
					for (String error : SBOLReader.getErrors()) {
						System.err.println(error);
						System.err.println();
					}
				}
				System.err.println("Validation failed.\n");
			}
		}
		catch (SBOLValidationException e) {
			if (showDetail) {
				e.printStackTrace();
			}
			if (e.getMessage()!=null) {
				System.err.println(e.getMessage()+"\nValidation failed.");
			} else {
				e.printStackTrace();
				System.err.println("\nValidation failed.");
			}
		}
		catch (SBOLConversionException e) {
			if (showDetail) {
				e.printStackTrace();
			}
			if (e.getMessage()!=null) {
				System.err.println(e.getMessage()+"\nConversion failed.");
			} else {
				e.printStackTrace();
				System.err.println("\nConversion failed.");
			}
		}
		catch (IOException e) {
			System.err.println(e.getMessage()+"\nI/O exception.");
			e.printStackTrace();
		}
	}

	/**
	 * Command line method for reading an input file and producing an output file.
	 * <p>
	 * By default, validations on compliance and completeness are performed, and types
	 * for top-level objects are not used in URIs.
	 * <p>
	 * Options:
	 * <p>
	 * "-o" specifies an output filename
	 * <p>
	 * "-e" specifies a file to compare if equal to
	 * <p>
	 * "-l" indicates the language for output (default=SBOL2, other options SBOL1, GenBank, FASTA)
	 * <p>
	 * "-s" select only this topLevel object and those it references
	 * <p>
	 * "-p" specifies the default URI prefix for converted objects
	 * <p>
	 * "-v" specifies version to use for converted objects
	 * <p>
	 * "-t" uses types in URIs
	 * <p>
	 * "-n" allow non-compliant URIs
	 * <p>
	 * "-i" allow SBOL document to be incomplete
	 * <p>
	 * "-b" check best practices
	 * <p>
	 * "-f" fail on first error
	 * <p>
	 * "-d" display detailed error trace
	 * <p>
	 * "-mf" main SBOL file if file diff. option is selected
	 * <p>
	 * "-cf" second SBOL file if file diff. option is selected
	 * <p>
	 * "-no" indicate no output file to be generated from validation
	 *
	 * @param args arguments supplied at command line
	 */
	public static void main(String[] args) {
		String fileName = "";
		String outputFile = "";
		String compareFile = "";
		String mainFileName = "";
		String compareFileName = "";
		String topLevelURIStr = "";
		String URIPrefix = "";
		String version = null;
		boolean complete = true;
		boolean compliant = true;
		boolean typesInURI = false;
		boolean bestPractice = false;
		boolean keepGoing = true;
		boolean showDetail = false;
		boolean genBankOut = false;
		boolean fastaOut = false;
		boolean sbolV1out = false;
		boolean noOutput = false;
		int i = 0;
		while (i < args.length) {
			if (args[i].equals("-i")) {
				complete = false;
			} else if (args[i].equals("-t")) {
				typesInURI = true;
			} else if (args[i].equals("-b")) {
				bestPractice = true;
			} else if (args[i].equals("-n")) {
				compliant = false;
			} else if (args[i].equals("-f")) {
				keepGoing = false;
			} else if (args[i].equals("-d")) {
				showDetail = true;
			} else if (args[i].equals("-s")) { 	
				if (i+1 >= args.length) {
					usage();
				}
				topLevelURIStr = args[i+1];
				i++;
			} else if (args[i].equals("-l")) {
				if (i+1 >= args.length) {
					usage();
				}
				if (args[i+1].equals("SBOL1")) {
					sbolV1out = true;
				} else if (args[i+1].equals("GenBank")) {
					genBankOut = true;
				} else if (args[i+1].equals("FASTA")) {
					fastaOut = true;
				} else if (args[i+1].equals("SBOL2")) {
				} else {
					usage();
				}
				i++;
			} else if (args[i].equals("-o")) {
				if (i+1 >= args.length) {
					usage();
				}
				outputFile = args[i+1];
				i++;
			} else if (args[i].equals("-no")) {
				noOutput = true;
			} else if (args[i].equals("-e")) {
				if (i+1 >= args.length) {
					usage();
				}
				compareFile = args[i+1];
				i++;
			} else if (args[i].equals("-mf")) { 
				if (i+1 >= args.length) {
					usage();
				}
				mainFileName = args[i+1];
				i++;
			} else if (args[i].equals("-cf")) {
				if (i+1 >= args.length) {
					usage();
				}
				compareFileName = args[i+1];
				i++;
			} else if (args[i].equals("-p")) {
				if (i+1 >= args.length) {
					usage();
				}
				URIPrefix = args[i+1];
				i++;
			} else if (args[i].equals("-v")) {
				if (i+1 >= args.length) {
					usage();
				}
				version = args[i+1];
				i++;
			} else if (fileName.equals("")) {
				fileName = args[i];
			} else {
				usage();
			}
			i++;
		}
		if (fileName.equals("")) usage();
		File file = new File(fileName);
		boolean isDirectory = file.isDirectory();
		if (!isDirectory) {
			validate(fileName, URIPrefix, complete, compliant, bestPractice, typesInURI, 
					version, keepGoing, compareFile, compareFileName, mainFileName, 
					topLevelURIStr, genBankOut, sbolV1out, fastaOut, outputFile, 
					showDetail, noOutput);
		} else {
			for (File eachFile : file.listFiles()) {
				// TODO: should allow compare to a directory of same named files
				System.out.println(eachFile.getAbsolutePath());
				validate(eachFile.getAbsolutePath(), URIPrefix, complete, compliant, bestPractice, typesInURI, 
						version, keepGoing, compareFile, compareFileName, mainFileName, 
						topLevelURIStr, genBankOut, sbolV1out, fastaOut, outputFile, 
						showDetail, noOutput);
			}
		}
	}

}<|MERGE_RESOLUTION|>--- conflicted
+++ resolved
@@ -1330,8 +1330,7 @@
 			}
 		}		
 	}
-	
-<<<<<<< HEAD
+  
 	private static void compareCombinatorialDerivations(String file1, SBOLDocument doc1, String file2, SBOLDocument doc2) {
 		for(CombinatorialDerivation combinatorialDerivation1 : doc1.getCombinatorialDerivations()) {
 			CombinatorialDerivation combinatorialDerivation2 = doc2.getCombinatorialDerivation(combinatorialDerivation1.getIdentity());
@@ -1352,7 +1351,7 @@
 			}
 		}
 	}
-=======
+
 	private static void compareActivities(String file1, SBOLDocument doc1, String file2, SBOLDocument doc2) {
 		for (Activity activity1 : doc1.getActivities()) {
 			Activity activity2 = doc2.getActivity(activity1.getIdentity());
@@ -1405,8 +1404,6 @@
 			}
 		}		
 	}
-
->>>>>>> 6969411e
 
 	private static void comparePlans(String file1, SBOLDocument doc1, String file2, SBOLDocument doc2) {
 		for (Plan plan1 : doc1.getPlans()) {
