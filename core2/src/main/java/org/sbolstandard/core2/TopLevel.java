package org.sbolstandard.core2;

import java.net.URI;

/**
 * @author Zhen Zhang
 * @author Tramy Nguyen
 * @author Nicholas Roehner
 * @author Matthew Pocock
 * @author Goksel Misirli
 * @author Chris Myers
 * @version 2.0-beta
 */

public abstract class TopLevel extends Identified {

	/**
	 * The abbreviation for the Collection type in URI
	 */
	public static final String COLLECTION = "col";
	/**
	 * The abbreviation for the ModuleDefinition type in URI
	 */
	public static final String MODULE_DEFINITION = "md";
	/**
	 * The abbreviation for the Model type in URI
	 */
	public static final String MODEL = "mod";
	/**
	 * The abbreviation for the ComponentDefinition type in URI
	 */
	public static final String COMPONENT_DEFINITION = "cd";
	/**
	 * The abbreviation for the Sequence type in URI
	 */
	public static final String SEQUENCE = "seq";
	/**
	 * The abbreviation for the GenericTopLevel type in URI
	 */
	public static final String GENERIC_TOP_LEVEL = "gen";

	TopLevel(URI identity) throws SBOLValidationException {
		super(identity);
	}

	protected TopLevel(TopLevel toplevel) throws SBOLValidationException {
		super(toplevel);
	}

	@Override
	protected abstract Identified deepCopy() throws SBOLValidationException;

	/**
	 * Make a copy of a top-level object whose URI and its descendants' URIs (children, grandchildren, etc) are all compliant.
	 * It first makes a deep copy of this object, then updates its own identity URI and all of its descendants' identity URIs
	 * according to the given {@code URIprefix, displayId}, and {@code version}. This method also updates the {@code displayId}
	 * and {@code version} fields for each updated object.
	 * @return the copied top-level object if this object and all of its descendants have compliant URIs, and {@code null} otherwise.
	 */
	abstract Identified copy(String URIprefix, String displayId, String version) throws SBOLValidationException;

	/**
	 * Test if the given object's identity URI is compliant with the form {@code ⟨prefix⟩/(⟨displayId⟩/)}{1,3}⟨version⟩.
	 * The prefix is established by the owner of this object. The number of displayIds can range from 1 to 4, depending on
	 * the level of the given object.
	 * @param objURI
	 * @throws SBOLValidationException
	 */
	void isURIcompliant() throws SBOLValidationException {
		URIcompliance.isTopLevelURIformCompliant(this.getIdentity());
		try {
			URIcompliance.isURIcompliant(this);
		}
		catch (SBOLValidationException e) {
			throw new SBOLValidationException(e.getRule(),this);
		}
		this.checkDescendantsURIcompliance();
	}

<<<<<<< HEAD
	/**
	 * The getDocument method returns the SBOLDocument that was used 
	 * to instantiate this TopLevel object.
	 * 
	 * @return the SBOLDocument of the TopLevel's origin
	 */
	public SBOLDocument getDocument() {
		return this.sbolDocument;
	}

	
=======
>>>>>>> 41223d94
	/**
	 * Check if this top-level object's and all of its descendants' URIs are all compliant.
	 * @throws SBOLValidationException violates validation rule
	 */
	protected abstract void checkDescendantsURIcompliance() throws SBOLValidationException;

}<|MERGE_RESOLUTION|>--- conflicted
+++ resolved
@@ -38,7 +38,7 @@
 	 * The abbreviation for the GenericTopLevel type in URI
 	 */
 	public static final String GENERIC_TOP_LEVEL = "gen";
-
+		
 	TopLevel(URI identity) throws SBOLValidationException {
 		super(identity);
 	}
@@ -46,12 +46,12 @@
 	protected TopLevel(TopLevel toplevel) throws SBOLValidationException {
 		super(toplevel);
 	}
-
+	
 	@Override
 	protected abstract Identified deepCopy() throws SBOLValidationException;
-
+	
 	/**
-	 * Make a copy of a top-level object whose URI and its descendants' URIs (children, grandchildren, etc) are all compliant.
+	 * Make a copy of a top-level object whose URI and its descendants' URIs (children, grandchildren, etc) are all compliant. 
 	 * It first makes a deep copy of this object, then updates its own identity URI and all of its descendants' identity URIs
 	 * according to the given {@code URIprefix, displayId}, and {@code version}. This method also updates the {@code displayId}
 	 * and {@code version} fields for each updated object.
@@ -62,11 +62,11 @@
 	/**
 	 * Test if the given object's identity URI is compliant with the form {@code ⟨prefix⟩/(⟨displayId⟩/)}{1,3}⟨version⟩.
 	 * The prefix is established by the owner of this object. The number of displayIds can range from 1 to 4, depending on
-	 * the level of the given object.
+	 * the level of the given object. 
 	 * @param objURI
-	 * @throws SBOLValidationException
+	 * @throws SBOLValidationException 
 	 */
-	void isURIcompliant() throws SBOLValidationException {
+	void isURIcompliant() throws SBOLValidationException {	
 		URIcompliance.isTopLevelURIformCompliant(this.getIdentity());
 		try {
 			URIcompliance.isURIcompliant(this);
@@ -77,7 +77,6 @@
 		this.checkDescendantsURIcompliance();
 	}
 
-<<<<<<< HEAD
 	/**
 	 * The getDocument method returns the SBOLDocument that was used 
 	 * to instantiate this TopLevel object.
@@ -89,11 +88,9 @@
 	}
 
 	
-=======
->>>>>>> 41223d94
 	/**
-	 * Check if this top-level object's and all of its descendants' URIs are all compliant.
-	 * @throws SBOLValidationException violates validation rule
+	 * Check if this top-level object's and all of its descendants' URIs are all compliant. 
+	 * @throws SBOLValidationException 
 	 */
 	protected abstract void checkDescendantsURIcompliance() throws SBOLValidationException;
 
