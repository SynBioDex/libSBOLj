--- conflicted
+++ resolved
@@ -2,13 +2,7 @@
 
 import java.net.URI;
 
-<<<<<<< HEAD
-public class TopLevel extends Documented{
-=======
-import org.sbolstandard.core2.abstract_classes.Documented;
-
 public abstract class TopLevel extends Documented{
->>>>>>> ef0e7069
 
 	public TopLevel(URI identity) {
 		super(identity);
@@ -17,12 +11,12 @@
 	public TopLevel(String authority, String id, String version) {
 		super(authority, id, version);
 	}
-	
+
 	protected TopLevel(TopLevel toplevel) {
 		super(toplevel);
 	}
-	
-	/**	
+
+	/**
 	 * Get a deep copy of the object first, set its display ID to the specified value, and set the major version to "1" and minor version to "0".
 	 * @param displayId
 	 * @param version
@@ -32,30 +26,23 @@
 		TopLevel cloned = (TopLevel) this.deepCopy();
 		cloned.setWasDerivedFrom(this.getIdentity());
 		cloned.setDisplayId(displayId);
-		cloned.setVersion(version);		
-		return cloned;		
+		cloned.setVersion(version);
+		return cloned;
 	}
 
 	/**
-	 * Get a deep copy the object first, increment the major version of the original object by 1, 
+	 * Get a deep copy the object first, increment the major version of the original object by 1,
 	 * and then set this value to the major version of the deepCopyd object. Set the minor version of the deepCopyd object to 0.
 	 * Update the URI of the deepCopyd object.
-	 * @param version    
+	 * @param version
 	 * @return the copied object
 	 */
-<<<<<<< HEAD
-	public TopLevel copy(String id) {
-		// TODO: possible runtime typecast exception?
-		TopLevel cloned = (TopLevel) this.clone();
-		cloned.setDisplayId(id);
-		cloned.setMajorVersion(1);
-		cloned.setMinorVersion(0);
-=======
+
 	public TopLevel newVersion(String version) {
 		TopLevel cloned = (TopLevel) this.deepCopy();
 		cloned.setWasDerivedFrom(this.getIdentity());
 		cloned.setVersion(version);
->>>>>>> ef0e7069
+
 		return cloned;
 	}
 }