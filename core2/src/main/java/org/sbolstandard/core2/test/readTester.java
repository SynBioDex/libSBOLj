--- conflicted
+++ resolved
@@ -26,12 +26,7 @@
 
 	public static void main(String[] args) {
 		try {
-<<<<<<< HEAD
 			InputStream file = readTester.class.getResourceAsStream(path + filenameV1_1);
-=======
-			InputStream file = readTester.class.getResourceAsStream(path + filenameV1_9);
->>>>>>> 6e7d866a
-
 			SBOLDocument document1 = SBOLReader.read(file);
 			//			SBOLDocument document  = SBOLReader.read(filenameRdf);
 			//			SBOLDocument document1 = SBOLReader.readRdf(filenameV1_8);
