--- conflicted
+++ resolved
@@ -14,12 +14,8 @@
 import java.util.HashSet;
 import java.util.Set;
 
-<<<<<<< HEAD
-=======
-
-
-
->>>>>>> b167732d
+
+
 //import javax.sound.midi.Sequence;
 import javax.xml.namespace.QName;
 
