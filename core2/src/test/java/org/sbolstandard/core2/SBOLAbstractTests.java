--- conflicted
+++ resolved
@@ -11,7 +11,6 @@
 import java.util.Arrays;
 import java.util.HashSet;
 import java.util.Set;
-
 
 //import javax.sound.midi.Sequence;
 import javax.xml.namespace.QName;
@@ -100,53 +99,6 @@
 	//		runTest("test/data/test_Methods.rdf", document, "rdf", true);
 	//	}
 
-	@Test
-	public void test_readMultFile_setdefaultURIPrefix() throws Exception
-	{
-		String filePath = "test/data/";
-		String file1 = "pACPc_invF";
-		String file2 = "psicA_rfp";
-		String file3 = "pXCPi_sicA";
-		String fullPath = "/Users/tramynguyen/git/libSBOLj/core2/src/test/resources/test/data/";
-
-		//		InputStream in =
-		//				getClass().getResourceAsStream("test/data/" + file1 + ".rdf");
-		//		Reader fr = new InputStreamReader(in, "utf-8");
-
-		//		SBOLDocument sbolDoc = new SBOLDocument();
-		//		sbolDoc.setDefaultURIprefix(URIprefix + "/" + file1);
-		//		System.out.println("BEFORE READING sbolDoc - Default URIPrefix is: " + sbolDoc.getDefaultURIprefix());
-		//		System.out.println("Started reading " + file1);
-		//		//		sbolDoc.read(fullPath + file1 + ".rdf");
-		//		sbolDoc.read(in);
-		//		System.out.println("Done reading file " + file1);
-
-		//		System.out.println("Started reading " + file2);
-		//		sbolDoc.setDefaultURIprefix(URIprefix + "/" + file2);
-		//		sbolDoc.read(fullPath + file2 + ".rdf");
-		//		System.out.println("Done reading file " + file2);
-		//
-		//		System.out.println("Started reading " + file3);
-		//		sbolDoc.setDefaultURIprefix(URIprefix + "/" + file3);
-		//		sbolDoc.read(fullPath + file3 + ".rdf");
-		//		System.out.println("Done reading file " + file3);
-
-		//		sbolDoc.write(System.out);
-
-
-		try
-		{
-			SBOLReader.setURIPrefix(URIprefix+"/"+file1);
-			SBOLDocument newSbolDoc = SBOLReader.read(fullPath+file1+".rdf");
-			//			newSbolDoc.setDefaultURIprefix(URIprefix + "/" + file1);
-			newSbolDoc.write(System.out);
-		}
-		catch (Throwable e)
-		{
-			e.printStackTrace();
-		}
-		System.out.println("Done writing files");
-	}
 
 	@Test
 	public void test_Model_remove() throws Exception
@@ -162,13 +114,8 @@
 		String M1_Version = "1.0";
 		String M1_Source = "www.example.com";
 		URI M1_URISource = URI.create(M1_Source);
-<<<<<<< HEAD
-
-		Model M1 = document.createModel(M1_ID, M1_Version, M1_URISource, Model.SBML,
-=======
-		
-		Model M1 = document.createModel(M1_ID, M1_Version, M1_URISource, EDAMOntology.SBML, 
->>>>>>> 68a29e05
+
+		Model M1 = document.createModel(M1_ID, M1_Version, M1_URISource, EDAMOntology.SBML,
 				SystemsBiologyOntology.CONTINUOUS_FRAMEWORK);
 		document.removeModel(M1);
 		runTest("test/data/test_Model_remove.rdf", document, "rdf", true);
@@ -837,7 +784,7 @@
 		runTest("test/data/SimpleModuleDefinition.rdf", document, "rdf", true);
 	}
 
-	private static void setDefaultNameSpace(SBOLDocument document, String uri) 
+	private static void setDefaultNameSpace(SBOLDocument document, String uri)
 	{
 		if (uri.endsWith("/"))
 		{
@@ -863,7 +810,7 @@
 			throw new AssertionError("Failed for " + fileName, e);
 		}
 	}
-	
+
 	@Test
 	public void test_GenBank_Files() throws Exception
 	{
@@ -881,7 +828,7 @@
 			{
 				GenBank.setURIPrefix("http://www.async.ece.utah.edu");
 				SBOLDocument actual = GenBank.read(file);
-				GenBank.write(actual.getRootComponentDefinitions().iterator().next(), 
+				GenBank.write(actual.getRootComponentDefinitions().iterator().next(),
 						"src/test/resources/test/data/GenBankOut/"+f.getName());
 				runTest("test/data/"+f.getName().replace(".gb", ".rdf"), actual, "rdf", true);
 			}
@@ -907,7 +854,7 @@
 			throw new AssertionError("Failed for " + fileName, e);
 		}
 	}
-	
+
 	@Test
 	public void test_igem2_File() throws Exception
 	{
@@ -1701,11 +1648,7 @@
 		document.addNamespaceBinding(NamespaceBinding("urn:bbn.com:tasbe:grn", "grn"));
 
 		String id = "ToggleModel";
-<<<<<<< HEAD
-		document.createModel( id, VERSION_1_0, URI.create(id + "_source"), Model.SBML,
-=======
-		document.createModel( id, VERSION_1_0, URI.create(id + "_source"), EDAMOntology.SBML, 
->>>>>>> 68a29e05
+		document.createModel( id, VERSION_1_0, URI.create(id + "_source"), EDAMOntology.SBML,
 				SystemsBiologyOntology.CONTINUOUS_FRAMEWORK);
 
 		runTest("test/data/singleModel.rdf", document, "rdf", true);
