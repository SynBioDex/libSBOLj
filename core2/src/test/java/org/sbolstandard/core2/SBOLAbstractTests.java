package org.sbolstandard.core2;

import static uk.ac.ncl.intbio.core.datatree.Datatree.NamedProperty;
import static uk.ac.ncl.intbio.core.datatree.Datatree.NamespaceBinding;
import static uk.ac.ncl.intbio.core.datatree.Datatree.QName;

import java.net.URI;
import java.util.ArrayList;
import java.util.Arrays;
import java.util.HashSet;
import java.util.Set;

//import javax.sound.midi.Sequence;
import javax.xml.namespace.QName;

import org.junit.Test;
import org.sbolstandard.core.SBOLValidationException;

/**
 * @author Goksel Misirli
 * @author Tramy Nguyen
 *
 */
public abstract class SBOLAbstractTests {

	String VERSION_1_0 = "1.0";
<<<<<<< HEAD

	//test
	
=======
	//kii
>>>>>>> c4c3682c
	@Test
	public void test_AnnotationOutput() throws Exception
	{
		String prURI="http://partsregistry.org";
		String prPrefix="pr";
		SBOLDocument document = new SBOLDocument();

		document.setDefaultURIprefix(prURI);
		document.setTypesInURIs(true);

		document.addNamespace(URI.create(prURI), prPrefix);



		ComponentDefinition promoter = document.createComponentDefinition(
				"BBa_J23119",
				"",
				new HashSet<URI>(Arrays.asList(URI.create("http://www.biopax.org/release/biopax-level3.owl#DnaRegion"))));

		promoter.addRole(SequenceOntology.PROMOTER);
		promoter.setName("J23119");
		promoter.setDescription("Constitutive promoter");

		promoter.createAnnotation(new QName(prURI, "group", prPrefix),
				"iGEM2006_Berkeley");

		promoter.createAnnotation(new QName(prURI, "experience", prPrefix),
				URI.create("http://parts.igem.org/cgi/partsdb/part_info.cgi?part_name=BBa_J23119"));

		Annotation sigmaFactor=new Annotation(QName(prURI, "sigmafactor", prPrefix),
				"//rnap/prokaryote/ecoli/sigma70");
		Annotation regulation=new Annotation(QName(prURI, "regulation", prPrefix),
				"//regulation/constitutive");
		promoter.createAnnotation(
				new QName(prURI, "information", prPrefix),
				new QName(prURI, "Information", prPrefix),
				URI.create("http://parts.igem.org/cgi/partsdb/part_info.cgi?part_name=BBa_J23119"),
				new ArrayList<Annotation>(Arrays.asList(sigmaFactor,regulation)));

		//		SBOLWriter.write(document,(System.out));
		runTest("test/data/AnnotationOutput.rdf", document, "rdf");
	}

	@Test
	public void test_CollectionOutput() throws Exception
	{
		SBOLDocument document = new SBOLDocument();
		//Collection col=document.createCollection(URI.create("http://parts.igem.org/Promoters/Catalog/Anderson"));

		document.setDefaultURIprefix("http://parts.igem.org/Promoters/Catalog");
		document.setTypesInURIs(false);
		Collection col=document.createCollection("Anderson","");

		col.setName("Anderson promoters");
		col.setDescription("The Anderson promoter collection");
		col.addMember(URI.create("http://partsregistry.org/Part:BBa_J23119"));
		col.addMember(URI.create("http://partsregistry.org/Part:BBa_J23118"));

		//		SBOLWriter.write(document,(System.out));
		runTest("test/data/CollectionOutput.rdf", document, "rdf");
	}

	@Test
	public void test_ComponentDefinitionOutput() throws Exception
	{
		String prURI="http://partsregistry.org";

		String prPrefix="pr";
		SBOLDocument document = new SBOLDocument();
		document.setTypesInURIs(true);
		document.addNamespace(URI.create(prURI), prPrefix);
		document.setDefaultURIprefix(prURI);
		/*Sequence seqdevice=document.createSequence(
					"BBa_F2620",
				     "",
					 "",
					URI.create("http://www.chem.qmul.ac.uk/iubmb/misc/naseq.html")
					);
		 */

		Sequence seqpTetR=document.createSequence(
				"BBa_R0040",
				"",
				"tccctatcagtgatagagattgacatccctatcagtgatagagatactgagcac",
				URI.create("http://www.chem.qmul.ac.uk/iubmb/misc/naseq.html")
				);

		Sequence seqRbs=document.createSequence(
				"BBa_B0034",
				"",
				"aaagaggagaaa",
				URI.create("http://www.chem.qmul.ac.uk/iubmb/misc/naseq.html")
				);

		Sequence seqCds=document.createSequence(
				"BBa_C0062",
				"",
				"atgcttatctgatatgactaaaatggtacattgtgaatattatttactcgcgatcatttatcctcattctatggttaaatctgatatttcaatcctagataattaccctaaaaaatggaggcaatattatgatgacgctaatttaataaaatatgatcctatagtagattattctaactccaatcattcaccaattaattggaatatatttgaaaacaatgctgtaaataaaaaatctccaaatgtaattaaagaagcgaaaacatcaggtcttatcactgggtttagtttccctattcatacggctaacaatggcttcggaatgcttagttttgcacattcagaaaaagacaactatatagatagtttatttttacatgcgtgtatgaacataccattaattgttccttctctagttgataattatcgaaaaataaatatagcaaataataaatcaaacaacgatttaaccaaaagagaaaaagaatgtttagcgtgggcatgcgaaggaaaaagctcttgggatatttcaaaaatattaggttgcagtgagcgtactgtcactttccatttaaccaatgcgcaaatgaaactcaatacaacaaaccgctgccaaagtatttctaaagcaattttaacaggagcaattgattgcccatactttaaaaattaataacactgatagtgctagtgtagatcac",
				URI.create("http://www.chem.qmul.ac.uk/iubmb/misc/naseq.html")
				);

		Sequence seqTer=document.createSequence(
				"BBa_B0015",
				"",
				"ccaggcatcaaataaaacgaaaggctcagtcgaaagactgggcctttcgttttatctgttgtttgtcggtgaacgctctctactagagtcacactggctcaccttcgggtgggcctttctgcgtttata",
				URI.create("http://www.chem.qmul.ac.uk/iubmb/misc/naseq.html")
				);

		Sequence seqPluxR=document.createSequence(
				"BBa_R0062",
				"",
				"acctgtaggatcgtacaggtttacgcaagaaaatggtttgttatagtcgaataaa",
				URI.create("http://www.chem.qmul.ac.uk/iubmb/misc/naseq.html")
				);

		ComponentDefinition pTetR = document.createComponentDefinition(
				"BBa_R0040",
				"",
				new HashSet<URI>(Arrays.asList(ComponentDefinition.DNA)));

		pTetR.addRole(SequenceOntology.PROMOTER);
		pTetR.setName("BBa_R0040");
		pTetR.setDescription("TetR repressible promoter");
		pTetR.addSequence(seqpTetR.getIdentity());

		ComponentDefinition rbs = document.createComponentDefinition(
				"BBa_B0034",
				"",
				new HashSet<URI>(Arrays.asList(ComponentDefinition.DNA)));


		rbs.addRole(SequenceOntology.RIBOSOME_ENTRY_SITE);
		rbs.setName("BBa_B0034");
		rbs.setDescription("RBS based on Elowitz repressilator");
		rbs.addSequence(seqRbs.getIdentity());

		ComponentDefinition cds = document.createComponentDefinition(
				"BBa_C0062",
				"",
				new HashSet<URI>(Arrays.asList(ComponentDefinition.DNA)));
		cds.addRole(SequenceOntology.CDS);
		cds.setName("BBa_C0062");
		cds.setDescription("luxR coding sequence");
		cds.addSequence(seqCds.getIdentity());

		ComponentDefinition ter = document.createComponentDefinition(
				"BBa_B0015",
				"",
				new HashSet<URI>(Arrays.asList(ComponentDefinition.DNA)));

		ter.addRole(URI.create("http://identifiers.org/so/SO:0000141"));
		ter.setName("BBa_B0015");
		ter.setDescription("Double terminator");
		ter.addSequence(seqTer.getIdentity());

		ComponentDefinition pluxR = document.createComponentDefinition(
				"BBa_R0062",
				"",
				new HashSet<URI>(Arrays.asList(ComponentDefinition.DNA)));
		pluxR.addRole(SequenceOntology.PROMOTER);//
		pluxR.setName("BBa_R0062");
		pluxR.setDescription("LuxR inducible promoter");
		pluxR.addSequence(seqPluxR.getIdentity());


		ComponentDefinition device = document.createComponentDefinition(
				"BBa_F2620",
				"",
				new HashSet<URI>(Arrays.asList(ComponentDefinition.DNA)));
		device.addRole(URI.create("http://identifiers.org/so/SO:00001411"));//biological region
		device.setName("BBa_F2620");
		device.setDescription("3OC6HSL -> PoPS Receiver");
		//device.addSequence(seqdevice.getIdentity());

		Component comPtetR=device.createComponent("pTetR", AccessType.PUBLIC, pTetR.getIdentity());
		Component comRbs=device.createComponent("rbs", AccessType.PUBLIC,cds.getIdentity());
		Component comCds=device.createComponent("luxR", AccessType.PUBLIC, rbs.getIdentity());
		Component comTer=device.createComponent("ter", AccessType.PUBLIC, ter.getIdentity());
		Component comPluxR=device.createComponent( "pLuxR", AccessType.PUBLIC, pluxR.getIdentity());


		int start=1;
		int end=seqPluxR.getElements().length();

		SequenceAnnotation anno=device.createSequenceAnnotation("anno1", "range", start, end, OrientationType.INLINE);
		anno.setComponent(comPtetR.getIdentity());

		start=end+1;
		end=seqRbs.getElements().length() + end + 1;
		SequenceAnnotation anno2= device.createSequenceAnnotation("anno2", "range", start,end,OrientationType.INLINE);
		anno2.setComponent(comRbs.getIdentity());

		start=end+1;
		end=seqCds.getElements().length() + end + 1;
		SequenceAnnotation anno3= device.createSequenceAnnotation("anno3", "range", start,end,OrientationType.INLINE);
		anno3.setComponent(comCds.getIdentity());

		start=end+1;
		end=seqTer.getElements().length() + end + 1;
		SequenceAnnotation anno4= device.createSequenceAnnotation("anno4", "range", start,end,OrientationType.INLINE);
		anno4.setComponent(comTer.getIdentity());

		start=end+1;
		end=seqPluxR.getElements().length() + end + 1;
		SequenceAnnotation anno5= device.createSequenceAnnotation("anno5", "range", start,end,OrientationType.INLINE);
		anno5.setComponent(comPluxR.getIdentity());

		//			SBOLWriter.write(document,(System.out));
		runTest("test/data/ComponentDefinitionOutput.rdf", document, "rdf");
	}


	@Test
	public void test_CutExample() throws Exception
	{
		String prURI="http://partsregistry.org";
		SBOLDocument document = new SBOLDocument();
		document.setDefaultURIprefix(prURI);
		document.setTypesInURIs(true);
		ComponentDefinition promoter = document.createComponentDefinition(
				"BBa_J23119",
				"",
				new HashSet<URI>(Arrays.asList(ComponentDefinition.DNA)));
		promoter.addRole(SequenceOntology.PROMOTER);
		promoter.addRole(URI.create("http://identifiers.org/so/SO:0000613"));

		promoter.setName("J23119 promoter");
		promoter.setDescription("Constitutive promoter");
		promoter.setWasDerivedFrom(URI.create("http://partsregistry.org/Part:BBa_J23119"));

		document.setDefaultURIprefix(prURI);
		Sequence seq=document.createSequence(
				"BBa_J23119",
				"",
				"ttgacagctagctcagtcctaggtataatgctagc",
				URI.create("http://www.chem.qmul.ac.uk/iubmb/misc/naseq.html")
				);
		seq.setWasDerivedFrom(URI.create("http://parts.igem.org/Part:BBa_J23119:Design"));
		promoter.addSequence(seq.getIdentity());

		//promoter.createSequenceAnnotation("cut", 10);
		promoter.createSequenceAnnotation("cutat10", "cut", 10, OrientationType.INLINE);
		promoter.createSequenceAnnotation("cutat12", "cut", 12, OrientationType.INLINE);

		//			SBOLWriter.write(document,(System.out));
		runTest("test/data/CutExample.rdf", document, "rdf");
	}

	@Test
	public void test_GenericTopLevelOutput() throws Exception
	{
		String myAppURI="http://www.myapp.org";
		String myAppPrefix="myapp";
		String prURI="http://www.partsregistry.org";

		SBOLDocument document = new SBOLDocument();
		document.addNamespace(URI.create(myAppURI) , myAppPrefix);

		document.setDefaultURIprefix(prURI);
		document.setTypesInURIs(true);

		GenericTopLevel topLevel=document.createGenericTopLevel(
				"datasheet1",
				"",
				new QName("http://www.myapp.org", "Datasheet", myAppPrefix)
				);
		topLevel.setName("Datasheet 1");

		topLevel.createAnnotation(new QName(myAppURI, "characterizationData", myAppPrefix),
				URI.create(myAppURI + "/measurement/1"));


		topLevel.createAnnotation(new QName(myAppURI, "transcriptionRate", myAppPrefix), "1");


		ComponentDefinition promoter = document.createComponentDefinition(
				"BBa_J23119",
				"",
				new HashSet<URI>(Arrays.asList(ComponentDefinition.DNA)));

		promoter.addRole(SequenceOntology.PROMOTER);
		promoter.setName("J23119");
		promoter.setDescription("Constitutive promoter");

		promoter.createAnnotation(new QName(myAppURI, "datasheet", myAppPrefix), topLevel.getIdentity());
		promoter.setWasDerivedFrom(URI.create("http://www.partsregistry.org/Part:BBa_J23119"));

		runTest("test/data/GenericTopLevelOutput.rdf", document, "rdf");
	}

	@Test
	public void test_ModelOutput() throws Exception
	{
		SBOLDocument document = new SBOLDocument();

		document.setTypesInURIs(false);

		document.setDefaultURIprefix("http://www.sbolstandard.org/examples");

		Model model=document.createModel(
				"pIKE_Toggle_1",
				"",
				URI.create("http://virtualparts.org/part/pIKE_Toggle_1"),
				URI.create("http://identifiers.org/edam/format_2585"),
				SystemsBiologyOntology.CONTINUOUS_FRAMEWORK);
		model.setName("pIKE_Toggle_1 toggle switch");


		//		SBOLWriter.write(document,(System.out));
		runTest("test/data/ModelOutput.rdf", document, "rdf");
	}


	@Test
	public void test_ModuleDefinitionOutput() throws Exception
	{
		SBOLDocument document = new SBOLDocument();

		setDefaultNameSpace(document, SBOLTestUtils.pr.getNamespaceURI());
		ComponentDefinition gfp     = SBOLTestUtils.createComponenDefinition(document, SBOLTestUtils.pr.withLocalPart("BBa_E0040"),"gfp", ComponentDefinition.DNA, SequenceOntology.CDS, "gfp coding sequence");
		ComponentDefinition tetR    = SBOLTestUtils.createComponenDefinition(document, SBOLTestUtils.pr.withLocalPart("BBa_C0040"),"tetR", ComponentDefinition.DNA, SequenceOntology.CDS, "tetR coding sequence");
		ComponentDefinition lacI    = SBOLTestUtils.createComponenDefinition(document, SBOLTestUtils.pr.withLocalPart("BBa_C0012"),"lacI", ComponentDefinition.DNA, SequenceOntology.CDS, "lacI coding sequence");
		ComponentDefinition placI   = SBOLTestUtils.createComponenDefinition(document, SBOLTestUtils.pr.withLocalPart("BBa_R0010"), "pLacI", ComponentDefinition.DNA, SequenceOntology.PROMOTER, "pLacI promoter");
		ComponentDefinition ptetR   = SBOLTestUtils.createComponenDefinition(document, SBOLTestUtils.pr.withLocalPart("BBa_R0040"),"pTetR", ComponentDefinition.DNA, SequenceOntology.PROMOTER, "pTet promoter");
		ComponentDefinition rbslacI = SBOLTestUtils.createComponenDefinition(document, SBOLTestUtils.pr.withLocalPart("BBa_J61101"), "BBa_J61101 RBS",ComponentDefinition.DNA, SequenceOntology.RIBOSOME_ENTRY_SITE, "RBS1"); //TODO: RIBOSOME_ENTRY_SITE is RBS?
		ComponentDefinition rbstetR = SBOLTestUtils.createComponenDefinition(document, SBOLTestUtils.pr.withLocalPart("BBa_J61120"), "BBa_J61101 RBS",ComponentDefinition.DNA, SequenceOntology.RIBOSOME_ENTRY_SITE, "RBS2");
		ComponentDefinition rbsgfp  = SBOLTestUtils.createComponenDefinition(document, SBOLTestUtils.pr.withLocalPart("BBa_J61130"), "BBa_J61101 RBS",ComponentDefinition.DNA, SequenceOntology.RIBOSOME_ENTRY_SITE, "RBS2");

		setDefaultNameSpace(document, SBOLTestUtils.uniprot.getNamespaceURI());
		ComponentDefinition GFP  = SBOLTestUtils.createComponenDefinition(document, SBOLTestUtils.uniprot.withLocalPart("P42212"), "GFP",ComponentDefinition.PROTEIN, SystemsBiologyOntology.PRODUCT, "GFP protein");
		ComponentDefinition TetR = SBOLTestUtils.createComponenDefinition(document, SBOLTestUtils.uniprot.withLocalPart("Q6QR72"), "TetR",ComponentDefinition.PROTEIN, SystemsBiologyOntology.INHIBITOR, "TetR protein");
		ComponentDefinition LacI = SBOLTestUtils.createComponenDefinition(document, SBOLTestUtils.uniprot.withLocalPart("P03023"),"LacI", ComponentDefinition.PROTEIN, SystemsBiologyOntology.INHIBITOR, "LacI protein");

		setDefaultNameSpace(document, SBOLTestUtils.pr.getNamespaceURI());
		ComponentDefinition lacITerminator = SBOLTestUtils.createComponenDefinition(document, SBOLTestUtils.pr.withLocalPart("ECK120029600"),"ECK120029600", ComponentDefinition.DNA, SequenceOntology.TERMINATOR, "Terminator1");
		ComponentDefinition tetRTerminator = SBOLTestUtils.createComponenDefinition(document, SBOLTestUtils.pr.withLocalPart("ECK120033736"), "ECK120033736",ComponentDefinition.DNA, SequenceOntology.TERMINATOR, "Terminator2");

		setDefaultNameSpace(document, SBOLTestUtils.vpr.getNamespaceURI());
		ComponentDefinition tetRInverter = SBOLTestUtils.createComponenDefinition(document, SBOLTestUtils.vpr.withLocalPart("pIKELeftCassette_1"), "TetR Inverter", ComponentDefinition.DNA, SequenceOntology.ENGINEERED_GENE, "TetR Inverter");
		ComponentDefinition lacIInverter = SBOLTestUtils.createComponenDefinition(document, SBOLTestUtils.vpr.withLocalPart("pIKERightCassette_1"), "LacI Inverter", ComponentDefinition.DNA, SequenceOntology.ENGINEERED_GENE, "LacI Inverter");
		ComponentDefinition toggleSwitch = SBOLTestUtils.createComponenDefinition(document, SBOLTestUtils.vpr.withLocalPart("pIKE_Toggle_1"), "LacI/TetR Toggle Swicth", ComponentDefinition.DNA, SequenceOntology.ENGINEERED_GENE, "LacI/TetR Toggle Swicth");

		//tetR inverter sequences
		SBOLTestUtils.addPRSequence(document, ptetR,"tccctatcagtgatagagattgacatccctatcagtgatagagatactgagcac");
		SBOLTestUtils.addPRSequence(document, rbslacI,"aaagacaggacc");
		SBOLTestUtils.addPRSequence(document, lacI,"atggtgaatgtgaaaccagtaacgttatacgatgtcgcagagtatgccggtgtctcttatcagaccgtttcccgcgtggtgaaccaggccagccacgtttctgcgaaaacgcgggaaaaagtggaagcggcgatggcggagctgaattacattcccaaccgcgtggcacaacaactggcgggcaaacagtcgttgctgattggcgttgccacctccagtctggccctgcacgcgccgtcgcaaattgtcgcggcgattaaatctcgcgccgatcaactgggtgccagcgtggtggtgtcgatggtagaacgaagcggcgtcgaagcctgtaaagcggcggtgcacaatcttctcgcgcaacgcgtcagtgggctgatcattaactatccgctggatgaccaggatgccattgctgtggaagctgcctgcactaatgttccggcgttatttcttgatgtctctgaccagacacccatcaacagtattattttctcccatgaagacggtacgcgactgggcgtggagcatctggtcgcattgggtcaccagcaaatcgcgctgttagcgggcccattaagttctgtctcggcgcgtctgcgtctggctggctggcataaatatctcactcgcaatcaaattcagccgatagcggaacgggaaggcgactggagtgccatgtccggttttcaacaaaccatgcaaatgctgaatgagggcatcgttcccactgcgatgctggttgccaacgatcagatggcgctgggcgcaatgcgcgccattaccgagtccgggctgcgcgttggtgcggatatctcggtagtgggatacgacgataccgaagacagctcatgttatatcccgccgttaaccaccatcaaacaggattttcgcctgctggggcaaaccagcgtggaccgcttgctgcaactctctcagggccaggcggtgaagggcaatcagctgttgcccgtctcactggtgaaaagaaaaaccaccctggcgcccaatacgcaaaccgcctctccccgcgcgttggccgattcattaatgcagctggcacgacaggtttcccgactggaaagcgggcaggctgcaaacgacgaaaactacgctttagtagcttaataa");
		SBOLTestUtils.addPRSequence(document, lacITerminator,"ttcagccaaaaaacttaagaccgccggtcttgtccactaccttgcagtaatgcggtggacaggatcggcggttttcttttctcttctcaa");

		//lacI inverter sequences
		SBOLTestUtils.addPRSequence(document, placI,"tccctatcagtgatagagattgacatccctatcagtgatagagatactgagcac");
		SBOLTestUtils.addPRSequence(document, rbstetR,"aaagacaggacc");
		SBOLTestUtils.addPRSequence(document, tetR,"atgtccagattagataaaagtaaagtgattaacagcgcattagagctgcttaatgaggtcggaatcgaaggtttaacaacccgtaaactcgcccagaagctaggtgtagagcagcctacattgtattggcatgtaaaaaataagcgggctttgctcgacgccttagccattgagatgttagataggcaccatactcacttttgccctttagaaggggaaagctggcaagattttttacgtaataacgctaaaagttttagatgtgctttactaagtcatcgcgatggagcaaaagtacatttaggtacacggcctacagaaaaacagtatgaaactctcgaaaatcaattagcctttttatgccaacaaggtttttcactagagaatgcattatatgcactcagcgctgtggggcattttactttaggttgcgtattggaagatcaagagcatcaagtcgctaaagaagaaagggaaacacctactactgatagtatgccgccattattacgacaagctatcgaattatttgatcaccaaggtgcagagccagccttcttattcggccttgaattgatcatatgcggattagaaaaacaacttaaatgtgaaagtgggtccgctgcaaacgacgaaaactacgctttagtagcttaataa");
		SBOLTestUtils.addPRSequence(document, rbsgfp,"aaagaaacgaca");
		SBOLTestUtils.addPRSequence(document, gfp,"atgcgtaaaggagaagaacttttcactggagttgtcccaattcttgttgaattagatggtgatgttaatgggcacaaattttctgtcagtggagagggtgaaggtgatgcaacatacggaaaacttacccttaaatttatttgcactactggaaaactacctgttccatggccaacacttgtcactactttcggttatggtgttcaatgctttgcgagatacccagatcatatgaaacagcatgactttttcaagagtgccatgcccgaaggttatgtacaggaaagaactatatttttcaaagatgacgggaactacaagacacgtgctgaagtcaagtttgaaggtgatacccttgttaatagaatcgagttaaaaggtattgattttaaagaagatggaaacattcttggacacaaattggaatacaactataactcacacaatgtatacatcatggcagacaaacaaaagaatggaatcaaagttaacttcaaaattagacacaacattgaagatggaagcgttcaactagcagaccattatcaacaaaatactccaattggcgatggccctgtccttttaccagacaaccattacctgtccacacaatctgccctttcgaaagatcccaacgaaaagagagaccacatggtccttcttgagtttgtaacagctgctgggattacacatggcatggatgaactatacaaataataa");
		SBOLTestUtils.addPRSequence(document, tetRTerminator,"ttcagccaaaaaacttaagaccgccggtcttgtccactaccttgcagtaatgcggtggacaggatcggcggttttcttttctcttctcaa");

		SBOLTestUtils.addSubComponents(document, tetRInverter, ptetR,rbslacI,lacI,lacITerminator);
		SBOLTestUtils.addSubComponents(document, lacIInverter, placI,rbstetR,tetR,rbsgfp,gfp,tetRTerminator);
		SBOLTestUtils.addSubComponents(document, toggleSwitch, tetRInverter,lacIInverter);

		/*ModuleDefinition laciInverterModuleDef=document.createModuleDefinition(toURI(example.withLocalPart("laci_inverter")),
				new HashSet<URI>(Arrays.asList(Terms.moduleRoles.inverter)));
		 */
		setDefaultNameSpace(document, SBOLTestUtils.example.getNamespaceURI());
		ModuleDefinition laciInverterModuleDef=document.createModuleDefinition("laci_inverter");
		laciInverterModuleDef.addRole(SBOLTestUtils.Terms.moduleRoles.inverter); //TODO: where to add inverter in core2 package so this line of code could be called from?


		ModuleDefinition tetRInverterModuleDef=document.createModuleDefinition("tetr_inverter");
		tetRInverterModuleDef.addRole(SBOLTestUtils.Terms.moduleRoles.inverter);

		SBOLTestUtils.createInverter(document,laciInverterModuleDef,placI,LacI);

		SBOLTestUtils.createInverter(document,tetRInverterModuleDef,ptetR,TetR);

		ModuleDefinition toggleSwitchModuleDef=document.createModuleDefinition("toggle_switch");
		toggleSwitchModuleDef.addRole(SBOLTestUtils.toURI(SBOLTestUtils.example.withLocalPart("module_role/toggle_switch")));

		FunctionalComponent  toggleSwitchModuleDef_TetR=toggleSwitchModuleDef.createFunctionalComponent(
				"TetR", AccessType.PUBLIC, TetR.getIdentity(), DirectionType.INOUT);

		FunctionalComponent  toggleSwitchModuleDef_LacI=toggleSwitchModuleDef.createFunctionalComponent(
				"LacI" ,
				AccessType.PUBLIC,
				LacI.getIdentity(),
				DirectionType.INOUT);


		Module lacInverterSubModule=toggleSwitchModuleDef.createModule(
				"laci_inverter",
				laciInverterModuleDef.getIdentity());

		lacInverterSubModule.createMapsTo(
				"LacI_mapping",
				RefinementType.USEREMOTE,
				laciInverterModuleDef.getFunctionalComponent("TF").getIdentity(),
				toggleSwitchModuleDef_LacI.getIdentity());


		Module tetRInverterSubModule=toggleSwitchModuleDef.createModule(
				"tetr_inverter",
				tetRInverterModuleDef.getIdentity());

		tetRInverterSubModule.createMapsTo(
				"TetR_mapping",
				RefinementType.USEREMOTE,
				tetRInverterModuleDef.getFunctionalComponent("TF").getIdentity(),
				toggleSwitchModuleDef_TetR.getIdentity());

		Model model=document.createModel(
				"toogleswicth",
				URI.create("http://virtualparts.org/part/pIKE_Toggle_1"),
				Model.SBML,
				SystemsBiologyOntology.CONTINUOUS_FRAMEWORK);

		//new HashSet<URI>(Arrays.asList(URI.create("http://sbols.org/v2#module_model")))


		toggleSwitchModuleDef.addModel(model.getIdentity());

		//		SBOLWriter.write(document,(System.out));
		runTest("test/data/ModuleDefinitionOutput.rdf", document, "rdf");
	}

	@Test
	public void test_SBOLDocumentOutput() throws Exception
	{
		SBOLDocument document = new SBOLDocument();
		//		SBOLWriter.write(document,(System.out));
		runTest("test/data/SBOLDocumentOutput.rdf", document, "rdf");
	}

	@Test
	public void test_SequenceConstraintOutput() throws Exception
	{
		String prURI="http://partsregistry.org";
		//String prPrefix="pr";
		SBOLDocument document = new SBOLDocument();
		/*
		Sequence seq=document.createSequence(
				URI.create(prURI + "Part:BBa_J23119:Design"),
				 "ttgacagctagctcagtcctaggtataatgctagc",
				URI.create("http://www.chem.qmul.ac.uk/iubmb/misc/naseq.html")
				);
		 */

		document.setDefaultURIprefix(prURI);
		document.setTypesInURIs(true);
		ComponentDefinition promoter = document.createComponentDefinition(
				"BBa_K174004",
				"",
				new HashSet<URI>(Arrays.asList(ComponentDefinition.DNA)));
		promoter.addRole(SequenceOntology.PROMOTER);

		promoter.setName("pspac promoter");
		promoter.setDescription("LacI repressible promoter");

		ComponentDefinition constPromoter = document.createComponentDefinition(
				"pspac",
				"",
				new HashSet<URI>(Arrays.asList(ComponentDefinition.DNA)));
		constPromoter.addRole(SequenceOntology.PROMOTER);

		promoter.setName("constitutive promoter");
		promoter.setDescription("pspac core promoter region");

		ComponentDefinition operator = document.createComponentDefinition(
				"LacI_operator",
				"",
				new HashSet<URI>(Arrays.asList(ComponentDefinition.DNA)));

		operator.addRole(SequenceOntology.OPERATOR);

		operator.setName("LacI operator");
		operator.setDescription("LacI binding site");

		promoter.createSequenceConstraint(
				"r1",
				RestrictionType.PRECEDES, constPromoter.getIdentity(),operator.getIdentity() );

		//promoter.setSequence(seq.getIdentity());

		//		SBOLWriter.write(document,(System.out));
		runTest("test/data/SequenceConstraintOutput.rdf", document, "rdf");
	}

	@Test
	public void test_SequenceOutput() throws Exception
	{
		String prURI="http://partsregistry.org";

		SBOLDocument document = new SBOLDocument();
		document.setDefaultURIprefix(prURI);
		document.setTypesInURIs(true);
		Sequence seq=document.createSequence(
				"BBa_J23119",
				"",
				"ttgacagctagctcagtcctaggtataatgctagc",
				URI.create("http://www.chem.qmul.ac.uk/iubmb/misc/naseq.html")
				);
		seq.setWasDerivedFrom(URI.create("http://parts.igem.org/Part:BBa_J23119:Design"));
		//		SBOLWriter.write(document,(System.out));
		runTest("test/data/SequenceOutput.rdf", document, "rdf");
	}

	@Test
	public void test_SimpleComponentDefinitionExample() throws Exception
	{
		String prURI="http://partsregistry.org";


		SBOLDocument document = new SBOLDocument();
		document.setDefaultURIprefix(prURI);
		document.setTypesInURIs(true);
		ComponentDefinition promoter = document.createComponentDefinition(
				"BBa_J23119",
				"",
				new HashSet<URI>(Arrays.asList(
						ComponentDefinition.DNA,
						URI.create("http://identifiers.org/chebi/CHEBI:4705")
						)));
		promoter.addRole(SequenceOntology.PROMOTER);
		promoter.addRole(URI.create("http://identifiers.org/so/SO:0000613"));

		promoter.setName("J23119 promoter");
		promoter.setDescription("Constitutive promoter");
		promoter.setWasDerivedFrom(URI.create("http://partsregistry.org/Part:BBa_J23119"));

		document.setDefaultURIprefix(prURI);
		Sequence seq=document.createSequence(
				"BBa_J23119",
				"",
				"ttgacagctagctcagtcctaggtataatgctagc",
				URI.create("http://www.chem.qmul.ac.uk/iubmb/misc/naseq.html")
				);
		seq.setWasDerivedFrom(URI.create("http://parts.igem.org/Part:BBa_J23119:Design"));
		promoter.addSequence(seq.getIdentity());
		//		SBOLWriter.write(document,(System.out));
		runTest("test/data/SimpleComponentDefinitionExample.rdf", document, "rdf");
	}

	@Test
	public void test_SimpleModuleDefinition() throws Exception
	{
		SBOLDocument document = new SBOLDocument();

		setDefaultNameSpace(document, SBOLTestUtils.example.getNamespaceURI());
		document.setTypesInURIs(true);

		ModuleDefinition module=document.createModuleDefinition("GFP_expression");
		FunctionalComponent  cds=module.createFunctionalComponent(
				"Constitutive_GFP",
				AccessType.PUBLIC,
				URI.create("http://sbolstandard.org/example/GFP_generator"),
				DirectionType.IN);


		FunctionalComponent  protein =module.createFunctionalComponent(
				"GFP_protein",
				AccessType.PUBLIC,
				URI.create("http://sbolstandard.org/example/GFP"),
				DirectionType.OUT);

		module.createInteraction("express_GFP", new HashSet<URI>(Arrays.asList(URI.create("Transcription"))));

		//		SBOLWriter.write(document,(System.out));
		runTest("test/data/SimpleModuleDefinition.rdf", document, "rdf");
	}

	private static void setDefaultNameSpace(SBOLDocument document, String uri)
	{
		if (uri.endsWith("/"))
		{
			uri=uri.substring(0,uri.length()-1);
		}
		document.setDefaultURIprefix(uri);
	}

	@Test
	public void test_BBa_I0462_File() throws Exception
	{
		String fileName = "test/data/SBOL1/BBa_I0462.xml";

		try
		{
			SBOLDocument actual = SBOLTestUtils.convertSBOL1(fileName, "rdf");
			runTest("test/data/BBa_I0462.rdf", actual, "rdf");
		}
		catch (SBOLValidationException e)
		{
			throw new AssertionError("Failed for " + fileName, e);
		}
	}
	
	@Test
	public void test_BBa_T9002_File() throws Exception
	{
		String fileName = "test/data/SBOL1/BBa_T9002.xml";

		try
		{
			SBOLDocument actual = SBOLTestUtils.convertSBOL1(fileName, "rdf");
			runTest("test/data/BBa_T9002.rdf", actual, "rdf");
		}
		catch (SBOLValidationException e)
		{
			throw new AssertionError("Failed for " + fileName, e);
		}
	}
	
	@Test
	public void test_labhost_All_File() throws Exception
	{
		String fileName = "test/data/SBOL1/labhost_All.xml";

		try
		{
			SBOLDocument actual = SBOLTestUtils.convertSBOL1(fileName, "rdf");
			runTest("test/data/labhost_All.rdf", actual, "rdf");
		}
		catch (SBOLValidationException e)
		{
			throw new AssertionError("Failed for " + fileName, e);
		}
	}

	@Test
	public void test_labhost_Aspergillus_nidulans() throws Exception
	{
		String filename = "labhost_Aspergillus_nidulans";
		String fileDirectory = "test/data/SBOL1/" + filename + ".xml";

		try
		{
			SBOLDocument actual = SBOLTestUtils.convertSBOL1(fileDirectory, "rdf");
			runTest("test/data/" + filename + ".rdf", actual, "rdf");
		}
		catch (SBOLValidationException e)
		{
			throw new AssertionError("Failed for " + fileDirectory, e);
		}
	}

	@Test
	public void test_labhost_Bacillus_subtilis() throws Exception
	{
		String filename = "labhost_Bacillus_subtilis";
		String fileDirectory = "test/data/SBOL1/" + filename + ".xml";

		try
		{
			SBOLDocument actual = SBOLTestUtils.convertSBOL1(fileDirectory, "rdf");
			runTest("test/data/" + filename + ".rdf", actual, "rdf");
		}
		catch (SBOLValidationException e)
		{
			throw new AssertionError("Failed for " + fileDirectory, e);
		}
	}

	@Test
	public void test_labhost_Drosophila_melanogaster() throws Exception
	{
		String filename = "labhost_Drosophila_melanogaster";
		String fileDirectory = "test/data/SBOL1/" + filename + ".xml";

		try
		{
			SBOLDocument actual = SBOLTestUtils.convertSBOL1(fileDirectory, "rdf");
			runTest("test/data/" + filename + ".rdf", actual, "rdf");
		}
		catch (SBOLValidationException e)
		{
			throw new AssertionError("Failed for " + fileDirectory, e);
		}
	}

	@Test
	public void test_labhost_Escherichia_Coli() throws Exception
	{
		String filename = "labhost_Escherichia_Coli";
		String fileDirectory = "test/data/SBOL1/" + filename + ".xml";

		try
		{
			SBOLDocument actual = SBOLTestUtils.convertSBOL1(fileDirectory, "rdf");
			runTest("test/data/" + filename + ".rdf", actual, "rdf");
		}
		catch (SBOLValidationException e)
		{
			throw new AssertionError("Failed for " + fileDirectory, e);
		}
	}

	@Test
	public void test_labhost_Gramnegative_bacteria() throws Exception
	{
		String filename = "labhost_Gram-negative_bacteria";
		String fileDirectory = "test/data/SBOL1/" + filename + ".xml";

		try
		{
			SBOLDocument actual = SBOLTestUtils.convertSBOL1(fileDirectory, "rdf");
			runTest("test/data/" + filename + ".rdf", actual, "rdf");
		}
		catch (SBOLValidationException e)
		{
			throw new AssertionError("Failed for " + fileDirectory, e);
		}
	}

	@Test
	public void test_labhost_Insect_Cells() throws Exception
	{
		String filename = "labhost_Insect_Cells";
		String fileDirectory = "test/data/SBOL1/" + filename + ".xml";

		try
		{
			SBOLDocument actual = SBOLTestUtils.convertSBOL1(fileDirectory, "rdf");
			runTest("test/data/" + filename + ".rdf", actual, "rdf");
		}
		catch (SBOLValidationException e)
		{
			throw new AssertionError("Failed for " + fileDirectory, e);
		}
	}

	@Test
	public void test_labhost_Kluyveromyces_lactis() throws Exception
	{
		String filename = "labhost_Kluyveromyces_lactis";
		String fileDirectory = "test/data/SBOL1/" + filename + ".xml";

		try
		{
			SBOLDocument actual = SBOLTestUtils.convertSBOL1(fileDirectory, "rdf");
			runTest("test/data/" + filename + ".rdf", actual, "rdf");
		}
		catch (SBOLValidationException e)
		{
			throw new AssertionError("Failed for " + fileDirectory, e);
		}
	}

	@Test
	public void test_labhost_Mammalian_Cells() throws Exception
	{
		String filename = "labhost_Mammalian_Cells";
		String fileDirectory = "test/data/SBOL1/" + filename + ".xml";

		try
		{
			SBOLDocument actual = SBOLTestUtils.convertSBOL1(fileDirectory, "rdf");
			runTest("test/data/" + filename + ".rdf", actual, "rdf");
		}
		catch (SBOLValidationException e)
		{
			throw new AssertionError("Failed for " + fileDirectory, e);
		}
	}

	@Test
	public void test_labhost_Pichia_pastoris() throws Exception
	{
		String filename = "labhost_Pichia_pastoris";
		String fileDirectory = "test/data/SBOL1/" + filename + ".xml";

		try
		{
			SBOLDocument actual = SBOLTestUtils.convertSBOL1(fileDirectory, "rdf");
			runTest("test/data/" + filename + ".rdf", actual, "rdf");
		}
		catch (SBOLValidationException e)
		{
			throw new AssertionError("Failed for " + fileDirectory, e);
		}
	}

	@Test
	public void test_labhost_Plant_Cells() throws Exception
	{
		String filename = "labhost_Plant_Cells";
		String fileDirectory = "test/data/SBOL1/" + filename + ".xml";

		try
		{
			SBOLDocument actual = SBOLTestUtils.convertSBOL1(fileDirectory, "rdf");
			runTest("test/data/" + filename + ".rdf", actual, "rdf");
		}
		catch (SBOLValidationException e)
		{
			throw new AssertionError("Failed for " + fileDirectory, e);
		}
	}

	@Test
	public void test_labhost_Saccharomyces_cerevisiae() throws Exception
	{
		String filename = "labhost_Saccharomyces_cerevisiae";
		String fileDirectory = "test/data/SBOL1/" + filename + ".xml";

		try
		{
			SBOLDocument actual = SBOLTestUtils.convertSBOL1(fileDirectory, "rdf");
			runTest("test/data/" + filename + ".rdf", actual, "rdf");
		}
		catch (SBOLValidationException e)
		{
			throw new AssertionError("Failed for " + fileDirectory, e);
		}
	}

	@Test
	public void test_labhost_Schizosaccharomyces_pombe() throws Exception
	{
		String filename = "labhost_Schizosaccharomyces_pombe";
		String fileDirectory = "test/data/SBOL1/" + filename + ".xml";

		try
		{
			SBOLDocument actual = SBOLTestUtils.convertSBOL1(fileDirectory, "rdf");
			runTest("test/data/" + filename + ".rdf", actual, "rdf");
		}
		catch (SBOLValidationException e)
		{
			throw new AssertionError("Failed for " + fileDirectory, e);
		}
	}
	
	

	@Test
	public void test_labhost_Unspecified() throws Exception
	{
		String filename = "labhost_Unspecified";
		String fileDirectory = "test/data/SBOL1/" + filename + ".xml";

		try
		{
			SBOLDocument actual = SBOLTestUtils.convertSBOL1(fileDirectory, "rdf");
			runTest("test/data/" + filename + ".rdf", actual, "rdf");
		}
		catch (SBOLValidationException e)
		{
			throw new AssertionError("Failed for " + fileDirectory, e);
		}
	}

	//	@Test
	//	public void test_miRNA_sbol() throws Exception
	//	{
	//		//TODO: This file is not parsing for some reason...
	//		String filename = "miRNA_sbol";
	//		String fileDirectory = "test/data/SBOL1/" + filename + ".xml";
	//
	//		try
	//		{
	//			SBOLDocument actual = SBOLTestUtils.convertSBOL1(fileDirectory, "rdf");
	//			runTest("test/data/" + filename + ".rdf", actual, "rdf");
	//		}
	//		catch (SBOLValidationException e)
	//		{
	//			throw new AssertionError("Failed for " + fileDirectory, e);
	//		}
	//	}

	@Test
	public void test_partial_pIKE_left_cassette() throws Exception
	{
		String filename = "partial_pIKE_left_cassette";
		String fileDirectory = "test/data/SBOL1/" + filename + ".xml";

		try
		{
			SBOLDocument actual = SBOLTestUtils.convertSBOL1(fileDirectory, "rdf");
			runTest("test/data/" + filename + ".rdf", actual, "rdf");
		}
		catch (SBOLValidationException e)
		{
			throw new AssertionError("Failed for " + fileDirectory, e);
		}
	}

	@Test
	public void test_partial_pIKE_right_casette() throws Exception
	{
		String filename = "partial_pIKE_right_casette";
		String fileDirectory = "test/data/SBOL1/" + filename + ".xml";

		try
		{
			SBOLDocument actual = SBOLTestUtils.convertSBOL1(fileDirectory, "rdf");
			runTest("test/data/" + filename + ".rdf", actual, "rdf");
		}
		catch (SBOLValidationException e)
		{
			throw new AssertionError("Failed for " + fileDirectory, e);
		}
	}

	@Test
	public void test_partial_pIKE_right_cassette() throws Exception
	{
		String filename = "partial_pIKE_right_cassette";
		String fileDirectory = "test/data/SBOL1/" + filename + ".xml";

		try
		{
			SBOLDocument actual = SBOLTestUtils.convertSBOL1(fileDirectory, "rdf");
			runTest("test/data/" + filename + ".rdf", actual, "rdf");
		}
		catch (SBOLValidationException e)
		{
			throw new AssertionError("Failed for " + fileDirectory, e);
		}
	}

	@Test
	public void test_partial_pTAK_left_cassette() throws Exception
	{
		String filename = "partial_pTAK_left_cassette";
		String fileDirectory = "test/data/SBOL1/" + filename + ".xml";

		try
		{
			SBOLDocument actual = SBOLTestUtils.convertSBOL1(fileDirectory, "rdf");
			runTest("test/data/" + filename + ".rdf", actual, "rdf");
		}
		catch (SBOLValidationException e)
		{
			throw new AssertionError("Failed for " + fileDirectory, e);
		}
	}

	@Test
	public void test_partial_pTAK_right_cassette() throws Exception
	{
		String filename = "partial_pTAK_right_cassette";
		String fileDirectory = "test/data/SBOL1/" + filename + ".xml";

		try
		{
			SBOLDocument actual = SBOLTestUtils.convertSBOL1(fileDirectory, "rdf");
			runTest("test/data/" + filename + ".rdf", actual, "rdf");
		}
		catch (SBOLValidationException e)
		{
			throw new AssertionError("Failed for " + fileDirectory, e);
		}
	}

	@Test
	public void test_pIKE_pTAK_cassettes_2() throws Exception
	{
		String filename = "pIKE_pTAK_cassettes 2";
		String fileDirectory = "test/data/SBOL1/" + filename + ".xml";

		try
		{
			SBOLDocument actual = SBOLTestUtils.convertSBOL1(fileDirectory, "rdf");
			runTest("test/data/" + filename + ".rdf", actual, "rdf");
		}
		catch (SBOLValidationException e)
		{
			throw new AssertionError("Failed for " + fileDirectory, e);
		}
	}

	@Test
	public void test_pIKE_pTAK_cassettes() throws Exception
	{
		String filename = "pIKE_pTAK_cassettes";
		String fileDirectory = "test/data/SBOL1/" + filename + ".xml";

		try
		{
			SBOLDocument actual = SBOLTestUtils.convertSBOL1(fileDirectory, "rdf");
			runTest("test/data/" + filename + ".rdf", actual, "rdf");
		}
		catch (SBOLValidationException e)
		{
			throw new AssertionError("Failed for " + fileDirectory, e);
		}
	}

	@Test
	public void test_pIKE_pTAK_left_right_cassettes() throws Exception
	{
		String filename = "pIKE_pTAK_left_right_cassettes";
		String fileDirectory = "test/data/SBOL1/" + filename + ".xml";

		try
		{
			SBOLDocument actual = SBOLTestUtils.convertSBOL1(fileDirectory, "rdf");
			runTest("test/data/" + filename + ".rdf", actual, "rdf");
		}
		catch (SBOLValidationException e)
		{
			throw new AssertionError("Failed for " + fileDirectory, e);
		}
	}

	@Test
	public void test_pIKE_pTAK_toggle_switches() throws Exception
	{
		String filename = "pIKE_pTAK_toggle_switches";
		String fileDirectory = "test/data/SBOL1/" + filename + ".xml";

		try
		{
			SBOLDocument actual = SBOLTestUtils.convertSBOL1(fileDirectory, "rdf");
			runTest("test/data/" + filename + ".rdf", actual, "rdf");
		}
		catch (SBOLValidationException e)
		{
			throw new AssertionError("Failed for " + fileDirectory, e);
		}
	}


	@Test
	public void test_JSONFile() throws Exception
	{
		SBOLDocument document = new SBOLDocument();
		runTest("test/data/emptyJSONFile.json", document, "json");

	}

	@Test
	public void test_memberAnnotations() throws Exception
	{
		SBOLDocument document = new SBOLDocument();
		document.setComplete(true);
		document.setDefaultURIprefix("http://www.async.ece.utah.edu");

		document.addNamespaceBinding(NamespaceBinding("http://myannotation.org", "annot"));
		document.addNamespaceBinding(NamespaceBinding("urn:bbn.com:tasbe:grn", "grn"));

		String id    	= "someModel";
		URI source 		= URI.create(id + "_source");
		URI language    = URI.create(id + "_language");
		URI framework   = URI.create(id + "_framework");

		Collection myParts = document.createCollection("myParts", VERSION_1_0);
		myParts.addAnnotation(new Annotation(NamedProperty(new QName("http://myannotation.org", "thisAnnotation", "annot"), "turtleString")));

		Model someModel = document.createModel(id, VERSION_1_0, source, language, framework);
		someModel.addAnnotation(new Annotation(NamedProperty(new QName("http://myannotation.org", "thisAnnotation", "annot"), "turtleString")));

		ModuleDefinition someModDef = document.createModuleDefinition("someModuleDef", VERSION_1_0);
		someModDef.addAnnotation(new Annotation(NamedProperty(new QName("http://myannotation.org", "thisAnnotation", "annot"), "turtleString")));

		Set<URI> interactionType = new HashSet<URI>();
		interactionType.add(URI.create("DNA"));
		Interaction someInteraction = someModDef.createInteraction("someInteraction", interactionType);
		//		someModDef.createFunctionalComponent("someFunctionalComponent", AccessType.PUBLIC, "componentDef", VERSION_1_0, DirectionType.INOUT); //TODO replace componentDef
		//		someInteraction.createParticipation("someParticipation", "someFunctionalComponent");

		Module someModule = someModDef.createModule("someModule", "someModuleDef", VERSION_1_0);
		String someMapsTo_id = "someMapsTo";
		//		MapsTo someMapsTo = someModule.createMapsTo(someMapsTo_id, RefinementType.USELOCAL, "someModule", someMapsTo_id +"_remote");

		String seq_id = "someSeq";
		Sequence someSeq = document.createSequence(seq_id, VERSION_1_0, seq_id + "_element", URI.create("http://encodings.org/encoding"));
		someSeq.addAnnotation(new Annotation(NamedProperty(new QName("http://myannotation.org", "thisAnnotation", "annot"), "turtleString")));

		Set<URI> types = new HashSet<URI>();
		types.add(URI.create("someCompDef_type"));
		ComponentDefinition someCompDef = document.createComponentDefinition("someCompDef", VERSION_1_0, types);
		someCompDef.addAnnotation(new Annotation(NamedProperty(new QName("http://myannotation.org", "thisAnnotation", "annot"), "turtleString")));

		Component someComponent = someCompDef.createComponent("someComponent", AccessType.PUBLIC, "someCompDef", VERSION_1_0);
		someComponent.addAnnotation(new Annotation(NamedProperty(new QName("http://myannotation.org", "thisAnnotation", "annot"), "turtleString")));

		SequenceAnnotation someSequenceAnnotation = someCompDef.createSequenceAnnotation("someSequenceAnnotation", "cut", 1, 10);
		someSequenceAnnotation.addAnnotation(new Annotation(NamedProperty(new QName("http://myannotation.org", "thisAnnotation", "annot"), "turtleString")));
		SequenceAnnotation someSequenceAnnotation2 = someCompDef.createSequenceAnnotation("someSequenceAnnotation2", "cut", 1, OrientationType.INLINE);

		//		someSequenceAnnotation.setLocation(); //TODO range, multiRange, cut - how to access?

		SequenceConstraint someSequenceConstraint = someCompDef.createSequenceConstraint("someSequenceConstraint", RestrictionType.PRECEDES, "someComponent", "someComponent");
		someSequenceConstraint.addAnnotation(new Annotation(NamedProperty(new QName("http://myannotation.org", "thisAnnotation", "annot"), "turtleString")));

		GenericTopLevel someGenericTopLevel = document.createGenericTopLevel("someGenericTopLevel", VERSION_1_0, new QName("urn:bbn.com:tasbe:grn", "RegulatoryReaction", "grn"));
		someGenericTopLevel.addAnnotation(new Annotation(NamedProperty(new QName("http://myannotation.org", "thisAnnotation", "annot"), "turtleString")));


		runTest("test/data/memberAnnotations.rdf", document, "rdf");
	}


	@Test
	public void test_CreateAndRemoveCollections() throws Exception
	{
		SBOLDocument document = new SBOLDocument();
		document.setComplete(true);
		document.setDefaultURIprefix("http://www.async.ece.utah.edu");

		document.addNamespaceBinding(NamespaceBinding("http://myannotation.org", "annot"));
		document.addNamespaceBinding(NamespaceBinding("urn:bbn.com:tasbe:grn", "grn"));

		Collection c = document.createCollection("myParts", VERSION_1_0);
		document.removeCollection(c);

		for(int i = 1; i < 4; i++)
		{
			document.createCollection("myParts" + i, VERSION_1_0);
		}

		document.clearCollections();
		document.createCollection("myParts", VERSION_1_0);
		runTest("test/data/CreateAndRemoveCollections.rdf", document, "rdf");
	}

	@Test
	public void test_CreateAndRemoveComponentDefintion() throws Exception
	{
		SBOLDocument document = new SBOLDocument();
		document.setComplete(true);
		document.setDefaultURIprefix("http://www.async.ece.utah.edu");

		document.addNamespaceBinding(NamespaceBinding("http://myannotation.org", "annot"));
		document.addNamespaceBinding(NamespaceBinding("urn:bbn.com:tasbe:grn", "grn"));

		Set<URI> types = new HashSet<URI>();
		types.add((URI.create("someType")));
		ComponentDefinition cd = document.createComponentDefinition("someCompDef", VERSION_1_0, types);
		document.removeComponentDefinition(cd);

		for(int i = 1; i < 4; i++)
		{
			document.createComponentDefinition("someCompDef" + i, VERSION_1_0, types);
		}

		document.clearComponentDefinitions();
		document.createComponentDefinition("someCompDef", VERSION_1_0, types);
		runTest("test/data/CreateAndRemoveComponentDefinition.rdf", document, "rdf");
	}

	@Test
	public void test_CreateAndRemoveModuleDefintion() throws Exception
	{
		SBOLDocument document = new SBOLDocument();
		document.setComplete(true);
		document.setDefaultURIprefix("http://www.async.ece.utah.edu");

		document.addNamespaceBinding(NamespaceBinding("http://myannotation.org", "annot"));
		document.addNamespaceBinding(NamespaceBinding("urn:bbn.com:tasbe:grn", "grn"));

		ModuleDefinition md = document.createModuleDefinition("someModDef", VERSION_1_0);
		document.removeModuleDefinition(md);

		for(int i = 1; i < 4; i++)
		{
			document.createModuleDefinition("someModDef"+i, VERSION_1_0);
		}

		document.clearModuleDefinitions();
		document.createModuleDefinition("someModDef", VERSION_1_0);

		runTest("test/data/CreateAndRemoveModuleDefinition.rdf", document, "rdf");
	}

	@Test
	public void test_CreateAndRemoveGenericTopLevel() throws Exception
	{
		SBOLDocument document = new SBOLDocument();
		document.setComplete(true);
		document.setDefaultURIprefix("http://www.async.ece.utah.edu");

		document.addNamespaceBinding(NamespaceBinding("http://myannotation.org", "annot"));
		document.addNamespaceBinding(NamespaceBinding("urn:bbn.com:tasbe:grn", "grn"));

		GenericTopLevel gen = document.createGenericTopLevel("someGenTopLev", VERSION_1_0, new QName("urn:bbn.com:tasbe:grn", "RegulatoryReaction", "grn"));
		document.removeGenericTopLevel(gen);

		for(int i = 1; i < 4; i++)
		{
			document.createGenericTopLevel("someGenTopLev"+i, VERSION_1_0, new QName("urn:bbn.com:tasbe:grn", "RegulatoryReaction", "grn"));
		}

		document.clearGenericTopLevels();
		document.createGenericTopLevel("someGenTopLev", VERSION_1_0, new QName("urn:bbn.com:tasbe:grn", "RegulatoryReaction", "grn"));

		runTest("test/data/CreateAndRemoveGenericTopLevel.rdf", document, "rdf");
	}

	@Test
	public void test_CreateAndRemoveModel() throws Exception
	{
		SBOLDocument document = new SBOLDocument();
		document.setComplete(true);
		document.setDefaultURIprefix("http://www.async.ece.utah.edu");

		document.addNamespaceBinding(NamespaceBinding("http://myannotation.org", "annot"));
		document.addNamespaceBinding(NamespaceBinding("urn:bbn.com:tasbe:grn", "grn"));

		Sequence s = document.createSequence("someSequence", VERSION_1_0, "someSeq_element", URI.create("someSeq_encoding"));
		document.removeSequence(s);


		for(int i = 1; i < 4; i++)
		{
			document.createCollection("someSequence" + i, VERSION_1_0);
		}

		document.clearSequences();
		document.createSequence("someSequence", VERSION_1_0, "someSeq_element", URI.create("someSeq_encoding"));
		runTest("test/data/CreateAndRemoveModel.rdf", document, "rdf");
	}

	@Test
	public void test_singleCollection() throws Exception
	{
		SBOLDocument document = new SBOLDocument();
		document.setComplete(true);
		document.setDefaultURIprefix("http://www.async.ece.utah.edu");

		document.addNamespaceBinding(NamespaceBinding("http://myannotation.org", "annot"));
		document.addNamespaceBinding(NamespaceBinding("urn:bbn.com:tasbe:grn", "grn"));

		document.createCollection("myParts", VERSION_1_0);
		runTest("test/data/singleCollection.rdf", document, "rdf");
	}


	@Test
	public void test_multipleCollections_no_Members() throws Exception
	{
		SBOLDocument document = new SBOLDocument();
		document.setComplete(true);
		document.setDefaultURIprefix("http://www.async.ece.utah.edu");

		document.addNamespaceBinding(NamespaceBinding("http://myannotation.org", "annot"));
		document.addNamespaceBinding(NamespaceBinding("urn:bbn.com:tasbe:grn", "grn"));

		document.createCollection("myPart1", VERSION_1_0);
		document.createCollection("myPart2", VERSION_1_0);
		document.createCollection("myPart3", VERSION_1_0);

		runTest("test/data/multipleCollections_no_Members.rdf", document, "rdf");
	}

	@Test
	public void test_singleGenericTopLevel() throws Exception
	{
		SBOLDocument document = new SBOLDocument();
		document.setComplete(true);
		document.setDefaultURIprefix("http://www.async.ece.utah.edu");

		document.addNamespaceBinding(NamespaceBinding("http://myannotation.org", "annot"));
		document.addNamespaceBinding(NamespaceBinding("urn:bbn.com:tasbe:grn", "grn"));

		document.createGenericTopLevel("GenericTopLevel", VERSION_1_0, new QName("urn:bbn.com:tasbe:grn", "RegulatoryReaction", "grn"));
		runTest("test/data/singleGenericTopLevel.rdf", document, "rdf");
	}

	@Test
	public void test_multipleGenericTopLevel() throws Exception
	{
		SBOLDocument document = new SBOLDocument();
		document.setComplete(true);
		document.setDefaultURIprefix("http://www.async.ece.utah.edu");

		document.addNamespaceBinding(NamespaceBinding("http://myannotation.org", "annot"));
		document.addNamespaceBinding(NamespaceBinding("urn:bbn.com:tasbe:grn", "grn"));

		document.createGenericTopLevel("GenericTopLevel1", VERSION_1_0, new QName("urn:bbn.com:tasbe:grn", "RegulatoryReaction1", "grn"));
		document.createGenericTopLevel("GenericTopLevel2", VERSION_1_0, new QName("urn:bbn.com:tasbe:grn", "RegulatoryReaction2", "grn"));
		document.createGenericTopLevel("GenericTopLevel3", VERSION_1_0, new QName("urn:bbn.com:tasbe:grn", "RegulatoryReaction3", "grn"));

		runTest("test/data/multipleGenericTopLevel.rdf", document, "rdf");
	}

	@Test
	public void test_singleModel() throws Exception
	{
		SBOLDocument document = new SBOLDocument();
		document.setComplete(true);
		document.setDefaultURIprefix("http://www.async.ece.utah.edu");

		document.addNamespaceBinding(NamespaceBinding("http://myannotation.org", "annot"));
		document.addNamespaceBinding(NamespaceBinding("urn:bbn.com:tasbe:grn", "grn"));

		String id = "ToggleModel";
		document.createModel( id, VERSION_1_0, URI.create(id + "_source"), URI.create(id + "_language"), URI.create(id + "_framework"));

		runTest("test/data/singleModel.rdf", document, "rdf");
	}


	@Test
	public void test_singleSequence() throws Exception
	{
		SBOLDocument document = new SBOLDocument();
		document.setComplete(true);
		document.setDefaultURIprefix("http://www.async.ece.utah.edu");

		document.addNamespaceBinding(NamespaceBinding("http://myannotation.org", "annot"));
		document.addNamespaceBinding(NamespaceBinding("urn:bbn.com:tasbe:grn", "grn"));

		String id = "pLacSeq";
		document.createSequence(id, VERSION_1_0, id + "_elements", URI.create(id + "_encoding"));

		runTest("test/data/singleSequence.rdf", document, "rdf");
	}

	@Test
	public void test_multipleSquences() throws Exception
	{
		SBOLDocument document = new SBOLDocument();
		document.setComplete(true);
		document.setDefaultURIprefix("http://www.async.ece.utah.edu");

		document.addNamespaceBinding(NamespaceBinding("http://myannotation.org", "annot"));
		document.addNamespaceBinding(NamespaceBinding("urn:bbn.com:tasbe:grn", "grn"));

		String id = "pLacSeq";
		String id2 = "tetRSeq";
		String id3 = "pLactetRSeq";

		document.createSequence(id, VERSION_1_0, id + "_elements", URI.create(id + "_encoding"));
		document.createSequence(id2, VERSION_1_0, id2 + "_elements", URI.create(id2 + "_encoding"));
		document.createSequence(id3, VERSION_1_0, id3 + "_elements", URI.create(id3 + "_encoding"));

		runTest("test/data/multipleSequences.rdf", document, "rdf");
	}

	@Test
	public void test_single_emptyModuleDefinition() throws Exception
	{
		SBOLDocument document = new SBOLDocument();
		document.setComplete(true);
		document.setDefaultURIprefix("http://www.async.ece.utah.edu");

		document.addNamespaceBinding(NamespaceBinding("http://myannotation.org", "annot"));
		document.addNamespaceBinding(NamespaceBinding("urn:bbn.com:tasbe:grn", "grn"));

		Set<URI> roles = SBOLTestUtils.getSetPropertyURI("Inverter");
		ModuleDefinition LacI_Inv = document.createModuleDefinition("LacI_Inv", VERSION_1_0);
		LacI_Inv.setRoles(roles);
		//		LacI_Inv.addRole(URI.create("Inverter"));

		runTest("test/data/singleModuleDefinition.rdf", document, "rdf");
	}

	@Test
	public void test_singleComponentDefinition() throws Exception
	{
		SBOLDocument document = new SBOLDocument();
		document.setComplete(true);
		document.setDefaultURIprefix("http://www.async.ece.utah.edu");

		document.addNamespaceBinding(NamespaceBinding("http://myannotation.org", "annot"));
		document.addNamespaceBinding(NamespaceBinding("urn:bbn.com:tasbe:grn", "grn"));

		Set<URI> type = SBOLTestUtils.getSetPropertyURI("DNA");
		Set<URI> role = SBOLTestUtils.getSetPropertyURI("Promoter");
		ComponentDefinition pLac = document.createComponentDefinition("pLac", VERSION_1_0, type);
		pLac.setRoles(role);
		//		pLac.addRole(URI.create("Promoter"));

		runTest("test/data/singleComponentDefinition.rdf", document, "rdf");
	}

	@Test
	public void test_singleCompDef_withSeq() throws Exception
	{
		SBOLDocument document = new SBOLDocument();
		document.setComplete(true);
		document.setDefaultURIprefix("http://www.async.ece.utah.edu");

		document.addNamespaceBinding(NamespaceBinding("http://myannotation.org", "annot"));
		document.addNamespaceBinding(NamespaceBinding("urn:bbn.com:tasbe:grn", "grn"));

		Set<URI> type = SBOLTestUtils.getSetPropertyURI("DNA");
		Set<URI> role = SBOLTestUtils.getSetPropertyURI("Promoter");
		ComponentDefinition pLac = document.createComponentDefinition("pLac", VERSION_1_0, type);
		pLac.setRoles(role);
		//		pLac.setSequence("pLacSeq", VERSION_1_0); //TODO unable to call createSequence for this.

		runTest("test/data/singleCompDef_withSeq.rdf", document, "rdf");
	}

	@Test
	public void test_singleFunctionalComponent() throws Exception
	{
		SBOLDocument document = new SBOLDocument();
		document.setComplete(true);
		document.setDefaultURIprefix("http://www.async.ece.utah.edu");

		document.addNamespaceBinding(NamespaceBinding("http://myannotation.org", "annot"));
		document.addNamespaceBinding(NamespaceBinding("urn:bbn.com:tasbe:grn", "grn"));

		Set<URI> type = SBOLTestUtils.getSetPropertyURI("Protein");
		Set<URI> role = SBOLTestUtils.getSetPropertyURI("Transcriptionfactor");
		ComponentDefinition LacIIn = document.createComponentDefinition("LacIIn", VERSION_1_0, type);
		String compDef_id = LacIIn.getDisplayId();
		LacIIn.createComponent("funcComp", AccessType.PUBLIC, compDef_id, VERSION_1_0);


		runTest("test/data/singleFunctionalComponent.rdf", document, "rdf");
	}

	//	|------------------------------------TOGGLE SWITCH------------------------------------|
	//	|		- double check on correct use of URIs										  |
	//	|																					  |
	//	|-------------------------------------------------------------------------------------|
	//	@Test
	//	public void test_ToggleSwitch() throws Exception
	//	{
	//		SBOLDocument document = new SBOLDocument();
	//		document.addNameSpaceBinding(URI.create("http://myannotation.org"), "annot");
	//		document.addNameSpaceBinding(URI.create("urn:bbn.com:tasbe:grn"), "grn");
	//
	//		List<Annotation> annotations = new ArrayList<Annotation>();
	//		Annotation a = new Annotation(NamedProperty(new QName("http://myannotation.org", "thisAnnotation", "annot"),
	//				"TurtleString"));
	//		annotations.add(a);
	//
	//		//Sequence
	//		URI pLacSeq_id = SBOLTestUtils.createSequence(document,"pLacSeq").getIdentity();
	//		URI tetRSeq_id = SBOLTestUtils.createSequence(document,"tetRSeq").getIdentity();
	//		URI pLactetRSeq_id = SBOLTestUtils.createSequence(document,"pLactetRSeq").getIdentity();
	//
	//		URI ptetSeq_id = SBOLTestUtils.createSequence(document,"ptetSeq").getIdentity();
	//		URI lacISeq_id = SBOLTestUtils.createSequence(document,"lacISeq").getIdentity();
	//		URI ptetlacISeq_id = SBOLTestUtils.createSequence(document,"ptetlacISeq").getIdentity();
	//
	//		//ComponentDefintion
	//		URI pLac_id = get_pLac(document, pLacSeq_id).getIdentity();
	//		URI tetR_id = get_tetR(document, tetRSeq_id).getIdentity();
	//		URI pLactetR_id = get_pLactetR(document, pLac_id, tetR_id, pLactetRSeq_id).getIdentity();
	//
	//		URI LacI_id = get_LacI(document).getIdentity();
	//		URI TetR_id = get_TetR(document).getIdentity();
	//
	//		URI ptet_id = get_ptet(document, ptetSeq_id).getIdentity();
	//		URI lacI_id = get_lacI(document, lacISeq_id).getIdentity();
	//		URI ptetlacI_id = get_ptetlacI(document, ptet_id, lacI_id, ptetlacISeq_id).getIdentity();
	//
	//		//ModuleDefinition
	//		//		get_LacIIn(document, ptetlacI_id);
	//		//		URI LacI_Inv_id = get_LacI_Inv(document, LacI_id, pLactetR_id, TetR_id, ptetlacI_id).getIdentity();
	//
	//		Collection myParts = SBOLTestUtils.createCollection(document, "myParts", annotations);
	//		myParts.addMember(pLacSeq_id);
	//		myParts.addMember(tetRSeq_id);
	//		myParts.addMember(pLactetRSeq_id);
	//
	//		myParts.addMember(pLac_id);
	//		myParts.addMember(tetR_id);
	//		myParts.addMember(pLactetR_id);
	//
	//		//		myParts.addMember(LacI_Inv_id);
	//
	//		myParts.addMember(LacI_id);
	//		myParts.addMember(TetR_id);
	//
	//		myParts.addMember(ptetSeq_id);
	//		myParts.addMember(lacISeq_id);
	//		myParts.addMember(ptetlacISeq_id);
	//
	//		myParts.addMember(ptet_id);
	//		myParts.addMember(lacI_id);
	//		myParts.addMember(ptetlacI_id);
	//
	//		//		myParts.addMember(get_TetR_Inv(SBOL2Doc_test).getIdentity());
	//		//
	//		//		myParts.addMember(get_Toggle(SBOL2Doc_test).getIdentity());
	//		//		myParts.addMember(get_ToggleModel(SBOL2Doc_test).getIdentity());
	//
	//		myParts.addMember(SBOLTestUtils.createGenericTopLevel(document, "GenericTopLevel").getIdentity());
	//
	//		runTest("test/data/sampleToggleSwitch.rdf", document);
	//	}

	/*
	public ComponentDefinition get_pLac(SBOLDocument document, URI pLacSeq_id)
	{
		Set<URI> type = SBOLTestUtils.getSetPropertyURI("DNA");
		Set<URI> role = SBOLTestUtils.getSetPropertyURI("Promoter");
		return SBOLTestUtils.createComponentDefinition(document, "pLac", type, role,
				pLacSeq_id, null, null, null, null);
	}

	public ComponentDefinition get_tetR(SBOLDocument document, URI tetRSeq_id)
	{
		Set<URI> type = SBOLTestUtils.getSetPropertyURI("DNA");
		Set<URI> role = SBOLTestUtils.getSetPropertyURI("CDS");
		return SBOLTestUtils.createComponentDefinition(document, "tetR", type, role,
				tetRSeq_id, null, null, null, null);
	}

	public ComponentDefinition get_pLactetR(SBOLDocument document, URI pLac_id, URI tetR_id, URI pLactetRSeq_id)
	{
		Set<URI> type = SBOLTestUtils.getSetPropertyURI("DNA");
		Set<URI> role = SBOLTestUtils.getSetPropertyURI("Gene");

		List<Component> subComponents = new ArrayList<Component>();
		//get_P & get_C 319
		Component P = SBOLTestUtils.createComponent("P", AccessType.PUBLIC, pLac_id, null);
		Component C = SBOLTestUtils.createComponent("C", AccessType.PUBLIC, tetR_id, null);
		subComponents.add(P);
		subComponents.add(C);

		List<SequenceConstraint> sequenceConstraints = new ArrayList<SequenceConstraint>();
		//get_struct_constraint 321
		SequenceConstraint struct_constraint =
				SBOLTestUtils.createSequenceConstraint("struct_constraint",
						P.getIdentity(), C.getIdentity(), RestrictionType.PRECEDES, null);
		sequenceConstraints.add(struct_constraint);

		return SBOLTestUtils.createComponentDefinition(document, "pLactetR", type, role,
				pLactetRSeq_id, null, sequenceConstraints, subComponents, null);
	}
	 */
	//
	//	public ComponentDefinition get_LacI(SBOLDocument document)
	//	{
	//		Set<URI> type = SBOLTestUtils.getSetPropertyURI("Protein");
	//		Set<URI> role = SBOLTestUtils.getSetPropertyURI("Transcriptionfactor");
	//
	//		return SBOLTestUtils.createComponentDefinition(document, "LacI", type, role,
	//				null, null, null, null);
	//	}
	//
	//	public ComponentDefinition get_TetR(SBOLDocument document)
	//	{
	//		Set<URI> type = SBOLTestUtils.getSetPropertyURI("Protein");
	//		Set<URI> role = SBOLTestUtils.getSetPropertyURI("Transcriptionfactor");
	//
	//		return SBOLTestUtils.createComponentDefinition(document, "TetR", type, role,
	//				null, null, null, null);
	//	}
	//
	//	public ComponentDefinition get_ptet(SBOLDocument document, URI ptetSeq_id)
	//	{
	//		Set<URI> type = SBOLTestUtils.getSetPropertyURI("DNA");
	//		Set<URI> role = SBOLTestUtils.getSetPropertyURI("Promoter");
	//		return SBOLTestUtils.createComponentDefinition(document, "ptet", type, role,
	//				ptetSeq_id, null, null, null);
	//	}
	//
	//	public ComponentDefinition get_lacI(SBOLDocument document, URI tetRSeq_id)
	//	{
	//		Set<URI> type = SBOLTestUtils.getSetPropertyURI("DNA");
	//		Set<URI> role = SBOLTestUtils.getSetPropertyURI("CDS");
	//		return SBOLTestUtils.createComponentDefinition(document, "lacI", type, role,
	//				null, null, null, null);
	//	}
	//
	//	public ComponentDefinition get_ptetlacI(SBOLDocument document, URI ptet_id, URI lacI_id, URI ptetlacISeq_id)
	//	{
	//		Set<URI> type = SBOLTestUtils.getSetPropertyURI("DNA");
	//		Set<URI> role = SBOLTestUtils.getSetPropertyURI("Gene");
	//
	//		List<Component> subComponents = new ArrayList<Component>();
	//		//get_T & get_L 514
	//		Component T = SBOLTestUtils.createComponent("T", AccessType.PUBLIC, ptet_id);
	//		Component L = SBOLTestUtils.createComponent("L", AccessType.PUBLIC, lacI_id);
	//		subComponents.add(T);
	//		subComponents.add(L);
	//
	//		List<SequenceAnnotation> sequenceAnnotations = new ArrayList<SequenceAnnotation>();
	//
	//		Range r1 = new Range(URI.create("p2_structAnnotate_range"), 0, 10);
	//		Range r2 = new Range(URI.create("c2_structAnnotate_range"), 11, 20);
	//		r1.setOrientation(Sbol2Terms.Orientation.inline);
	//		r2.setOrientation(Sbol2Terms.Orientation.inline);
	//
	//		SequenceAnnotation t_structAnnotate =
	//				SBOLTestUtils.createSequenceAnnotation("p2_structAnnotate", r1);
	//		SequenceAnnotation l_structAnnotate =
	//				SBOLTestUtils.createSequenceAnnotation("c2_structAnnotate", r2);
	//
	//		sequenceAnnotations.add(t_structAnnotate);
	//		sequenceAnnotations.add(l_structAnnotate);
	//
	//		return SBOLTestUtils.createComponentDefinition(document, "ptetlacI", type, role,
	//				ptetlacISeq_id, sequenceAnnotations, null, subComponents);
	//	}
	//
	//	public FunctionalComponent get_LacIIn(SBOLDocument document, URI LacI_id)
	//	{
	//		return SBOLTestUtils.createFunctionalComponent("LacIIn",
	//				AccessType.PUBLIC, DirectionType.INPUT, LacI_id);
	//	}
	//
	//	public FunctionalComponent get_LacInv(SBOLDocument document, URI pLactetR_id)
	//	{
	//		return SBOLTestUtils.createFunctionalComponent("LacInv",
	//				AccessType.PUBLIC, DirectionType.INPUT, pLactetR_id);
	//	}
	//
	//	public FunctionalComponent get_TetROut(SBOLDocument document, URI TetR_id)
	//	{
	//		return SBOLTestUtils.createFunctionalComponent("TetROut",
	//				AccessType.PUBLIC, DirectionType.OUTPUT, TetR_id);
	//	}
	//
	//	public FunctionalComponent get_TetRInv(SBOLDocument document, URI ptetlacI_id)
	//	{
	//		return SBOLTestUtils.createFunctionalComponent("TetRInv",
	//				AccessType.PRIVATE, DirectionType.NONE, ptetlacI_id);
	//	}

	//	public ModuleDefinition get_LacI_Inv(SBOLDocument document,
	//			List<FunctionalComponent> functionalComponents,
	//			URI LacI_id, URI pLactetR_id,
	//			URI TetR_id, URI ptetlacI_id)
	//	{
	//		Set<URI> roles = SBOLTestUtils.getSetPropertyURI("Inverter");
	//
	//		List<Interaction> interactions = new ArrayList<Interaction>();
	//
	//		Set<URI> p1a_roles = SBOLTestUtils.getSetPropertyURI("repressor"); //365
	//		Set<URI> p2a_roles = SBOLTestUtils.getSetPropertyURI("repressed"); //373
	//		Set<URI> p3a_roles = SBOLTestUtils.getSetPropertyURI("produced");
	//		Set<URI> p4a_roles = SBOLTestUtils.getSetPropertyURI("producer");
	//
	//		Set<URI> interact1a_type = SBOLTestUtils.getSetPropertyURI("repression");
	//		Set<URI> interact2a_type = SBOLTestUtils.getSetPropertyURI("production");
	//
	//
	//		URI p1a_FuncComp_id =
	//				SBOLTestUtils.createFunctionalComponent("LacIIn",
	//						AccessType.PUBLIC, DirectionType.INPUT, LacI_id).getIdentity();
	//		URI p2a_FuncComp_id =
	//				SBOLTestUtils.createFunctionalComponent("LacInv",
	//						AccessType.PUBLIC, DirectionType.INPUT, pLactetR_id).getIdentity();
	//		URI p3a_FuncComp_id =
	//				SBOLTestUtils.createFunctionalComponent("TetROut",
	//						AccessType.PUBLIC, DirectionType.OUTPUT, TetR_id).getIdentity();
	//		URI p4a_FuncComp_id =
	//				SBOLTestUtils.createFunctionalComponent("TetRInv",
	//						AccessType.PRIVATE, DirectionType.NONE, ptetlacI_id).getIdentity();
	//
	//		List<Participation> interact1a_participations = new ArrayList<Participation>();
	//		Participation p1a = SBOLTestUtils.createParticipation("p1a", p1a_roles, p1a_FuncComp_id);
	//		Participation p2a = SBOLTestUtils.createParticipation("p2a", p2a_roles, p2a_FuncComp_id);
	//		interact1a_participations.add(p1a);
	//		interact1a_participations.add(p2a);
	//
	//		List<Participation> interact2a_participations = new ArrayList<Participation>(); //409
	//		Participation p3a = SBOLTestUtils.createParticipation("p3a", p3a_roles, p3a_FuncComp_id);
	//		Participation p4a = SBOLTestUtils.createParticipation("p4a", p4a_roles, p4a_FuncComp_id);
	//		interact2a_participations.add(p1a);
	//		interact2a_participations.add(p2a);
	//
	//		//get_interact1a & get_interact2a 424
	//		Interaction interact1a = SBOLTestUtils.createInteraction("interact1", interact1a_type, interact1a_participations);
	//		Interaction interact2a = SBOLTestUtils.createInteraction("interact2a", interact2a_type, interact2a_participations);
	//		interactions.add(interact1a);
	//		interactions.add(interact2a);
	//
	//		List<Annotation> annotations = new ArrayList<Annotation>();
	//		Annotation a = new Annotation(NamedProperty(new QName("http://myannotation.org", "thisAnnotation", "annot"),
	//				"TurtleString"));
	//		annotations.add(a);
	//
	//		return SBOLTestUtils.createModuleDefinition(document, "LacI_Inv",
	//				roles,
	//				functionalComponents,
	//				interactions,
	//				null,
	//				null,
	//				annotations);
	//
	//	}


	public abstract void runTest(final String fileName, final SBOLDocument expected, String fileType)
			throws Exception;

}<|MERGE_RESOLUTION|>--- conflicted
+++ resolved
@@ -24,13 +24,8 @@
 public abstract class SBOLAbstractTests {
 
 	String VERSION_1_0 = "1.0";
-<<<<<<< HEAD
-
-	//test
-	
-=======
+
 	//kii
->>>>>>> c4c3682c
 	@Test
 	public void test_AnnotationOutput() throws Exception
 	{
