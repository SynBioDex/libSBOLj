--- conflicted
+++ resolved
@@ -1,6 +1,4 @@
 package org.sbolstandard.core2;
-
-import static uk.ac.ncl.intbio.core.datatree.Datatree.NamedProperty;
 
 import java.io.File;
 import java.io.FileNotFoundException;
@@ -229,6 +227,7 @@
 
 	private static ComponentDefinition get_pLac (SBOLDocument SBOL2Doc_test)
 	{
+		Sequence temp = get_pLacSeq(SBOL2Doc_test);
 		return createComponentDefinitionData(SBOL2Doc_test,
 				getSetPropertyURI("DNA"),
 				getSetPropertyURI("Promoter"),
@@ -406,7 +405,8 @@
 								get_interact1a(SBOL2Doc_test),
 								get_interact2a(SBOL2Doc_test)),
 								null, null,
-								getAnnotation_List(createAnnotation(new QName("http://myannotation.org", "thisAnnotation", "annot"),createTurtle()))
+								//getAnnotation_List(createAnnotation(new QName("http://myannotation.org", "thisAnnotation", "annot"),createTurtle()))
+								getAnnotation_List(createAnnotation(new QName("http://myannotation.org", "thisAnnotation", "annot")))
 
 				);
 	}
@@ -705,9 +705,9 @@
 		return collection;
 	}
 
-	private static Annotation createAnnotation(QName relation, String literal)
-	{
-		return new Annotation(NamedProperty(relation, literal));
+	private static Annotation createAnnotation(QName relation, Turtle literal)
+	{
+		return new Annotation(relation, literal);
 
 	}
 
@@ -728,13 +728,9 @@
 
 		//ComponentDefinition c = SBOL2Doc_test.createComponentDefinition(identity, type, roles);
 		ComponentDefinition c = SBOL2Doc_test.createComponentDefinition(identity, type);
-
-		if (c==null) {
-			c = SBOL2Doc_test.getComponentDefinition(identity);
-		} else {
-			c.setRoles(roles);
-			setCommonTopLevelData(c, identity, persistentIdentity, version, displayId, name, description);
-		}
+		c.setRoles(roles);
+		setCommonTopLevelData(c, identity, persistentIdentity, version, displayId, name, description);
+
 		if(structureData != null)
 			c.setSequence(structureData.getIdentity());
 		if(structureInstantiationData != null)
@@ -809,10 +805,10 @@
 		return interaction;
 	}
 
-	private static String createTurtle()
-	{
-		return "turtleString";
-	}
+//	private static Turtle createTurtle()
+//	{
+//		return new Turtle("turtleString");
+//	}
 
 	private static MapsTo createMapTo (URI identity, RefinementType refinement,
 			FunctionalComponent pre_fi, FunctionalComponent post_fi)
@@ -830,20 +826,9 @@
 		String displayId 	   = modeldata.get(3);
 		String name 		   = modeldata.get(4);
 		String description     = modeldata.get(5);
-<<<<<<< HEAD
-		//Model model = doc.createModel(identity, source, language, framework, roles);
-		Model model = doc.createModel(identity, source, language, framework);
-		model.setRoles(roles);
+		Model model = doc.createModel(identity, source, language, framework, roles);
 		setCommonTopLevelData(model, identity, persistentIdentity, version, displayId, name, description);
 
-=======
-		Model model = doc.createModel(identity, source, language, framework, roles);
-		if (model==null) {
-			model = doc.getModel(identity);
-		} else {
-			setCommonTopLevelData(model, identity, persistentIdentity, version, displayId, name, description);
-		}
->>>>>>> e36ea272
 		return model;
 	}
 
@@ -864,22 +849,19 @@
 		String description 	   = module_data.get(5);
 
 		ModuleDefinition m = SBOL2Doc_test.createModuleDefinition(identity, roles);
-		if (m==null) {
-			m = SBOL2Doc_test.getModuleDefinition(identity);
-		} else {
-			setCommonTopLevelData(m, identity, persistentIdentity, version, displayId, name, description);
-			if(annotations != null)
-				m.setAnnotations(annotations);
-
-			if(functionalInstantiation_data != null)
-				m.setFunctionalComponents(functionalInstantiation_data);
-			if(interactionData != null)
-				m.setInteractions(interactionData);
-			if(moduleInstantiation_data != null)
-				m.setModules(moduleInstantiation_data);
-			if(model_data != null)
-				m.setModels(model_data);
-		}
+		setCommonTopLevelData(m, identity, persistentIdentity, version, displayId, name, description);
+		if(annotations != null)
+			m.setAnnotations(annotations);
+
+		if(functionalInstantiation_data != null)
+			m.setFunctionalComponents(functionalInstantiation_data);
+		if(interactionData != null)
+			m.setInteractions(interactionData);
+		if(moduleInstantiation_data != null)
+			m.setModules(moduleInstantiation_data);
+		if(model_data != null)
+			m.setModels(model_data);
+
 		return m;
 	}
 
@@ -996,11 +978,8 @@
 		String element 		   = structureData.get(6);
 
 		Sequence structure = SBOL2Doc_test.createSequence(identity, element, encoding);
-		if (structure==null) {
-			structure = SBOL2Doc_test.getSequence(identity);
-		} else {
-			setCommonTopLevelData(structure, identity, persistentIdentity, version, displayId, name, description);
-		}
+		setCommonTopLevelData(structure, identity, persistentIdentity, version, displayId, name, description);
+
 		return structure;
 	}
 
