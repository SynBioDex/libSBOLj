--- conflicted
+++ resolved
@@ -25,6 +25,8 @@
                      /mol_type="genomic DNA"
                      /db_xref="taxon:4932"
                      /chromosome="IX"
+     mRNA            1..206
+                     /product="TCP1-beta"
      CDS             1..206
                      /codon_start=3
                      /product="TCP1-beta"
@@ -32,16 +34,9 @@
                      /db_xref="GI:1293614"
                      /translation="SSIYNGISTSGLDLNNGTIADMRQLGIVESYKLKRAVVSSASEA
                      AEVLLRVDNIIRARPRTANRQHM"
-<<<<<<< HEAD
-     mRNA            1..206
-                     /product="TCP1-beta"
-=======
->>>>>>> b0f84363
      mRNA            687..3158
                      /gene="AXL2"
                      /product="Axl2p"
-     gene            687..3158
-                     /gene="AXL2"
      CDS             687..3158
                      /gene="AXL2"
                      /note="plasma membrane glycoprotein"
@@ -64,11 +59,13 @@
                      YGSQKTVDTEKLFDLEAPEKEKRTSRDVTMSSLDPWNSNISPSPVRKSVTPSPYNVTK
                      HRNRHLQNIQDSQSGKNGITPTTMSTSSSDDFVPVKDGENFCWVHSMEPDRRPSKKRL
                      VDFSNKSNVNVGQVKDIHGRIPEML"
-<<<<<<< HEAD
      gene            687..3158
                      /gene="AXL2"
-=======
->>>>>>> b0f84363
+     mRNA            complement(3300..4037)
+                     /gene="REV7"
+                     /product="Rev7p"
+     gene            complement(3300..4037)
+                     /gene="REV7"
      CDS             complement(3300..4037)
                      /gene="REV7"
                      /codon_start=1
@@ -80,11 +77,6 @@
                      KDDQIITETEVFDEFRSSLNSLIMHLEKLPKVNDDTITFEAVINAIELELGHKLDRNR
                      RVDSLEEKAEIERDSNWVKCQEDENLPDNNGFQPPKIKLTSLVGSDVGPLIIHQFSEK
                      LISGDDKILNGVYSQYEEGESIFGSLF"
-     gene            complement(3300..4037)
-                     /gene="REV7"
-     mRNA            complement(3300..4037)
-                     /gene="REV7"
-                     /product="Rev7p"
 ORIGIN
         0 gatcctccat atacaacggt atctccacct caggtttaga tctcaacaac ggaaccattg
        60 ccgacatgag acagttaggt atcgtcgaga gttacaagct aaaacgagca gtagtcagct
