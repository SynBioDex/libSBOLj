--- conflicted
+++ resolved
@@ -1,9 +1,5 @@
 <?xml version="1.0" ?>
-<<<<<<< HEAD
-<rdf:RDF xmlns:rdf="http://www.w3.org/1999/02/22-rdf-syntax-ns#" xmlns:sublime="http://clarkparsia.com/sublime#" xmlns:rdfs="http://www.w3.org/2000/01/rdf-schema#" xmlns:xsd="http://www.w3.org/2001/XMLSchema#" xmlns:dcterms="http://purl.org/dc/terms/" xmlns:prov="http://www.w3.org/ns/prov#" xmlns:sbol="http://sbols.org/v2#">
-=======
 <rdf:RDF xmlns:rdfs="http://www.w3.org/2000/01/rdf-schema#" xmlns:prov="http://www.w3.org/ns/prov#" xmlns:xsd="http://www.w3.org/2001/XMLSchema#" xmlns:rdf="http://www.w3.org/1999/02/22-rdf-syntax-ns#" xmlns:sublime="http://clarkparsia.com/sublime#" xmlns:sbol="http://sbols.org/v2#" xmlns:dcterms="http://purl.org/dc/terms/">
->>>>>>> d81c6eac
   <sbol:ComponentDefinition rdf:about="http://www.async.ece.utah.edu/pIKELeftCasette">
     <sbol:persistentIdentity rdf:resource="http://www.async.ece.utah.edu/pIKELeftCasette"/>
     <sbol:displayId>pIKELeftCasette</sbol:displayId>
@@ -47,7 +43,7 @@
             <sbol:Orientation rdf:resource="http://sbols.org/v2#inline"/>
           </sbol:GenericLocation>
         </sbol:location>
-        <sbol:component rdf:resource="http://www.async.ece.utah.edu/pIKELeftCasette/component2"/>
+        <sbol:component rdf:resource="http://www.async.ece.utah.edu/pIKELeftCasette/component1"/>
       </sbol:SequenceAnnotation>
     </sbol:sequenceAnnotation>
     <sbol:sequenceAnnotation>
@@ -82,33 +78,6 @@
         <sbol:component rdf:resource="http://www.async.ece.utah.edu/pIKELeftCasette/component0"/>
       </sbol:SequenceAnnotation>
     </sbol:sequenceAnnotation>
-<<<<<<< HEAD
-    <sbol:sequenceAnnotation>
-      <sbol:SequenceAnnotation rdf:about="http://www.async.ece.utah.edu/pIKELeftCasette/annotation2">
-        <sbol:persistentIdentity rdf:resource="http://www.async.ece.utah.edu/pIKELeftCasette/annotation2"/>
-        <sbol:displayId>annotation2</sbol:displayId>
-        <prov:wasDerivedFrom rdf:resource="urn:2bc8890b-9fc3-44e8-9606-6b5e7dd7a690"/>
-        <sbol:location>
-          <sbol:GenericLocation rdf:about="http://www.async.ece.utah.edu/pIKELeftCasette/annotation2/genericLocation">
-            <sbol:persistentIdentity rdf:resource="http://www.async.ece.utah.edu/pIKELeftCasette/annotation2/genericLocation"/>
-            <sbol:displayId>genericLocation</sbol:displayId>
-            <sbol:Orientation rdf:resource="http://sbols.org/v2#inline"/>
-          </sbol:GenericLocation>
-        </sbol:location>
-        <sbol:component rdf:resource="http://www.async.ece.utah.edu/pIKELeftCasette/component1"/>
-      </sbol:SequenceAnnotation>
-    </sbol:sequenceAnnotation>
-=======
-    <sbol:sequenceConstraint>
-      <sbol:SequenceConstraint rdf:about="http://www.async.ece.utah.edu/pIKELeftCasette/sequenceConstraint1">
-        <sbol:persistentIdentity rdf:resource="http://www.async.ece.utah.edu/pIKELeftCasette/sequenceConstraint1"/>
-        <sbol:displayId>sequenceConstraint1</sbol:displayId>
-        <sbol:restriction rdf:resource="http://sbols.org/v2#precedes"/>
-        <sbol:subject rdf:resource="http://www.async.ece.utah.edu/pIKELeftCasette/component0"/>
-        <sbol:object rdf:resource="http://www.async.ece.utah.edu/pIKELeftCasette/component1"/>
-      </sbol:SequenceConstraint>
-    </sbol:sequenceConstraint>
->>>>>>> d81c6eac
     <sbol:sequenceConstraint>
       <sbol:SequenceConstraint rdf:about="http://www.async.ece.utah.edu/pIKELeftCasette/sequenceConstraint1">
         <sbol:persistentIdentity rdf:resource="http://www.async.ece.utah.edu/pIKELeftCasette/sequenceConstraint1"/>
