--- conflicted
+++ resolved
@@ -1,9 +1,5 @@
 <?xml version="1.0" ?>
-<<<<<<< HEAD
-<rdf:RDF xmlns:rdf="http://www.w3.org/1999/02/22-rdf-syntax-ns#" xmlns:sublime="http://clarkparsia.com/sublime#" xmlns:rdfs="http://www.w3.org/2000/01/rdf-schema#" xmlns:xsd="http://www.w3.org/2001/XMLSchema#" xmlns:dcterms="http://purl.org/dc/terms/" xmlns:prov="http://www.w3.org/ns/prov#" xmlns:sbol="http://sbols.org/v2#">
-=======
 <rdf:RDF xmlns:rdfs="http://www.w3.org/2000/01/rdf-schema#" xmlns:prov="http://www.w3.org/ns/prov#" xmlns:xsd="http://www.w3.org/2001/XMLSchema#" xmlns:rdf="http://www.w3.org/1999/02/22-rdf-syntax-ns#" xmlns:sublime="http://clarkparsia.com/sublime#" xmlns:sbol="http://sbols.org/v2#" xmlns:dcterms="http://purl.org/dc/terms/">
->>>>>>> d81c6eac
   <sbol:ComponentDefinition rdf:about="http://www.async.ece.utah.edu/rbsB">
     <sbol:persistentIdentity rdf:resource="http://www.async.ece.utah.edu/rbsB"/>
     <sbol:displayId>rbsB</sbol:displayId>
@@ -28,8 +24,6 @@
     <sbol:role rdf:resource="http://identifiers.org/so/SO:0000167"/>
     <sbol:sequence rdf:resource="http://www.async.ece.utah.edu/partseq_185"/>
   </sbol:ComponentDefinition>
-<<<<<<< HEAD
-=======
   <sbol:ComponentDefinition rdf:about="http://www.async.ece.utah.edu/Repressor1">
     <sbol:persistentIdentity rdf:resource="http://www.async.ece.utah.edu/Repressor1"/>
     <sbol:displayId>Repressor1</sbol:displayId>
@@ -83,16 +77,15 @@
       </sbol:SequenceAnnotation>
     </sbol:sequenceAnnotation>
     <sbol:sequenceConstraint>
-      <sbol:SequenceConstraint rdf:about="http://www.async.ece.utah.edu/Repressor1/sequenceConstraint1">
-        <sbol:persistentIdentity rdf:resource="http://www.async.ece.utah.edu/Repressor1/sequenceConstraint1"/>
+      <sbol:SequenceConstraint rdf:about="http://www.async.ece.utah.edu/pTAKRightCasette/sequenceConstraint1">
+        <sbol:persistentIdentity rdf:resource="http://www.async.ece.utah.edu/pTAKRightCasette/sequenceConstraint1"/>
         <sbol:displayId>sequenceConstraint1</sbol:displayId>
         <sbol:restriction rdf:resource="http://sbols.org/v2#precedes"/>
-        <sbol:subject rdf:resource="http://www.async.ece.utah.edu/Repressor1/component0"/>
-        <sbol:object rdf:resource="http://www.async.ece.utah.edu/Repressor1/component1"/>
-      </sbol:SequenceConstraint>
-    </sbol:sequenceConstraint>
-  </sbol:ComponentDefinition>
->>>>>>> d81c6eac
+        <sbol:subject rdf:resource="http://www.async.ece.utah.edu/pTAKRightCasette/component0"/>
+        <sbol:object rdf:resource="http://www.async.ece.utah.edu/pTAKRightCasette/component1"/>
+      </sbol:SequenceConstraint>
+    </sbol:sequenceConstraint>
+  </sbol:ComponentDefinition>
   <sbol:ComponentDefinition rdf:about="http://www.async.ece.utah.edu/BBa_C0051">
     <sbol:persistentIdentity rdf:resource="http://www.async.ece.utah.edu/BBa_C0051"/>
     <sbol:displayId>BBa_C0051</sbol:displayId>
@@ -113,38 +106,6 @@
     <sbol:role rdf:resource="http://identifiers.org/so/SO:0000316"/>
     <sbol:sequence rdf:resource="http://www.async.ece.utah.edu/_0a9f5ec9_e70e_4ed1_93b1_50d4b8b1a36c"/>
   </sbol:ComponentDefinition>
-<<<<<<< HEAD
-  <sbol:ComponentDefinition rdf:about="http://www.async.ece.utah.edu/Reporter">
-    <sbol:persistentIdentity rdf:resource="http://www.async.ece.utah.edu/Reporter"/>
-    <sbol:displayId>Reporter</sbol:displayId>
-    <prov:wasDerivedFrom rdf:resource="urn:8ea910ca-5b5e-4d3e-a752-f9afa578a48c"/>
-    <sbol:type rdf:resource="http://www.biopax.org/release/biopax-level3.owl#DnaRegion"/>
-    <sbol:role rdf:resource="http://identifiers.org/so/SO:0000110"/>
-    <sbol:component>
-      <sbol:Component rdf:about="http://www.async.ece.utah.edu/Reporter/component0">
-        <sbol:persistentIdentity rdf:resource="http://www.async.ece.utah.edu/Reporter/component0"/>
-        <sbol:displayId>component0</sbol:displayId>
-        <sbol:access rdf:resource="http://sbols.org/v2#public"/>
-        <sbol:definition rdf:resource="http://www.async.ece.utah.edu/rbsB"/>
-      </sbol:Component>
-    </sbol:component>
-    <sbol:component>
-      <sbol:Component rdf:about="http://www.async.ece.utah.edu/Reporter/component1">
-        <sbol:persistentIdentity rdf:resource="http://www.async.ece.utah.edu/Reporter/component1"/>
-        <sbol:displayId>component1</sbol:displayId>
-        <sbol:access rdf:resource="http://sbols.org/v2#public"/>
-        <sbol:definition rdf:resource="http://www.async.ece.utah.edu/BBa_E0040"/>
-      </sbol:Component>
-    </sbol:component>
-    <sbol:sequenceAnnotation>
-      <sbol:SequenceAnnotation rdf:about="http://www.async.ece.utah.edu/Reporter/annotation1">
-        <sbol:persistentIdentity rdf:resource="http://www.async.ece.utah.edu/Reporter/annotation1"/>
-        <sbol:displayId>annotation1</sbol:displayId>
-        <prov:wasDerivedFrom rdf:resource="urn:8b82f7d0-48f0-4162-8f15-56d25bea5879"/>
-        <sbol:location>
-          <sbol:GenericLocation rdf:about="http://www.async.ece.utah.edu/Reporter/annotation1/genericLocation">
-            <sbol:persistentIdentity rdf:resource="http://www.async.ece.utah.edu/Reporter/annotation1/genericLocation"/>
-=======
   <sbol:ComponentDefinition rdf:about="http://www.async.ece.utah.edu/RBS">
     <sbol:persistentIdentity rdf:resource="http://www.async.ece.utah.edu/RBS"/>
     <sbol:displayId>RBS</sbol:displayId>
@@ -231,18 +192,78 @@
         <sbol:location>
           <sbol:GenericLocation rdf:about="http://www.async.ece.utah.edu/pTAKRightCasette/annotation2/genericLocation">
             <sbol:persistentIdentity rdf:resource="http://www.async.ece.utah.edu/pTAKRightCasette/annotation2/genericLocation"/>
->>>>>>> d81c6eac
-            <sbol:displayId>genericLocation</sbol:displayId>
-            <sbol:Orientation rdf:resource="http://sbols.org/v2#inline"/>
-          </sbol:GenericLocation>
-        </sbol:location>
-<<<<<<< HEAD
-        <sbol:component rdf:resource="http://www.async.ece.utah.edu/Reporter/component0"/>
-=======
+            <sbol:displayId>genericLocation</sbol:displayId>
+            <sbol:Orientation rdf:resource="http://sbols.org/v2#inline"/>
+          </sbol:GenericLocation>
+        </sbol:location>
         <sbol:component rdf:resource="http://www.async.ece.utah.edu/pTAKRightCasette/component1"/>
->>>>>>> d81c6eac
-      </sbol:SequenceAnnotation>
-    </sbol:sequenceAnnotation>
+      </sbol:SequenceAnnotation>
+    </sbol:sequenceAnnotation>
+    <sbol:sequenceAnnotation>
+      <sbol:SequenceAnnotation rdf:about="http://www.async.ece.utah.edu/pTAKRightCasette/annotation3">
+        <sbol:persistentIdentity rdf:resource="http://www.async.ece.utah.edu/pTAKRightCasette/annotation3"/>
+        <sbol:displayId>annotation3</sbol:displayId>
+        <prov:wasDerivedFrom rdf:resource="urn:b6aaf954-c531-4788-9dd9-7280a2c5e5cd"/>
+        <sbol:location>
+          <sbol:GenericLocation rdf:about="http://www.async.ece.utah.edu/pTAKRightCasette/annotation3/genericLocation">
+            <sbol:persistentIdentity rdf:resource="http://www.async.ece.utah.edu/pTAKRightCasette/annotation3/genericLocation"/>
+            <sbol:displayId>genericLocation</sbol:displayId>
+            <sbol:Orientation rdf:resource="http://sbols.org/v2#inline"/>
+          </sbol:GenericLocation>
+        </sbol:location>
+        <sbol:component rdf:resource="http://www.async.ece.utah.edu/pTAKRightCasette/component2"/>
+      </sbol:SequenceAnnotation>
+    </sbol:sequenceAnnotation>
+    <sbol:sequenceConstraint>
+      <sbol:SequenceConstraint rdf:about="http://www.async.ece.utah.edu/pTAKRightCasette/sequenceConstraint2">
+        <sbol:persistentIdentity rdf:resource="http://www.async.ece.utah.edu/pTAKRightCasette/sequenceConstraint2"/>
+        <sbol:displayId>sequenceConstraint2</sbol:displayId>
+        <sbol:restriction rdf:resource="http://sbols.org/v2#precedes"/>
+        <sbol:subject rdf:resource="http://www.async.ece.utah.edu/pTAKRightCasette/component1"/>
+        <sbol:object rdf:resource="http://www.async.ece.utah.edu/pTAKRightCasette/component2"/>
+      </sbol:SequenceConstraint>
+    </sbol:sequenceConstraint>
+    <sbol:sequenceConstraint>
+      <sbol:SequenceConstraint rdf:about="http://www.async.ece.utah.edu/pTAKRightCasette/sequenceConstraint3">
+        <sbol:persistentIdentity rdf:resource="http://www.async.ece.utah.edu/pTAKRightCasette/sequenceConstraint3"/>
+        <sbol:displayId>sequenceConstraint3</sbol:displayId>
+        <sbol:restriction rdf:resource="http://sbols.org/v2#precedes"/>
+        <sbol:subject rdf:resource="http://www.async.ece.utah.edu/pTAKRightCasette/component2"/>
+        <sbol:object rdf:resource="http://www.async.ece.utah.edu/pTAKRightCasette/component3"/>
+      </sbol:SequenceConstraint>
+    </sbol:sequenceConstraint>
+    <sbol:sequenceConstraint>
+      <sbol:SequenceConstraint rdf:about="http://www.async.ece.utah.edu/pTAKRightCasette/sequenceConstraint1">
+        <sbol:persistentIdentity rdf:resource="http://www.async.ece.utah.edu/pTAKRightCasette/sequenceConstraint1"/>
+        <sbol:displayId>sequenceConstraint1</sbol:displayId>
+        <sbol:restriction rdf:resource="http://sbols.org/v2#precedes"/>
+        <sbol:subject rdf:resource="http://www.async.ece.utah.edu/pTAKRightCasette/component0"/>
+        <sbol:object rdf:resource="http://www.async.ece.utah.edu/pTAKRightCasette/component1"/>
+      </sbol:SequenceConstraint>
+    </sbol:sequenceConstraint>
+  </sbol:ComponentDefinition>
+  <sbol:ComponentDefinition rdf:about="http://www.async.ece.utah.edu/Reporter">
+    <sbol:persistentIdentity rdf:resource="http://www.async.ece.utah.edu/Reporter"/>
+    <sbol:displayId>Reporter</sbol:displayId>
+    <prov:wasDerivedFrom rdf:resource="urn:8ea910ca-5b5e-4d3e-a752-f9afa578a48c"/>
+    <sbol:type rdf:resource="http://www.biopax.org/release/biopax-level3.owl#DnaRegion"/>
+    <sbol:role rdf:resource="http://identifiers.org/so/SO:0000110"/>
+    <sbol:component>
+      <sbol:Component rdf:about="http://www.async.ece.utah.edu/Reporter/component0">
+        <sbol:persistentIdentity rdf:resource="http://www.async.ece.utah.edu/Reporter/component0"/>
+        <sbol:displayId>component0</sbol:displayId>
+        <sbol:access rdf:resource="http://sbols.org/v2#public"/>
+        <sbol:definition rdf:resource="http://www.async.ece.utah.edu/rbsB"/>
+      </sbol:Component>
+    </sbol:component>
+    <sbol:component>
+      <sbol:Component rdf:about="http://www.async.ece.utah.edu/Reporter/component1">
+        <sbol:persistentIdentity rdf:resource="http://www.async.ece.utah.edu/Reporter/component1"/>
+        <sbol:displayId>component1</sbol:displayId>
+        <sbol:access rdf:resource="http://sbols.org/v2#public"/>
+        <sbol:definition rdf:resource="http://www.async.ece.utah.edu/BBa_E0040"/>
+      </sbol:Component>
+    </sbol:component>
     <sbol:sequenceAnnotation>
       <sbol:SequenceAnnotation rdf:about="http://www.async.ece.utah.edu/Reporter/annotation2">
         <sbol:persistentIdentity rdf:resource="http://www.async.ece.utah.edu/Reporter/annotation2"/>
@@ -258,227 +279,6 @@
         <sbol:component rdf:resource="http://www.async.ece.utah.edu/Reporter/component1"/>
       </sbol:SequenceAnnotation>
     </sbol:sequenceAnnotation>
-    <sbol:sequenceConstraint>
-<<<<<<< HEAD
-      <sbol:SequenceConstraint rdf:about="http://www.async.ece.utah.edu/Reporter/sequenceConstraint1">
-        <sbol:persistentIdentity rdf:resource="http://www.async.ece.utah.edu/Reporter/sequenceConstraint1"/>
-        <sbol:displayId>sequenceConstraint1</sbol:displayId>
-        <sbol:restriction rdf:resource="http://sbols.org/v2#precedes"/>
-        <sbol:subject rdf:resource="http://www.async.ece.utah.edu/Reporter/component0"/>
-        <sbol:object rdf:resource="http://www.async.ece.utah.edu/Reporter/component1"/>
-      </sbol:SequenceConstraint>
-    </sbol:sequenceConstraint>
-  </sbol:ComponentDefinition>
-  <sbol:ComponentDefinition rdf:about="http://www.async.ece.utah.edu/Repressor1">
-    <sbol:persistentIdentity rdf:resource="http://www.async.ece.utah.edu/Repressor1"/>
-    <sbol:displayId>Repressor1</sbol:displayId>
-    <prov:wasDerivedFrom rdf:resource="urn:2601affa-e0fd-4362-a23e-e772675a6d19"/>
-    <sbol:type rdf:resource="http://www.biopax.org/release/biopax-level3.owl#DnaRegion"/>
-    <sbol:role rdf:resource="http://identifiers.org/so/SO:0000110"/>
-    <sbol:component>
-      <sbol:Component rdf:about="http://www.async.ece.utah.edu/Repressor1/component1">
-        <sbol:persistentIdentity rdf:resource="http://www.async.ece.utah.edu/Repressor1/component1"/>
-        <sbol:displayId>component1</sbol:displayId>
-        <sbol:access rdf:resource="http://sbols.org/v2#public"/>
-        <sbol:definition rdf:resource="http://www.async.ece.utah.edu/BBa_C0051"/>
-      </sbol:Component>
-    </sbol:component>
-    <sbol:component>
-      <sbol:Component rdf:about="http://www.async.ece.utah.edu/Repressor1/component0">
-        <sbol:persistentIdentity rdf:resource="http://www.async.ece.utah.edu/Repressor1/component0"/>
-        <sbol:displayId>component0</sbol:displayId>
-        <sbol:access rdf:resource="http://sbols.org/v2#public"/>
-        <sbol:definition rdf:resource="http://www.async.ece.utah.edu/RBS"/>
-      </sbol:Component>
-    </sbol:component>
-    <sbol:sequenceAnnotation>
-      <sbol:SequenceAnnotation rdf:about="http://www.async.ece.utah.edu/Repressor1/annotation1">
-        <sbol:persistentIdentity rdf:resource="http://www.async.ece.utah.edu/Repressor1/annotation1"/>
-        <sbol:displayId>annotation1</sbol:displayId>
-        <prov:wasDerivedFrom rdf:resource="urn:806ac4b0-ab0f-4ab4-aa33-9edc8a427c2f"/>
-        <sbol:location>
-          <sbol:GenericLocation rdf:about="http://www.async.ece.utah.edu/Repressor1/annotation1/genericLocation">
-            <sbol:persistentIdentity rdf:resource="http://www.async.ece.utah.edu/Repressor1/annotation1/genericLocation"/>
-            <sbol:displayId>genericLocation</sbol:displayId>
-            <sbol:Orientation rdf:resource="http://sbols.org/v2#inline"/>
-          </sbol:GenericLocation>
-        </sbol:location>
-        <sbol:component rdf:resource="http://www.async.ece.utah.edu/Repressor1/component0"/>
-      </sbol:SequenceAnnotation>
-    </sbol:sequenceAnnotation>
-    <sbol:sequenceAnnotation>
-      <sbol:SequenceAnnotation rdf:about="http://www.async.ece.utah.edu/Repressor1/annotation2">
-        <sbol:persistentIdentity rdf:resource="http://www.async.ece.utah.edu/Repressor1/annotation2"/>
-        <sbol:displayId>annotation2</sbol:displayId>
-        <prov:wasDerivedFrom rdf:resource="urn:684c85a5-7603-4f3e-9cf2-102af55dc66a"/>
-        <sbol:location>
-          <sbol:GenericLocation rdf:about="http://www.async.ece.utah.edu/Repressor1/annotation2/genericLocation">
-            <sbol:persistentIdentity rdf:resource="http://www.async.ece.utah.edu/Repressor1/annotation2/genericLocation"/>
-            <sbol:displayId>genericLocation</sbol:displayId>
-            <sbol:Orientation rdf:resource="http://sbols.org/v2#inline"/>
-          </sbol:GenericLocation>
-        </sbol:location>
-        <sbol:component rdf:resource="http://www.async.ece.utah.edu/Repressor1/component1"/>
-      </sbol:SequenceAnnotation>
-    </sbol:sequenceAnnotation>
-=======
-      <sbol:SequenceConstraint rdf:about="http://www.async.ece.utah.edu/pTAKRightCasette/sequenceConstraint2">
-        <sbol:persistentIdentity rdf:resource="http://www.async.ece.utah.edu/pTAKRightCasette/sequenceConstraint2"/>
-        <sbol:displayId>sequenceConstraint2</sbol:displayId>
-        <sbol:restriction rdf:resource="http://sbols.org/v2#precedes"/>
-        <sbol:subject rdf:resource="http://www.async.ece.utah.edu/pTAKRightCasette/component1"/>
-        <sbol:object rdf:resource="http://www.async.ece.utah.edu/pTAKRightCasette/component2"/>
-      </sbol:SequenceConstraint>
-    </sbol:sequenceConstraint>
-    <sbol:sequenceConstraint>
-      <sbol:SequenceConstraint rdf:about="http://www.async.ece.utah.edu/pTAKRightCasette/sequenceConstraint3">
-        <sbol:persistentIdentity rdf:resource="http://www.async.ece.utah.edu/pTAKRightCasette/sequenceConstraint3"/>
-        <sbol:displayId>sequenceConstraint3</sbol:displayId>
-        <sbol:restriction rdf:resource="http://sbols.org/v2#precedes"/>
-        <sbol:subject rdf:resource="http://www.async.ece.utah.edu/pTAKRightCasette/component2"/>
-        <sbol:object rdf:resource="http://www.async.ece.utah.edu/pTAKRightCasette/component3"/>
-      </sbol:SequenceConstraint>
-    </sbol:sequenceConstraint>
->>>>>>> d81c6eac
-    <sbol:sequenceConstraint>
-      <sbol:SequenceConstraint rdf:about="http://www.async.ece.utah.edu/pTAKRightCasette/sequenceConstraint1">
-        <sbol:persistentIdentity rdf:resource="http://www.async.ece.utah.edu/pTAKRightCasette/sequenceConstraint1"/>
-        <sbol:displayId>sequenceConstraint1</sbol:displayId>
-        <sbol:restriction rdf:resource="http://sbols.org/v2#precedes"/>
-        <sbol:subject rdf:resource="http://www.async.ece.utah.edu/pTAKRightCasette/component0"/>
-        <sbol:object rdf:resource="http://www.async.ece.utah.edu/pTAKRightCasette/component1"/>
-      </sbol:SequenceConstraint>
-    </sbol:sequenceConstraint>
-  </sbol:ComponentDefinition>
-  <sbol:ComponentDefinition rdf:about="http://www.async.ece.utah.edu/RBS">
-    <sbol:persistentIdentity rdf:resource="http://www.async.ece.utah.edu/RBS"/>
-    <sbol:displayId>RBS</sbol:displayId>
-    <prov:wasDerivedFrom rdf:resource="urn:d0ca1539-371f-48b5-8e26-d27fa1693e5b"/>
-    <sbol:type rdf:resource="http://www.biopax.org/release/biopax-level3.owl#DnaRegion"/>
-    <sbol:role rdf:resource="http://identifiers.org/so/SO:0000139"/>
-  </sbol:ComponentDefinition>
-  <sbol:ComponentDefinition rdf:about="http://www.async.ece.utah.edu/pTAKRightCasette">
-    <sbol:persistentIdentity rdf:resource="http://www.async.ece.utah.edu/pTAKRightCasette"/>
-    <sbol:displayId>pTAKRightCasette</sbol:displayId>
-    <prov:wasDerivedFrom rdf:resource="urn:d2627b90-1b94-432a-aa40-27631bd0a02a"/>
-    <dcterms:title>pTAK Right Casette</dcterms:title>
-    <sbol:type rdf:resource="http://www.biopax.org/release/biopax-level3.owl#DnaRegion"/>
-    <sbol:role rdf:resource="http://identifiers.org/so/SO:0000110"/>
-    <sbol:component>
-<<<<<<< HEAD
-      <sbol:Component rdf:about="http://www.async.ece.utah.edu/pTAKRightCasette/component2">
-        <sbol:persistentIdentity rdf:resource="http://www.async.ece.utah.edu/pTAKRightCasette/component2"/>
-        <sbol:displayId>component2</sbol:displayId>
-        <sbol:access rdf:resource="http://sbols.org/v2#public"/>
-        <sbol:definition rdf:resource="http://www.async.ece.utah.edu/Reporter"/>
-      </sbol:Component>
-    </sbol:component>
-    <sbol:component>
-      <sbol:Component rdf:about="http://www.async.ece.utah.edu/pTAKRightCasette/component1">
-        <sbol:persistentIdentity rdf:resource="http://www.async.ece.utah.edu/pTAKRightCasette/component1"/>
-        <sbol:displayId>component1</sbol:displayId>
-        <sbol:access rdf:resource="http://sbols.org/v2#public"/>
-        <sbol:definition rdf:resource="http://www.async.ece.utah.edu/Repressor1"/>
-      </sbol:Component>
-    </sbol:component>
-    <sbol:component>
-      <sbol:Component rdf:about="http://www.async.ece.utah.edu/pTAKRightCasette/component3">
-        <sbol:persistentIdentity rdf:resource="http://www.async.ece.utah.edu/pTAKRightCasette/component3"/>
-        <sbol:displayId>component3</sbol:displayId>
-        <sbol:access rdf:resource="http://sbols.org/v2#public"/>
-        <sbol:definition rdf:resource="http://www.async.ece.utah.edu/Terminator"/>
-      </sbol:Component>
-    </sbol:component>
-    <sbol:component>
-      <sbol:Component rdf:about="http://www.async.ece.utah.edu/pTAKRightCasette/component0">
-        <sbol:persistentIdentity rdf:resource="http://www.async.ece.utah.edu/pTAKRightCasette/component0"/>
-=======
-      <sbol:Component rdf:about="http://www.async.ece.utah.edu/Reporter/component0">
-        <sbol:persistentIdentity rdf:resource="http://www.async.ece.utah.edu/Reporter/component0"/>
->>>>>>> d81c6eac
-        <sbol:displayId>component0</sbol:displayId>
-        <sbol:access rdf:resource="http://sbols.org/v2#public"/>
-        <sbol:definition rdf:resource="http://www.async.ece.utah.edu/BBa_R0010"/>
-      </sbol:Component>
-    </sbol:component>
-    <sbol:component>
-      <sbol:Component rdf:about="http://www.async.ece.utah.edu/Reporter/component1">
-        <sbol:persistentIdentity rdf:resource="http://www.async.ece.utah.edu/Reporter/component1"/>
-        <sbol:displayId>component1</sbol:displayId>
-        <sbol:access rdf:resource="http://sbols.org/v2#public"/>
-        <sbol:definition rdf:resource="http://www.async.ece.utah.edu/BBa_E0040"/>
-      </sbol:Component>
-    </sbol:component>
-    <sbol:sequenceAnnotation>
-<<<<<<< HEAD
-      <sbol:SequenceAnnotation rdf:about="http://www.async.ece.utah.edu/pTAKRightCasette/annotation1">
-        <sbol:persistentIdentity rdf:resource="http://www.async.ece.utah.edu/pTAKRightCasette/annotation1"/>
-        <sbol:displayId>annotation1</sbol:displayId>
-        <prov:wasDerivedFrom rdf:resource="urn:d5318bf5-9526-4ed9-a7e7-2a58d7e428dd"/>
-        <sbol:location>
-          <sbol:Range rdf:about="http://www.async.ece.utah.edu/pTAKRightCasette/annotation1/range">
-            <sbol:persistentIdentity rdf:resource="http://www.async.ece.utah.edu/pTAKRightCasette/annotation1/range"/>
-            <sbol:displayId>range</sbol:displayId>
-            <sbol:start>1</sbol:start>
-            <sbol:end>200</sbol:end>
-            <sbol:orientation rdf:resource="http://sbols.org/v2#inline"/>
-          </sbol:Range>
-        </sbol:location>
-        <sbol:component rdf:resource="http://www.async.ece.utah.edu/pTAKRightCasette/component0"/>
-      </sbol:SequenceAnnotation>
-    </sbol:sequenceAnnotation>
-    <sbol:sequenceAnnotation>
-      <sbol:SequenceAnnotation rdf:about="http://www.async.ece.utah.edu/pTAKRightCasette/annotation4">
-        <sbol:persistentIdentity rdf:resource="http://www.async.ece.utah.edu/pTAKRightCasette/annotation4"/>
-        <sbol:displayId>annotation4</sbol:displayId>
-        <prov:wasDerivedFrom rdf:resource="urn:579d86e8-e769-4195-bc11-5f2c1f52f8fa"/>
-        <sbol:location>
-          <sbol:GenericLocation rdf:about="http://www.async.ece.utah.edu/pTAKRightCasette/annotation4/genericLocation">
-            <sbol:persistentIdentity rdf:resource="http://www.async.ece.utah.edu/pTAKRightCasette/annotation4/genericLocation"/>
-=======
-      <sbol:SequenceAnnotation rdf:about="http://www.async.ece.utah.edu/Reporter/annotation2">
-        <sbol:persistentIdentity rdf:resource="http://www.async.ece.utah.edu/Reporter/annotation2"/>
-        <sbol:displayId>annotation2</sbol:displayId>
-        <prov:wasDerivedFrom rdf:resource="urn:73812e7c-1423-4599-814a-f95d66dbe560"/>
-        <sbol:location>
-          <sbol:GenericLocation rdf:about="http://www.async.ece.utah.edu/Reporter/annotation2/genericLocation">
-            <sbol:persistentIdentity rdf:resource="http://www.async.ece.utah.edu/Reporter/annotation2/genericLocation"/>
->>>>>>> d81c6eac
-            <sbol:displayId>genericLocation</sbol:displayId>
-            <sbol:Orientation rdf:resource="http://sbols.org/v2#inline"/>
-          </sbol:GenericLocation>
-        </sbol:location>
-<<<<<<< HEAD
-        <sbol:component rdf:resource="http://www.async.ece.utah.edu/pTAKRightCasette/component3"/>
-      </sbol:SequenceAnnotation>
-    </sbol:sequenceAnnotation>
-    <sbol:sequenceAnnotation>
-      <sbol:SequenceAnnotation rdf:about="http://www.async.ece.utah.edu/pTAKRightCasette/annotation3">
-        <sbol:persistentIdentity rdf:resource="http://www.async.ece.utah.edu/pTAKRightCasette/annotation3"/>
-        <sbol:displayId>annotation3</sbol:displayId>
-        <prov:wasDerivedFrom rdf:resource="urn:b6aaf954-c531-4788-9dd9-7280a2c5e5cd"/>
-        <sbol:location>
-          <sbol:GenericLocation rdf:about="http://www.async.ece.utah.edu/pTAKRightCasette/annotation3/genericLocation">
-            <sbol:persistentIdentity rdf:resource="http://www.async.ece.utah.edu/pTAKRightCasette/annotation3/genericLocation"/>
-            <sbol:displayId>genericLocation</sbol:displayId>
-            <sbol:Orientation rdf:resource="http://sbols.org/v2#inline"/>
-          </sbol:GenericLocation>
-        </sbol:location>
-        <sbol:component rdf:resource="http://www.async.ece.utah.edu/pTAKRightCasette/component2"/>
-      </sbol:SequenceAnnotation>
-    </sbol:sequenceAnnotation>
-    <sbol:sequenceAnnotation>
-      <sbol:SequenceAnnotation rdf:about="http://www.async.ece.utah.edu/pTAKRightCasette/annotation2">
-        <sbol:persistentIdentity rdf:resource="http://www.async.ece.utah.edu/pTAKRightCasette/annotation2"/>
-        <sbol:displayId>annotation2</sbol:displayId>
-        <prov:wasDerivedFrom rdf:resource="urn:61856bd6-408c-4621-9a5e-89889378654e"/>
-        <sbol:location>
-          <sbol:GenericLocation rdf:about="http://www.async.ece.utah.edu/pTAKRightCasette/annotation2/genericLocation">
-            <sbol:persistentIdentity rdf:resource="http://www.async.ece.utah.edu/pTAKRightCasette/annotation2/genericLocation"/>
-=======
-        <sbol:component rdf:resource="http://www.async.ece.utah.edu/Reporter/component1"/>
-      </sbol:SequenceAnnotation>
-    </sbol:sequenceAnnotation>
     <sbol:sequenceAnnotation>
       <sbol:SequenceAnnotation rdf:about="http://www.async.ece.utah.edu/Reporter/annotation1">
         <sbol:persistentIdentity rdf:resource="http://www.async.ece.utah.edu/Reporter/annotation1"/>
@@ -487,43 +287,20 @@
         <sbol:location>
           <sbol:GenericLocation rdf:about="http://www.async.ece.utah.edu/Reporter/annotation1/genericLocation">
             <sbol:persistentIdentity rdf:resource="http://www.async.ece.utah.edu/Reporter/annotation1/genericLocation"/>
->>>>>>> d81c6eac
-            <sbol:displayId>genericLocation</sbol:displayId>
-            <sbol:Orientation rdf:resource="http://sbols.org/v2#inline"/>
-          </sbol:GenericLocation>
-        </sbol:location>
-<<<<<<< HEAD
-        <sbol:component rdf:resource="http://www.async.ece.utah.edu/pTAKRightCasette/component1"/>
-=======
+            <sbol:displayId>genericLocation</sbol:displayId>
+            <sbol:Orientation rdf:resource="http://sbols.org/v2#inline"/>
+          </sbol:GenericLocation>
+        </sbol:location>
         <sbol:component rdf:resource="http://www.async.ece.utah.edu/Reporter/component0"/>
->>>>>>> d81c6eac
-      </sbol:SequenceAnnotation>
-    </sbol:sequenceAnnotation>
-    <sbol:sequenceConstraint>
-      <sbol:SequenceConstraint rdf:about="http://www.async.ece.utah.edu/pTAKRightCasette/sequenceConstraint2">
-        <sbol:persistentIdentity rdf:resource="http://www.async.ece.utah.edu/pTAKRightCasette/sequenceConstraint2"/>
-        <sbol:displayId>sequenceConstraint2</sbol:displayId>
-        <sbol:restriction rdf:resource="http://sbols.org/v2#precedes"/>
-        <sbol:subject rdf:resource="http://www.async.ece.utah.edu/pTAKRightCasette/component1"/>
-        <sbol:object rdf:resource="http://www.async.ece.utah.edu/pTAKRightCasette/component2"/>
-      </sbol:SequenceConstraint>
-    </sbol:sequenceConstraint>
-    <sbol:sequenceConstraint>
-      <sbol:SequenceConstraint rdf:about="http://www.async.ece.utah.edu/pTAKRightCasette/sequenceConstraint3">
-        <sbol:persistentIdentity rdf:resource="http://www.async.ece.utah.edu/pTAKRightCasette/sequenceConstraint3"/>
-        <sbol:displayId>sequenceConstraint3</sbol:displayId>
-        <sbol:restriction rdf:resource="http://sbols.org/v2#precedes"/>
-        <sbol:subject rdf:resource="http://www.async.ece.utah.edu/pTAKRightCasette/component2"/>
-        <sbol:object rdf:resource="http://www.async.ece.utah.edu/pTAKRightCasette/component3"/>
-      </sbol:SequenceConstraint>
-    </sbol:sequenceConstraint>
-    <sbol:sequenceConstraint>
-      <sbol:SequenceConstraint rdf:about="http://www.async.ece.utah.edu/pTAKRightCasette/sequenceConstraint1">
-        <sbol:persistentIdentity rdf:resource="http://www.async.ece.utah.edu/pTAKRightCasette/sequenceConstraint1"/>
+      </sbol:SequenceAnnotation>
+    </sbol:sequenceAnnotation>
+    <sbol:sequenceConstraint>
+      <sbol:SequenceConstraint rdf:about="http://www.async.ece.utah.edu/Reporter/sequenceConstraint1">
+        <sbol:persistentIdentity rdf:resource="http://www.async.ece.utah.edu/Reporter/sequenceConstraint1"/>
         <sbol:displayId>sequenceConstraint1</sbol:displayId>
         <sbol:restriction rdf:resource="http://sbols.org/v2#precedes"/>
-        <sbol:subject rdf:resource="http://www.async.ece.utah.edu/pTAKRightCasette/component0"/>
-        <sbol:object rdf:resource="http://www.async.ece.utah.edu/pTAKRightCasette/component1"/>
+        <sbol:subject rdf:resource="http://www.async.ece.utah.edu/Reporter/component0"/>
+        <sbol:object rdf:resource="http://www.async.ece.utah.edu/Reporter/component1"/>
       </sbol:SequenceConstraint>
     </sbol:sequenceConstraint>
   </sbol:ComponentDefinition>
