--- conflicted
+++ resolved
@@ -1,146 +1,137 @@
-<project xmlns="http://maven.apache.org/POM/4.0.0"
-         xmlns:xsi="http://www.w3.org/2001/XMLSchema-instance"
-         xsi:schemaLocation="http://maven.apache.org/POM/4.0.0 http://maven.apache.org/maven-v4_0_0.xsd">
-    <modelVersion>4.0.0</modelVersion>
-    <groupId>org.sbolstandard</groupId>
-<<<<<<< HEAD
-    <artifactId>libSBOLj</artifactId>
-    <version>v2.0</version>
-=======
->>>>>>> 05437e1b
-    <artifactId>libSBOLj-parent</artifactId>
-    <version>2.0</version>
-    <packaging>pom</packaging>
-    <name>libSBOLj-parent</name>
-<<<<<<< HEAD
-    <description>Implementation of the SBOL 2.0 data standard.</description>
-=======
-    <description>Implementation of the SBOL 1.1 data standard.</description>
->>>>>>> 05437e1b
-    <url>https://github.com/SynBioDex/libSBOLj</url>
-
-    <!-- This lets us publish to sonatype -->
-    <parent>
-        <groupId>org.sonatype.oss</groupId>
-        <artifactId>oss-parent</artifactId>
-        <version>7</version>
-    </parent>
-
-    <licenses>
-        <license>
-            <name>Apache License, Version 2.0</name>
-            <url>http://www.apache.org/licenses/LICENSE-2.0</url>
-            <distribution>repo</distribution>
-        </license>
-    </licenses>
-
-    <scm>
-        <connection>scm:git:git@github.com:SynBioDex/libSBOLj.git</connection>
-        <developerConnection>scm:git:git@github.com:SynBioDex/libSBOLj.git</developerConnection>
-        <url>https://github.com/SynBioDex/libSBOLj</url>
-    </scm>
-
-    <issueManagement>
-        <system>GitHub Issues</system>
-        <url>https://github.com/SynBioDex/libSBOLj/issues</url>
-    </issueManagement>
-
-    <developers>
-        <developer>
-            <id>drdozer</id> <!-- please use your github ID -->
-            <name>Matthew Pocock</name> <!-- your real name -->
-            <email>turingatemyhamster@gmail.com</email> <!-- email address for spam relating to this project -->
-            <organization>Turing ate my Hamster LTD</organization> <!-- optional -->
-            <organizationUrl>http://turingatemyhamter.co.uk</organizationUrl> <!-- optional -->
-            <roles> <!-- Optional, but add something here if you want -->
-                <role>developer</role> <!-- I write code -->
-                <role>committer</role> <!-- I commit code into the project -->
-            </roles>
-            <timezone>0</timezone>
-        </developer>
-    </developers>
-
-    <properties>
-        <!-- We have to make sure we're building on the same charset on all platforms or bad things happen. -->
-        <project.build.sourceEncoding>UTF-8</project.build.sourceEncoding>
-    </properties>
-
-    <modules>
-        <module>core</module>
-        <module>core2</module>
-        <module>examples</module>
-    </modules>
-
-    <build>
-        <pluginManagement>
-            <plugins>
-                <plugin>
-                    <!-- settings for javac. -->
-                    <groupId>org.apache.maven.plugins</groupId>
-                    <artifactId>maven-compiler-plugin</artifactId>
-                    <configuration>
-                        <source>1.7</source>
-                        <target>1.7</target>
-                        <showDeprecation>true</showDeprecation>
-                    </configuration>
-                </plugin>
-                <plugin>
-                    <!-- Build an executable JAR -->
-                    <groupId>org.apache.maven.plugins</groupId>
-                    <artifactId>maven-jar-plugin</artifactId>
-                    <configuration>
-                        <archive>
-                            <manifest>
-                                <addClasspath>true</addClasspath>
-                                <classpathPrefix>lib/</classpathPrefix>
-                                <mainClass>org.sbolstandard.core2.SBOLValidate</mainClass>
-                            </manifest>
-                        </archive>
-                    </configuration>
-                </plugin>
-
-                <!-- todo: add any other plugins needed here -->
-            </plugins>
-        </pluginManagement>
-
-        <resources>
-            <resource>
-                <!-- Enable substitution of ${foo} maven variables in resource files. -->
-                <directory>src/main/resources</directory>
-                <filtering>true</filtering>
-            </resource>
-        </resources>
-    </build>
-
-    <dependencyManagement>
-        <dependencies>
-            <!-- dependencies used by libSBOLj -->
-
-            <!-- test dependencies -->
-            <dependency>
-                <groupId>junit</groupId>
-                <artifactId>junit</artifactId>
-                <version>4.9</version>
-                <scope>test</scope>
-            </dependency>
-            <dependency>
-	<groupId>org.apache.jena</groupId>
-	<artifactId>jena-core</artifactId>
-	<version>2.11.0</version>
-</dependency>
-             <dependency>
-	<groupId>org.apache.jena</groupId>
-	<artifactId>jena-tdb</artifactId>
-	<version>1.0.0</version>
-</dependency>
-        </dependencies>
-    </dependencyManagement>
-
-    <!-- Places to look for jars -->
-    <repositories>
-        <repository>
-            <id>EclipseLink</id>
-            <url>http://www.eclipse.org/downloads/download.php?r=1&amp;nf=1&amp;file=/rt/eclipselink/maven.repo</url>
-        </repository>
-    </repositories>
-</project>
+<project xmlns="http://maven.apache.org/POM/4.0.0"
+         xmlns:xsi="http://www.w3.org/2001/XMLSchema-instance"
+         xsi:schemaLocation="http://maven.apache.org/POM/4.0.0 http://maven.apache.org/maven-v4_0_0.xsd">
+    <modelVersion>4.0.0</modelVersion>
+    <groupId>org.sbolstandard</groupId>
+    <artifactId>libSBOLj-parent</artifactId>
+    <version>2.0</version>
+    <packaging>pom</packaging>
+    <name>libSBOLj-parent</name>
+    <description>Implementation of the SBOL 2.0 data standard.</description>
+    <url>https://github.com/SynBioDex/libSBOLj</url>
+
+    <!-- This lets us publish to sonatype -->
+    <parent>
+        <groupId>org.sonatype.oss</groupId>
+        <artifactId>oss-parent</artifactId>
+        <version>7</version>
+    </parent>
+
+    <licenses>
+        <license>
+            <name>Apache License, Version 2.0</name>
+            <url>http://www.apache.org/licenses/LICENSE-2.0</url>
+            <distribution>repo</distribution>
+        </license>
+    </licenses>
+
+    <scm>
+        <connection>scm:git:git@github.com:SynBioDex/libSBOLj.git</connection>
+        <developerConnection>scm:git:git@github.com:SynBioDex/libSBOLj.git</developerConnection>
+        <url>https://github.com/SynBioDex/libSBOLj</url>
+    </scm>
+
+    <issueManagement>
+        <system>GitHub Issues</system>
+        <url>https://github.com/SynBioDex/libSBOLj/issues</url>
+    </issueManagement>
+
+    <developers>
+        <developer>
+            <id>drdozer</id> <!-- please use your github ID -->
+            <name>Matthew Pocock</name> <!-- your real name -->
+            <email>turingatemyhamster@gmail.com</email> <!-- email address for spam relating to this project -->
+            <organization>Turing ate my Hamster LTD</organization> <!-- optional -->
+            <organizationUrl>http://turingatemyhamter.co.uk</organizationUrl> <!-- optional -->
+            <roles> <!-- Optional, but add something here if you want -->
+                <role>developer</role> <!-- I write code -->
+                <role>committer</role> <!-- I commit code into the project -->
+            </roles>
+            <timezone>0</timezone>
+        </developer>
+    </developers>
+
+    <properties>
+        <!-- We have to make sure we're building on the same charset on all platforms or bad things happen. -->
+        <project.build.sourceEncoding>UTF-8</project.build.sourceEncoding>
+    </properties>
+
+    <modules>
+        <module>core</module>
+        <module>core2</module>
+        <module>examples</module>
+    </modules>
+
+    <build>
+        <pluginManagement>
+            <plugins>
+                <plugin>
+                    <!-- settings for javac. -->
+                    <groupId>org.apache.maven.plugins</groupId>
+                    <artifactId>maven-compiler-plugin</artifactId>
+                    <configuration>
+                        <source>1.7</source>
+                        <target>1.7</target>
+                        <showDeprecation>true</showDeprecation>
+                    </configuration>
+                </plugin>
+                <plugin>
+                    <!-- Build an executable JAR -->
+                    <groupId>org.apache.maven.plugins</groupId>
+                    <artifactId>maven-jar-plugin</artifactId>
+                    <configuration>
+                        <archive>
+                            <manifest>
+                                <addClasspath>true</addClasspath>
+                                <classpathPrefix>lib/</classpathPrefix>
+                                <mainClass>org.sbolstandard.core2.SBOLValidate</mainClass>
+                            </manifest>
+                        </archive>
+                    </configuration>
+                </plugin>
+
+                <!-- todo: add any other plugins needed here -->
+            </plugins>
+        </pluginManagement>
+
+        <resources>
+            <resource>
+                <!-- Enable substitution of ${foo} maven variables in resource files. -->
+                <directory>src/main/resources</directory>
+                <filtering>true</filtering>
+            </resource>
+        </resources>
+    </build>
+
+    <dependencyManagement>
+        <dependencies>
+            <!-- dependencies used by libSBOLj -->
+
+            <!-- test dependencies -->
+            <dependency>
+                <groupId>junit</groupId>
+                <artifactId>junit</artifactId>
+                <version>4.9</version>
+                <scope>test</scope>
+            </dependency>
+            <dependency>
+	<groupId>org.apache.jena</groupId>
+	<artifactId>jena-core</artifactId>
+	<version>2.11.0</version>
+</dependency>
+             <dependency>
+	<groupId>org.apache.jena</groupId>
+	<artifactId>jena-tdb</artifactId>
+	<version>1.0.0</version>
+</dependency>
+        </dependencies>
+    </dependencyManagement>
+
+    <!-- Places to look for jars -->
+    <repositories>
+        <repository>
+            <id>EclipseLink</id>
+            <url>http://www.eclipse.org/downloads/download.php?r=1&amp;nf=1&amp;file=/rt/eclipselink/maven.repo</url>
+        </repository>
+    </repositories>
+</project>